[workspace]
members = [
    "crates/anvil/",
    "crates/anvil/core/",
    "crates/anvil/rpc/",
    "crates/anvil/server/",
    "crates/cast/",
    "crates/cheatcodes/",
    "crates/cheatcodes/spec/",
    "crates/chisel/",
    "crates/cli/",
    "crates/common/",
    "crates/config/",
    "crates/debugger/",
    "crates/doc/",
    "crates/evm/core/",
    "crates/evm/coverage/",
    "crates/evm/evm/",
    "crates/evm/fuzz/",
    "crates/evm/traces/",
    "crates/fmt/",
    "crates/forge/",
    "crates/macros/",
    "crates/test-utils/",
<<<<<<< HEAD
    "crates/era-revm/",
=======
    "crates/zkcast",
    "crates/zkforge",
>>>>>>> 35e4245b
]
resolver = "2"

[workspace.package]
version = "0.2.0"
edition = "2021"
rust-version = "1.74" # Remember to update clippy.toml as well
authors = ["Foundry Contributors"]
license = "MIT OR Apache-2.0"
homepage = "https://github.com/foundry-rs/foundry"
repository = "https://github.com/foundry-rs/foundry"
exclude = ["benches/", "tests/", "test-data/", "testdata/"]

[profile.dev]
# Disabling debug info speeds up builds a bunch,
# and we don't rely on it for debugging that much
debug = 0

# Speed up tests and dev build
[profile.dev.package]
# solc
foundry-compilers.opt-level = 3
solang-parser.opt-level = 3
serde_json.opt-level = 3

# evm
alloy-primitives.opt-level = 3
alloy-sol-types.opt-level = 3
hashbrown.opt-level = 3
keccak.opt-level = 3
revm-interpreter.opt-level = 3
revm-precompile.opt-level = 3
revm-primitives.opt-level = 3
revm.opt-level = 3
ruint.opt-level = 3
sha2.opt-level = 3
sha3.opt-level = 3
tiny-keccak.opt-level = 3

# keystores
scrypt.opt-level = 3

# forking
axum.opt-level = 3

# Local "release" mode, more optimized than dev but much faster to compile than release
[profile.local]
inherits = "dev"
opt-level = 1
strip = true
panic = "abort"
codegen-units = 16

# Like release, but with full debug symbols and with stack unwinds. Useful for e.g. `perf`.
[profile.debug-fast]
inherits = "release"
debug = true
strip = "none"
panic = "unwind"
incremental = false

# Optimized release profile
[profile.release]
opt-level = 3
lto = "fat"
strip = true
panic = "abort"
codegen-units = 1

# Override packages which aren't perf-sensitive for faster compilation speed
[profile.release.package]
mdbook.opt-level = 1
protobuf.opt-level = 1
rusoto_core.opt-level = 1
rusoto_credential.opt-level = 1
rusoto_kms.opt-level = 1
toml_edit.opt-level = 1
trezor-client.opt-level = 1

[workspace.dependencies]
anvil = { path = "crates/anvil" }
cast = { path = "crates/cast" }
zkcast = { path = "crates/zkcast" }
chisel = { path = "crates/chisel" }
forge = { path = "crates/forge" }
zkforge = { path = "crates/zkforge" }

forge-doc = { path = "crates/doc" }
forge-fmt = { path = "crates/fmt" }
foundry-cheatcodes = { path = "crates/cheatcodes" }
foundry-cheatcodes-spec = { path = "crates/cheatcodes/spec" }
foundry-cli = { path = "crates/cli" }
foundry-common = { path = "crates/common" }
foundry-config = { path = "crates/config" }
foundry-debugger = { path = "crates/debugger" }
foundry-evm = { path = "crates/evm/evm" }
foundry-evm-core = { path = "crates/evm/core" }
foundry-evm-coverage = { path = "crates/evm/coverage" }
foundry-evm-fuzz = { path = "crates/evm/fuzz" }
foundry-evm-traces = { path = "crates/evm/traces" }
foundry-macros = { path = "crates/macros" }
foundry-test-utils = { path = "crates/test-utils" }
era_revm = { path = "crates/era-revm" }

foundry-block-explorers = { version = "0.1.2", default-features = false }

## revm
# no default features to avoid c-kzg
revm = { version = "3", default-features = false }
revm-primitives = { version = "1", default-features = false }

## ethers
ethers = { version = "2.0", default-features = false }
ethers-core = { version = "2.0", default-features = false }
ethers-contract = { version = "2.0", default-features = false }
ethers-contract-abigen = { version = "2.0", default-features = false }
ethers-providers = { version = "2.0", default-features = false }
ethers-signers = { version = "2.0", default-features = false }
ethers-middleware = { version = "2.0", default-features = false }
ethers-solc = { version = "2.0", default-features = false }

foundry-compilers = { version = "0.1.1", default-features = false }
## alloy
alloy-primitives = "0.5.0"
alloy-dyn-abi = "0.5.0"
alloy-json-abi = "0.5.0"
alloy-sol-types = "0.5.0"
syn-solidity = "0.5.0"

alloy-chains = "0.1.4"
alloy-rlp = "0.3.3"
solang-parser = "=0.3.3"

## misc
chrono = { version = "0.4", default-features = false, features = ["clock", "std"] }
color-eyre = "0.6"
derive_more = "0.99"
eyre = "0.6"
hex = { package = "const-hex", version = "1.6", features = ["hex"] }
itertools = "0.11"
jsonpath_lib = "0.3"
pretty_assertions = "1.4"
protobuf = "=3.2.0"
rand = "0.8"
serde = { version = "1.0", features = ["derive"] }
serde_json = { version = "1.0", features = ["arbitrary_precision"] }
toml = "0.8"
tracing = "0.1"
tracing-subscriber = "0.3"

axum = "0.6"
hyper = "0.14"
tower = "0.4"
tower-http = "0.4"

[patch.crates-io]
ethers = { git = "https://github.com/gakonst/ethers-rs", rev = "f0e5b194f09c533feb10d1a686ddb9e5946ec107" }
ethers-core = { git = "https://github.com/gakonst/ethers-rs", rev = "f0e5b194f09c533feb10d1a686ddb9e5946ec107" }
ethers-contract = { git = "https://github.com/gakonst/ethers-rs", rev = "f0e5b194f09c533feb10d1a686ddb9e5946ec107" }
ethers-contract-abigen = { git = "https://github.com/gakonst/ethers-rs", rev = "f0e5b194f09c533feb10d1a686ddb9e5946ec107" }
ethers-providers = { git = "https://github.com/gakonst/ethers-rs", rev = "f0e5b194f09c533feb10d1a686ddb9e5946ec107" }
ethers-signers = { git = "https://github.com/gakonst/ethers-rs", rev = "f0e5b194f09c533feb10d1a686ddb9e5946ec107" }
ethers-middleware = { git = "https://github.com/gakonst/ethers-rs", rev = "f0e5b194f09c533feb10d1a686ddb9e5946ec107" }
ethers-solc = { git = "https://github.com/gakonst/ethers-rs", rev = "f0e5b194f09c533feb10d1a686ddb9e5946ec107" }

revm = { git = "https://github.com/bluealloy/revm", branch = "reth_freeze" }
revm-interpreter = { git = "https://github.com/bluealloy/revm", branch = "reth_freeze" }
revm-precompile = { git = "https://github.com/bluealloy/revm", branch = "reth_freeze" }
revm-primitives = { git = "https://github.com/bluealloy/revm", branch = "reth_freeze" }

foundry-compilers = { git  = "https://github.com/Deniallugo/compilers.git", branch = "main", default-features = false }<|MERGE_RESOLUTION|>--- conflicted
+++ resolved
@@ -22,12 +22,9 @@
     "crates/forge/",
     "crates/macros/",
     "crates/test-utils/",
-<<<<<<< HEAD
     "crates/era-revm/",
-=======
     "crates/zkcast",
     "crates/zkforge",
->>>>>>> 35e4245b
 ]
 resolver = "2"
 
