--- conflicted
+++ resolved
@@ -175,18 +175,9 @@
 foundry-zksync-inspectors = { path = "crates/zksync/inspectors" }
 
 # solc & compilation utilities
-<<<<<<< HEAD
-# foundry-block-explorers = { version = "0.9.0", default-features = false }
-# foundry-compilers = { version = "0.12.3", default-features = false }
-# foundry-fork-db = "0.7.0"
-foundry-block-explorers = { git = "https://github.com/Moonsong-Labs/block-explorers", branch = "zksync-v0.9.0", default-features = false }
-foundry-compilers = { git = "https://github.com/Moonsong-Labs/compilers", branch = "zksync-v0.12.3" }
-foundry-fork-db = { git = "https://github.com/Moonsong-Labs/foundry-zksync-fork-db", branch = "zksync-v0.7.1" }
-=======
 foundry-block-explorers = { version = "0.9.0", default-features = false }
 foundry-compilers = { version = "0.12.7", default-features = false }
 foundry-fork-db = "0.9.0"
->>>>>>> 59f354c1
 solang-parser = "=0.3.3"
 solar-ast = { version = "=0.1.0", default-features = false }
 solar-parse = { version = "=0.1.0", default-features = false }
@@ -194,39 +185,12 @@
 ## revm
 revm = { version = "18.0.0", default-features = false }
 revm-primitives = { version = "14.0.0", default-features = false }
-<<<<<<< HEAD
-revm-inspectors = { version = "0.11.0", features = ["serde"] }
-=======
 revm-inspectors = { version = "0.13.0", features = ["serde"] }
->>>>>>> 59f354c1
 
 ## ethers
 ethers-contract-abigen = { version = "2.0.14", default-features = false }
 
 ## alloy
-<<<<<<< HEAD
-alloy-consensus = { version = "0.6.4", default-features = false }
-alloy-contract = { version = "0.6.4", default-features = false }
-alloy-eips = { version = "0.6.4", default-features = false }
-alloy-genesis = { version = "0.6.4", default-features = false }
-alloy-json-rpc = { version = "0.6.4", default-features = false }
-alloy-network = { version = "0.6.4", default-features = false }
-alloy-provider = { version = "0.6.4", default-features = false }
-alloy-pubsub = { version = "0.6.4", default-features = false }
-alloy-rpc-client = { version = "0.6.4", default-features = false }
-alloy-rpc-types = { version = "0.6.4", default-features = true }
-alloy-serde = { version = "0.6.4", default-features = false }
-alloy-signer = { version = "0.6.4", default-features = false }
-alloy-signer-aws = { version = "0.6.4", default-features = false }
-alloy-signer-gcp = { version = "0.6.4", default-features = false }
-alloy-signer-ledger = { version = "0.6.4", default-features = false }
-alloy-signer-local = { version = "0.6.4", default-features = false }
-alloy-signer-trezor = { version = "0.6.4", default-features = false }
-alloy-transport = { version = "0.6.4", default-features = false }
-alloy-transport-http = { version = "0.6.4", default-features = false }
-alloy-transport-ipc = { version = "0.6.4", default-features = false }
-alloy-transport-ws = { version = "0.6.4", default-features = false }
-=======
 alloy-consensus = { version = "0.8.0", default-features = false }
 alloy-contract = { version = "0.8.0", default-features = false }
 alloy-eips = { version = "0.8.0", default-features = false }
@@ -250,7 +214,6 @@
 alloy-transport-ws = { version = "0.8.0", default-features = false }
 alloy-node-bindings = { version = "0.8.0", default-features = false }
 alloy-network-primitives = { version = "0.8.0", default-features = false }
->>>>>>> 59f354c1
 
 ## alloy-core
 alloy-dyn-abi = "0.8.14"
@@ -267,20 +230,13 @@
 
 alloy-chains = "0.1"
 alloy-rlp = "0.3"
-<<<<<<< HEAD
-alloy-trie = "0.6.0"
 alloy-zksync = "0.6.1"
 
-## op-alloy 
-op-alloy-rpc-types = "0.6.5"
-op-alloy-consensus = "0.6.5"
-=======
 alloy-trie = "0.7.0"
 
 ## op-alloy
 op-alloy-rpc-types = "0.8.0"
 op-alloy-consensus = "0.8.0"
->>>>>>> 59f354c1
 
 ## cli
 anstream = "0.6"
@@ -345,11 +301,7 @@
 serde = { version = "1.0", features = ["derive"] }
 serde_json = { version = "1.0", features = ["arbitrary_precision"] }
 similar-asserts = "1.6"
-<<<<<<< HEAD
-soldeer-commands = "=0.5.1"
-=======
 soldeer-commands = "=0.5.2"
->>>>>>> 59f354c1
 strum = "0.26"
 tempfile = "3.13"
 tikv-jemallocator = "0.6"
