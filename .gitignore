--- conflicted
+++ resolved
@@ -4,8 +4,5 @@
 out.json
 .idea
 .vscode
-<<<<<<< HEAD
-install.log
-=======
 bloat*
->>>>>>> 4af6cfae
+install.log