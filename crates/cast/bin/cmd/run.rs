--- conflicted
+++ resolved
@@ -268,10 +268,6 @@
             self.with_local_artifacts,
             self.debug,
             self.decode_internal,
-<<<<<<< HEAD
-            shell::verbosity() > 0,
-=======
->>>>>>> 59f354c1
         )
         .await?;
 
