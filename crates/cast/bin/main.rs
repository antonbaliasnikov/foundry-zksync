--- conflicted
+++ resolved
@@ -1,11 +1,7 @@
 #[macro_use]
 extern crate tracing;
 
-<<<<<<< HEAD
-use alloy_dyn_abi::DynSolValue;
-=======
 use alloy_dyn_abi::{DynSolValue, ErrorExt, EventExt};
->>>>>>> 59f354c1
 use alloy_primitives::{eip191_hash_message, hex, keccak256, Address, B256};
 use alloy_provider::Provider;
 use alloy_rpc_types::{BlockId, BlockNumberOrTag::Latest};
@@ -220,8 +216,6 @@
         CastSubcommand::DecodeString { data } => {
             let tokens = SimpleCast::calldata_decode("Any(string)", &data, true)?;
             print_tokens(&tokens);
-<<<<<<< HEAD
-=======
         }
         CastSubcommand::DecodeEvent { sig, data } => {
             let decoded_event = if let Some(event_sig) = sig {
@@ -270,7 +264,6 @@
             };
             let decoded_error = error.decode_error(&hex::decode(data)?)?;
             print_tokens(&decoded_error.body);
->>>>>>> 59f354c1
         }
         CastSubcommand::Interface(cmd) => cmd.run().await?,
         CastSubcommand::CreationCode(cmd) => cmd.run().await?,
