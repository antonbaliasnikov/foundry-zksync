--- conflicted
+++ resolved
@@ -23,15 +23,10 @@
 use foundry_cheatcodes::Wallets;
 use foundry_cli::utils::{has_batch_support, has_different_gas_calc};
 use foundry_common::{
-<<<<<<< HEAD
     provider::{
         get_http_provider, try_get_http_provider, try_get_zksync_http_provider, RetryProvider,
     },
-    TransactionMaybeSigned,
-=======
-    provider::{get_http_provider, try_get_http_provider, RetryProvider},
     shell, TransactionMaybeSigned,
->>>>>>> 59f354c1
 };
 use foundry_config::Config;
 use foundry_zksync_core::{convert::ConvertH160, ZkTransactionMetadata};
