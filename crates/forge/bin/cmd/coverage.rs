use super::{install, test::TestArgs};
use alloy_primitives::{Address, Bytes, U256};
use clap::{Parser, ValueEnum, ValueHint};
use eyre::{Context, Result};
use forge::{
    coverage::{
        analysis::{SourceAnalysis, SourceAnalyzer, SourceFile, SourceFiles},
        anchors::find_anchors,
        BytecodeReporter, ContractId, CoverageReport, CoverageReporter, DebugReporter, ItemAnchor,
        LcovReporter, SummaryReporter,
    },
    opts::EvmOpts,
    utils::IcPcMap,
    MultiContractRunnerBuilder, TestOptions,
};
use foundry_cli::{
    p_println,
    utils::{LoadConfig, STATIC_FUZZ_SEED},
};
use foundry_common::{compile::ProjectCompiler, fs};
use foundry_compilers::{
    artifacts::{sourcemap::SourceMap, CompactBytecode, CompactDeployedBytecode},
    Artifact, ArtifactId, Project, ProjectCompileOutput,
};
use foundry_config::{Config, SolcReq};
use rayon::prelude::*;
use rustc_hash::FxHashMap;
use semver::Version;
use std::{collections::HashMap, path::PathBuf, sync::Arc};
use yansi::Paint;

// Loads project's figment and merges the build cli arguments into it
foundry_config::impl_figment_convert!(CoverageArgs, test);

/// CLI arguments for `forge coverage`.
#[derive(Clone, Debug, Parser)]
pub struct CoverageArgs {
    /// The report type to use for coverage.
    ///
    /// This flag can be used multiple times.
    #[arg(long, value_enum, default_value = "summary")]
    report: Vec<CoverageReportKind>,

    /// Enable viaIR with minimum optimization
    ///
    /// This can fix most of the "stack too deep" errors while resulting a
    /// relatively accurate source map.
    #[arg(long)]
    ir_minimum: bool,

    /// The path to output the report.
    ///
    /// If not specified, the report will be stored in the root of the project.
    #[arg(
        long,
        short,
        value_hint = ValueHint::FilePath,
        value_name = "PATH"
    )]
    report_file: Option<PathBuf>,

    /// Whether to include libraries in the coverage report.
    #[arg(long)]
    include_libs: bool,

    #[command(flatten)]
    test: TestArgs,
}

impl CoverageArgs {
    pub async fn run(self) -> Result<()> {
        let (mut config, evm_opts) = self.load_config_and_evm_opts_emit_warnings()?;

        // install missing dependencies
        if install::install_missing_dependencies(&mut config, self.test.build_args().silent) &&
            config.auto_detect_remappings
        {
            // need to re-configure here to also catch additional remappings
            config = self.load_config();
        }

        // Set fuzz seed so coverage reports are deterministic
        config.fuzz.seed = Some(U256::from_be_bytes(STATIC_FUZZ_SEED));

        // Coverage analysis requires the Solc AST output.
        config.ast = true;

        let (project, output) = self.build(&config)?;
        p_println!(!self.test.build_args().silent => "Analysing contracts...");
        let report = self.prepare(&project, &output)?;

        p_println!(!self.test.build_args().silent => "Running tests...");
        self.collect(project, output, report, Arc::new(config), evm_opts).await
    }

    /// Builds the project.
    fn build(&self, config: &Config) -> Result<(Project, ProjectCompileOutput)> {
        // Set up the project
        let mut project = config.create_project(false, false)?;
        if self.ir_minimum {
            // TODO: How to detect solc version if the user does not specify a solc version in
            // config  case1: specify local installed solc ?
            //  case2: multiple solc versions used and  auto_detect_solc == true
            if let Some(SolcReq::Version(version)) = &config.solc {
                if *version < Version::new(0, 8, 13) {
                    return Err(eyre::eyre!(
                            "viaIR with minimum optimization is only available in Solidity 0.8.13 and above."
                        ));
                }
            }

            // print warning message
            let msg = concat!(
                "Warning! \"--ir-minimum\" flag enables viaIR with minimum optimization, \
                 which can result in inaccurate source mappings.\n",
                "Only use this flag as a workaround if you are experiencing \"stack too deep\" errors.\n",
                "Note that \"viaIR\" is only available in Solidity 0.8.13 and above.\n",
                "See more: https://github.com/foundry-rs/foundry/issues/3357",
            ).yellow();
            p_println!(!self.test.build_args().silent => "{msg}");

            // Enable viaIR with minimum optimization
            // https://github.com/ethereum/solidity/issues/12533#issuecomment-1013073350
            // And also in new releases of solidity:
            // https://github.com/ethereum/solidity/issues/13972#issuecomment-1628632202
            project.settings.solc = project.settings.solc.with_via_ir_minimum_optimization()
        } else {
            project.settings.solc.optimizer.disable();
            project.settings.solc.optimizer.runs = None;
            project.settings.solc.optimizer.details = None;
            project.settings.solc.via_ir = None;
        }

        let output = ProjectCompiler::default()
            .compile(&project)?
            .with_stripped_file_prefixes(project.root());

        Ok((project, output))
    }

    /// Builds the coverage report.
    #[instrument(name = "prepare", skip_all)]
    fn prepare(&self, project: &Project, output: &ProjectCompileOutput) -> Result<CoverageReport> {
        let mut report = CoverageReport::default();

        // Collect source files.
        let project_paths = &project.paths;
        let mut versioned_sources = HashMap::<Version, SourceFiles<'_>>::new();
        for (path, source_file, version) in output.output().sources.sources_with_version() {
            report.add_source(version.clone(), source_file.id as usize, path.clone());

            // Filter out dependencies
            if !self.include_libs && project_paths.has_library_ancestor(path) {
                continue;
            }

            if let Some(ast) = &source_file.ast {
                let file = project_paths.root.join(path);
                trace!(root=?project_paths.root, ?file, "reading source file");

                let source = SourceFile {
                    ast,
                    source: fs::read_to_string(&file)
                        .wrap_err("Could not read source code for analysis")?,
                };
                versioned_sources
                    .entry(version.clone())
                    .or_default()
                    .sources
                    .insert(source_file.id as usize, source);
            }
        }

        // Get source maps and bytecodes
        let artifacts: Vec<ArtifactData> = output
            .artifact_ids()
            .par_bridge()
            .filter_map(|(id, artifact)| {
                let source_id = report.get_source_id(id.version.clone(), id.source.clone())?;
                ArtifactData::new(&id, source_id, artifact)
            })
            .collect();

        // Add coverage items
        for (version, sources) in &versioned_sources {
            let source_analysis = SourceAnalyzer::new(sources).analyze()?;

            // Build helper mapping used by `find_anchors`
            let mut items_by_source_id = FxHashMap::<_, Vec<_>>::with_capacity_and_hasher(
                source_analysis.items.len(),
                Default::default(),
            );

            for (item_id, item) in source_analysis.items.iter().enumerate() {
                items_by_source_id.entry(item.loc.source_id).or_default().push(item_id);
            }

            let anchors = artifacts
                .par_iter()
                .filter(|artifact| artifact.contract_id.version == *version)
                .map(|artifact| {
                    let creation_code_anchors =
                        artifact.creation.find_anchors(&source_analysis, &items_by_source_id);
                    let deployed_code_anchors =
                        artifact.deployed.find_anchors(&source_analysis, &items_by_source_id);
                    (artifact.contract_id.clone(), (creation_code_anchors, deployed_code_anchors))
                })
                .collect::<Vec<_>>();

            report.add_anchors(anchors);
            report.add_items(version.clone(), source_analysis.items);
        }

        report.add_source_maps(artifacts.into_iter().map(|artifact| {
            (artifact.contract_id, (artifact.creation.source_map, artifact.deployed.source_map))
        }));

        Ok(report)
    }

    /// Runs tests, collects coverage data and generates the final report.
    async fn collect(
        self,
        project: Project,
        output: ProjectCompileOutput,
        mut report: CoverageReport,
        config: Arc<Config>,
        evm_opts: EvmOpts,
    ) -> Result<()> {
        let root = project.paths.root;
        let verbosity = evm_opts.verbosity;

        // Build the contract runner
        let env = evm_opts.evm_env().await?;
        let runner = MultiContractRunnerBuilder::new(config.clone())
            .initial_balance(evm_opts.initial_balance)
            .evm_spec(config.evm_spec_id())
            .sender(evm_opts.sender)
            .with_fork(evm_opts.get_fork(&config, env.clone()))
<<<<<<< HEAD
            .with_cheats_config(CheatsConfig::new(
                &config,
                evm_opts.clone(),
                None,
                Default::default(),
                false,
            ))
=======
>>>>>>> 4af6cfae
            .with_test_options(TestOptions {
                fuzz: config.fuzz.clone(),
                invariant: config.invariant.clone(),
                ..Default::default()
            })
            .set_coverage(true)
            .build(&root, output, env, evm_opts)?;

        let known_contracts = runner.known_contracts.clone();

        let outcome = self
            .test
            .run_tests(runner, config.clone(), verbosity, &self.test.filter(&config))
            .await?;

        // Add hit data to the coverage report
        let data = outcome.results.iter().flat_map(|(_, suite)| {
            let mut hits = Vec::new();
            for result in suite.test_results.values() {
                let Some(hit_maps) = result.coverage.as_ref() else { continue };
                for map in hit_maps.0.values() {
                    if let Some((id, _)) = known_contracts.find_by_deployed_code(&map.bytecode) {
                        hits.push((id, map, true));
                    } else if let Some((id, _)) =
                        known_contracts.find_by_creation_code(&map.bytecode)
                    {
                        hits.push((id, map, false));
                    }
                }
            }
            hits
        });

        for (artifact_id, map, is_deployed_code) in data {
            if let Some(source_id) =
                report.get_source_id(artifact_id.version.clone(), artifact_id.source.clone())
            {
                report.add_hit_map(
                    &ContractId {
                        version: artifact_id.version.clone(),
                        source_id,
                        contract_name: artifact_id.name.as_str().into(),
                    },
                    map,
                    is_deployed_code,
                )?;
            }
        }

        // Output final report
        for report_kind in self.report {
            match report_kind {
                CoverageReportKind::Summary => SummaryReporter::default().report(&report),
                CoverageReportKind::Lcov => {
                    if let Some(report_file) = self.report_file {
                        return LcovReporter::new(&mut fs::create_file(root.join(report_file))?)
                            .report(&report)
                    } else {
                        return LcovReporter::new(&mut fs::create_file(root.join("lcov.info"))?)
                            .report(&report)
                    }
                }
                CoverageReportKind::Bytecode => {
                    let destdir = root.join("bytecode-coverage");
                    fs::create_dir_all(&destdir)?;
                    BytecodeReporter::new(root.clone(), destdir).report(&report)?;
                    Ok(())
                }
                CoverageReportKind::Debug => DebugReporter.report(&report),
            }?;
        }
        Ok(())
    }
}

// TODO: HTML
#[derive(Clone, Debug, ValueEnum)]
pub enum CoverageReportKind {
    Summary,
    Lcov,
    Debug,
    Bytecode,
}

/// Helper function that will link references in unlinked bytecode to the 0 address.
///
/// This is needed in order to analyze the bytecode for contracts that use libraries.
fn dummy_link_bytecode(mut obj: CompactBytecode) -> Option<Bytes> {
    let link_references = obj.link_references.clone();
    for (file, libraries) in link_references {
        for library in libraries.keys() {
            obj.link(&file, library, Address::ZERO);
        }
    }

    obj.object.resolve();
    obj.object.into_bytes()
}

/// Helper function that will link references in unlinked bytecode to the 0 address.
///
/// This is needed in order to analyze the bytecode for contracts that use libraries.
fn dummy_link_deployed_bytecode(obj: CompactDeployedBytecode) -> Option<Bytes> {
    obj.bytecode.and_then(dummy_link_bytecode)
}

pub struct ArtifactData {
    pub contract_id: ContractId,
    pub creation: BytecodeData,
    pub deployed: BytecodeData,
}

impl ArtifactData {
    pub fn new(id: &ArtifactId, source_id: usize, artifact: &impl Artifact) -> Option<Self> {
        Some(Self {
            contract_id: ContractId {
                version: id.version.clone(),
                source_id,
                contract_name: id.name.as_str().into(),
            },
            creation: BytecodeData::new(
                artifact.get_source_map()?.ok()?,
                artifact
                    .get_bytecode()
                    .and_then(|bytecode| dummy_link_bytecode(bytecode.into_owned()))?,
            ),
            deployed: BytecodeData::new(
                artifact.get_source_map_deployed()?.ok()?,
                artifact
                    .get_deployed_bytecode()
                    .and_then(|bytecode| dummy_link_deployed_bytecode(bytecode.into_owned()))?,
            ),
        })
    }
}

pub struct BytecodeData {
    source_map: SourceMap,
    bytecode: Bytes,
    /// The instruction counter to program counter mapping.
    ///
    /// The source maps are indexed by *instruction counters*, which are the indexes of
    /// instructions in the bytecode *minus any push bytes*.
    ///
    /// Since our coverage inspector collects hit data using program counters, the anchors
    /// also need to be based on program counters.
    ic_pc_map: IcPcMap,
}

impl BytecodeData {
    fn new(source_map: SourceMap, bytecode: Bytes) -> Self {
        let ic_pc_map = IcPcMap::new(&bytecode);
        Self { source_map, bytecode, ic_pc_map }
    }

    pub fn find_anchors(
        &self,
        source_analysis: &SourceAnalysis,
        items_by_source_id: &FxHashMap<usize, Vec<usize>>,
    ) -> Vec<ItemAnchor> {
        find_anchors(
            &self.bytecode,
            &self.source_map,
            &self.ic_pc_map,
            &source_analysis.items,
            items_by_source_id,
        )
    }
}<|MERGE_RESOLUTION|>--- conflicted
+++ resolved
@@ -23,6 +23,7 @@
     Artifact, ArtifactId, Project, ProjectCompileOutput,
 };
 use foundry_config::{Config, SolcReq};
+use foundry_zksync_compiler::DualCompiledContracts;
 use rayon::prelude::*;
 use rustc_hash::FxHashMap;
 use semver::Version;
@@ -237,23 +238,21 @@
             .evm_spec(config.evm_spec_id())
             .sender(evm_opts.sender)
             .with_fork(evm_opts.get_fork(&config, env.clone()))
-<<<<<<< HEAD
-            .with_cheats_config(CheatsConfig::new(
-                &config,
-                evm_opts.clone(),
-                None,
-                Default::default(),
-                false,
-            ))
-=======
->>>>>>> 4af6cfae
+            // XTODO
+            // .with_cheats_config(CheatsConfig::new(
+            //     &config,
+            //     evm_opts.clone(),
+            //     None,
+            //     Default::default(),
+            //     false,
+            // ))
             .with_test_options(TestOptions {
                 fuzz: config.fuzz.clone(),
                 invariant: config.invariant.clone(),
                 ..Default::default()
             })
             .set_coverage(true)
-            .build(&root, output, env, evm_opts)?;
+            .build(&root, output, env, evm_opts, DualCompiledContracts::default(), false)?;
 
         let known_contracts = runner.known_contracts.clone();
 
