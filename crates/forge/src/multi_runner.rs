//! Forge test runner for multiple contracts.

use crate::{
    progress::TestsProgress, result::SuiteResult, runner::LIBRARY_DEPLOYER, ContractRunner,
    TestFilter,
};
use alloy_json_abi::{Function, JsonAbi};
use alloy_primitives::{Address, Bytes, U256};
use eyre::Result;
use foundry_common::{get_contract_name, shell::verbosity, ContractsByArtifact, TestFunctionExt};
use foundry_compilers::{
<<<<<<< HEAD
    artifacts::{CompactBytecode, CompactContractBytecode, CompactDeployedBytecode, Libraries},
    compilers::Compiler,
    zksync::compile::output::ProjectCompileOutput as ZkProjectCompileOutput,
=======
    artifacts::{Contract, Libraries},
    compilers::Compiler,
>>>>>>> 59f354c1
    Artifact, ArtifactId, ProjectCompileOutput,
};
use foundry_config::{Config, InlineConfig};
use foundry_evm::{
    backend::Backend,
    decode::RevertDecoder,
    executors::{Executor, ExecutorBuilder},
    fork::CreateFork,
    inspectors::CheatsConfig,
    opts::EvmOpts,
    revm,
    traces::{InternalTraceMode, TraceMode},
};
use foundry_linking::{LinkOutput, Linker};
use foundry_zksync_compiler::DualCompiledContracts;
use rayon::prelude::*;
use revm::primitives::SpecId;

use std::{
    borrow::Borrow,
    collections::BTreeMap,
    fmt::Debug,
    path::Path,
    sync::{mpsc, Arc},
    time::Instant,
};

#[derive(Debug, Clone)]
pub struct TestContract {
    pub abi: JsonAbi,
    pub bytecode: Bytes,
}

pub type DeployableContracts = BTreeMap<ArtifactId, TestContract>;

/// A multi contract runner receives a set of contracts deployed in an EVM instance and proceeds
/// to run all test functions in these contracts.
pub struct MultiContractRunner {
    /// Mapping of contract name to JsonAbi, creation bytecode and library bytecode which
    /// needs to be deployed & linked against
    pub contracts: DeployableContracts,
    /// Known contracts linked with computed library addresses.
    pub known_contracts: ContractsByArtifact,
    /// Revert decoder. Contains all known errors and their selectors.
    pub revert_decoder: RevertDecoder,
    /// Libraries to deploy.
    pub libs_to_deploy: Vec<Bytes>,
    /// Library addresses used to link contracts.
    pub libraries: Libraries,
<<<<<<< HEAD
    /// Dual compiled contracts
    pub dual_compiled_contracts: DualCompiledContracts,
    /// Use zk runner.
    pub use_zk: bool,
=======

    /// The fork to use at launch
    pub fork: Option<CreateFork>,

    /// The base configuration for the test runner.
    pub tcfg: TestRunnerConfig,
}

impl std::ops::Deref for MultiContractRunner {
    type Target = TestRunnerConfig;

    fn deref(&self) -> &Self::Target {
        &self.tcfg
    }
}

impl std::ops::DerefMut for MultiContractRunner {
    fn deref_mut(&mut self) -> &mut Self::Target {
        &mut self.tcfg
    }
>>>>>>> 59f354c1
}

impl MultiContractRunner {
    /// Returns an iterator over all contracts that match the filter.
    pub fn matching_contracts<'a: 'b, 'b>(
        &'a self,
        filter: &'b dyn TestFilter,
    ) -> impl Iterator<Item = (&'a ArtifactId, &'a TestContract)> + 'b {
        self.contracts.iter().filter(|&(id, c)| matches_contract(id, &c.abi, filter))
    }

    /// Returns an iterator over all test functions that match the filter.
    pub fn matching_test_functions<'a: 'b, 'b>(
        &'a self,
        filter: &'b dyn TestFilter,
    ) -> impl Iterator<Item = &'a Function> + 'b {
        self.matching_contracts(filter)
            .flat_map(|(_, c)| c.abi.functions())
            .filter(|func| is_matching_test(func, filter))
    }

    /// Returns an iterator over all test functions in contracts that match the filter.
    pub fn all_test_functions<'a: 'b, 'b>(
        &'a self,
        filter: &'b dyn TestFilter,
    ) -> impl Iterator<Item = &'a Function> + 'b {
        self.contracts
            .iter()
            .filter(|(id, _)| filter.matches_path(&id.source) && filter.matches_contract(&id.name))
            .flat_map(|(_, c)| c.abi.functions())
            .filter(|func| func.is_any_test())
    }

    /// Returns all matching tests grouped by contract grouped by file (file -> (contract -> tests))
    pub fn list(&self, filter: &dyn TestFilter) -> BTreeMap<String, BTreeMap<String, Vec<String>>> {
        self.matching_contracts(filter)
            .map(|(id, c)| {
                let source = id.source.as_path().display().to_string();
                let name = id.name.clone();
                let tests = c
                    .abi
                    .functions()
                    .filter(|func| is_matching_test(func, filter))
                    .map(|func| func.name.clone())
                    .collect::<Vec<_>>();
                (source, name, tests)
            })
            .fold(BTreeMap::new(), |mut acc, (source, name, tests)| {
                acc.entry(source).or_default().insert(name, tests);
                acc
            })
    }

    /// Executes _all_ tests that match the given `filter`.
    ///
    /// The same as [`test`](Self::test), but returns the results instead of streaming them.
    ///
    /// Note that this method returns only when all tests have been executed.
    pub fn test_collect(&mut self, filter: &dyn TestFilter) -> BTreeMap<String, SuiteResult> {
        self.test_iter(filter).collect()
    }

    /// Executes _all_ tests that match the given `filter`.
    ///
    /// The same as [`test`](Self::test), but returns the results instead of streaming them.
    ///
    /// Note that this method returns only when all tests have been executed.
    pub fn test_iter(
        &mut self,
        filter: &dyn TestFilter,
    ) -> impl Iterator<Item = (String, SuiteResult)> {
        let (tx, rx) = mpsc::channel();
        self.test(filter, tx, false);
        rx.into_iter()
    }

    /// Executes _all_ tests that match the given `filter`.
    ///
    /// This will create the runtime based on the configured `evm` ops and create the `Backend`
    /// before executing all contracts and their tests in _parallel_.
    ///
    /// Each Executor gets its own instance of the `Backend`.
    pub fn test(
        &mut self,
        filter: &dyn TestFilter,
        tx: mpsc::Sender<(String, SuiteResult)>,
        show_progress: bool,
    ) {
        let tokio_handle = tokio::runtime::Handle::current();
        trace!("running all tests");

        // The DB backend that serves all the data.
        let mut db = Backend::spawn(self.fork.take());
        db.is_zk = self.use_zk;

        let find_timer = Instant::now();
        let contracts = self.matching_contracts(filter).collect::<Vec<_>>();
        let find_time = find_timer.elapsed();
        debug!(
            "Found {} test contracts out of {} in {:?}",
            contracts.len(),
            self.contracts.len(),
            find_time,
        );

        if show_progress {
            let tests_progress = TestsProgress::new(contracts.len(), rayon::current_num_threads());
            // Collect test suite results to stream at the end of test run.
            let results: Vec<(String, SuiteResult)> = contracts
                .par_iter()
                .map(|&(id, contract)| {
                    let _guard = tokio_handle.enter();
                    tests_progress.inner.lock().start_suite_progress(&id.identifier());

                    let result = self.run_test_suite(
                        id,
                        contract,
                        &db,
                        filter,
                        &tokio_handle,
                        Some(&tests_progress),
                    );

                    tests_progress
                        .inner
                        .lock()
                        .end_suite_progress(&id.identifier(), result.summary());

                    (id.identifier(), result)
                })
                .collect();

            tests_progress.inner.lock().clear();

            results.iter().for_each(|result| {
                let _ = tx.send(result.to_owned());
            });
        } else {
            contracts.par_iter().for_each(|&(id, contract)| {
                let _guard = tokio_handle.enter();
                let result = self.run_test_suite(id, contract, &db, filter, &tokio_handle, None);
                let _ = tx.send((id.identifier(), result));
            })
        }
    }

    fn run_test_suite(
        &self,
        artifact_id: &ArtifactId,
        contract: &TestContract,
        db: &Backend,
        filter: &dyn TestFilter,
        tokio_handle: &tokio::runtime::Handle,
        progress: Option<&TestsProgress>,
    ) -> SuiteResult {
        let identifier = artifact_id.identifier();
        let mut span_name = identifier.as_str();

<<<<<<< HEAD
        let cheats_config = CheatsConfig::new(
            &self.config,
            self.evm_opts.clone(),
            Some(self.known_contracts.clone()),
            Some(artifact_id.name.clone()),
            Some(artifact_id.version.clone()),
            self.dual_compiled_contracts.clone(),
            self.use_zk,
        );

        let trace_mode = TraceMode::default()
            .with_debug(self.debug)
            .with_decode_internal(self.decode_internal)
            .with_verbosity(self.evm_opts.verbosity);

        let executor = ExecutorBuilder::new()
            .inspectors(|stack| {
                stack
                    .cheatcodes(Arc::new(cheats_config))
                    .trace_mode(trace_mode)
                    .coverage(self.coverage)
                    .enable_isolation(self.isolation)
                    .alphanet(self.alphanet)
            })
            .use_zk_vm(self.use_zk)
            .spec(self.evm_spec)
            .gas_limit(self.evm_opts.gas_limit())
            .legacy_assertions(self.config.legacy_assertions)
            .build(self.env.clone(), db);

=======
>>>>>>> 59f354c1
        if !enabled!(tracing::Level::TRACE) {
            span_name = get_contract_name(&identifier);
        }
        let span = debug_span!("suite", name = %span_name);
        let span_local = span.clone();
        let _guard = span_local.enter();

        debug!("start executing all tests in contract");

        let runner = ContractRunner::new(
            &identifier,
            contract,
            self.tcfg.executor(self.known_contracts.clone(), artifact_id, db.clone()),
            progress,
            tokio_handle,
            span,
            self,
        );
        let r = runner.run_tests(filter);

        debug!(duration=?r.duration, "executed all tests in contract");

        r
    }
}

/// Configuration for the test runner.
///
/// This is modified after instantiation through inline config.
#[derive(Clone)]
pub struct TestRunnerConfig {
    /// Project config.
    pub config: Arc<Config>,
    /// Inline configuration.
    pub inline_config: Arc<InlineConfig>,

    /// EVM configuration.
    pub evm_opts: EvmOpts,
    /// EVM environment.
    pub env: revm::primitives::Env,
    /// EVM version.
    pub spec_id: SpecId,
    /// The address which will be used to deploy the initial contracts and send all transactions.
    pub sender: Address,

    /// Whether to collect coverage info
    pub coverage: bool,
    /// Whether to collect debug info
    pub debug: bool,
    /// Whether to enable steps tracking in the tracer.
    pub decode_internal: InternalTraceMode,
    /// Whether to enable call isolation.
    pub isolation: bool,
    /// Whether to enable Odyssey features.
    pub odyssey: bool,
}

impl TestRunnerConfig {
    /// Reconfigures all fields using the given `config`.
    pub fn reconfigure_with(&mut self, config: Arc<Config>) {
        debug_assert!(!Arc::ptr_eq(&self.config, &config));

        // TODO: self.evm_opts
        // TODO: self.env
        self.spec_id = config.evm_spec_id();
        self.sender = config.sender;
        // self.coverage = N/A;
        // self.debug = N/A;
        // self.decode_internal = N/A;
        // self.isolation = N/A;
        self.odyssey = config.odyssey;

        self.config = config;
    }

    /// Configures the given executor with this configuration.
    pub fn configure_executor(&self, executor: &mut Executor) {
        // TODO: See above

        let inspector = executor.inspector_mut();
        // inspector.set_env(&self.env);
        if let Some(cheatcodes) = inspector.cheatcodes.as_mut() {
            cheatcodes.config =
                Arc::new(cheatcodes.config.clone_with(&self.config, self.evm_opts.clone()));
        }
        inspector.tracing(self.trace_mode());
        inspector.collect_coverage(self.coverage);
        inspector.enable_isolation(self.isolation);
        inspector.odyssey(self.odyssey);
        // inspector.set_create2_deployer(self.evm_opts.create2_deployer);

        // executor.env_mut().clone_from(&self.env);
        executor.set_spec_id(self.spec_id);
        // executor.set_gas_limit(self.evm_opts.gas_limit());
        executor.set_legacy_assertions(self.config.legacy_assertions);
    }

    /// Creates a new executor with this configuration.
    pub fn executor(
        &self,
        known_contracts: ContractsByArtifact,
        artifact_id: &ArtifactId,
        db: Backend,
    ) -> Executor {
        let cheats_config = Arc::new(CheatsConfig::new(
            &self.config,
            self.evm_opts.clone(),
            Some(known_contracts),
            Some(artifact_id.name.clone()),
            Some(artifact_id.version.clone()),
        ));
        ExecutorBuilder::new()
            .inspectors(|stack| {
                stack
                    .cheatcodes(cheats_config)
                    .trace_mode(self.trace_mode())
                    .coverage(self.coverage)
                    .enable_isolation(self.isolation)
                    .odyssey(self.odyssey)
                    .create2_deployer(self.evm_opts.create2_deployer)
            })
            .spec_id(self.spec_id)
            .gas_limit(self.evm_opts.gas_limit())
            .legacy_assertions(self.config.legacy_assertions)
            .build(self.env.clone(), db)
    }

    fn trace_mode(&self) -> TraceMode {
        TraceMode::default()
            .with_debug(self.debug)
            .with_decode_internal(self.decode_internal)
            .with_verbosity(self.evm_opts.verbosity)
            .with_state_changes(verbosity() > 4)
    }
}

/// Builder used for instantiating the multi-contract runner
#[derive(Clone, Debug)]
#[must_use = "builders do nothing unless you call `build` on them"]
pub struct MultiContractRunnerBuilder {
    /// The address which will be used to deploy the initial contracts and send all
    /// transactions
    pub sender: Option<Address>,
    /// The initial balance for each one of the deployed smart contracts
    pub initial_balance: U256,
    /// The EVM spec to use
    pub evm_spec: Option<SpecId>,
    /// The fork to use at launch
    pub fork: Option<CreateFork>,
    /// Project config.
    pub config: Arc<Config>,
    /// Whether or not to collect coverage info
    pub coverage: bool,
    /// Whether or not to collect debug info
    pub debug: bool,
    /// Whether to enable steps tracking in the tracer.
    pub decode_internal: InternalTraceMode,
    /// Whether to enable call isolation
    pub isolation: bool,
    /// Whether to enable Odyssey features.
    pub odyssey: bool,
}

impl MultiContractRunnerBuilder {
    pub fn new(config: Arc<Config>) -> Self {
        Self {
            config,
            sender: Default::default(),
            initial_balance: Default::default(),
            evm_spec: Default::default(),
            fork: Default::default(),
            coverage: Default::default(),
            debug: Default::default(),
            isolation: Default::default(),
            decode_internal: Default::default(),
            odyssey: Default::default(),
        }
    }

    pub fn sender(mut self, sender: Address) -> Self {
        self.sender = Some(sender);
        self
    }

    pub fn initial_balance(mut self, initial_balance: U256) -> Self {
        self.initial_balance = initial_balance;
        self
    }

    pub fn evm_spec(mut self, spec: SpecId) -> Self {
        self.evm_spec = Some(spec);
        self
    }

    pub fn with_fork(mut self, fork: Option<CreateFork>) -> Self {
        self.fork = fork;
        self
    }

    pub fn set_coverage(mut self, enable: bool) -> Self {
        self.coverage = enable;
        self
    }

    pub fn set_debug(mut self, enable: bool) -> Self {
        self.debug = enable;
        self
    }

    pub fn set_decode_internal(mut self, mode: InternalTraceMode) -> Self {
        self.decode_internal = mode;
        self
    }

    pub fn enable_isolation(mut self, enable: bool) -> Self {
        self.isolation = enable;
        self
    }

    pub fn odyssey(mut self, enable: bool) -> Self {
        self.odyssey = enable;
        self
    }

    /// Given an EVM, proceeds to return a runner which is able to execute all tests
    /// against that evm
    pub fn build<C: Compiler<CompilerContract = Contract>>(
        self,
        root: &Path,
<<<<<<< HEAD
        output: ProjectCompileOutput<C>,
        zk_output: Option<ZkProjectCompileOutput>,
=======
        output: &ProjectCompileOutput,
>>>>>>> 59f354c1
        env: revm::primitives::Env,
        evm_opts: EvmOpts,
        dual_compiled_contracts: DualCompiledContracts,
    ) -> Result<MultiContractRunner> {
        let use_zk = zk_output.is_some();
        let mut known_contracts = ContractsByArtifact::default();
        let output = output.with_stripped_file_prefixes(root);
        let linker = Linker::new(root, output.artifact_ids().collect());

        // Build revert decoder from ABIs of all artifacts.
        let abis = linker
            .contracts
            .iter()
            .filter_map(|(_, contract)| contract.abi.as_ref().map(|abi| abi.borrow()));
        let revert_decoder = RevertDecoder::new().with_abis(abis);

        let LinkOutput { libraries, libs_to_deploy } = linker.link_with_nonce_or_address(
            Default::default(),
            LIBRARY_DEPLOYER,
            0,
            linker.contracts.keys(),
        )?;

        let linked_contracts = linker.get_linked_artifacts(&libraries)?;

        // Create a mapping of name => (abi, deployment code, Vec<library deployment code>)
        let mut deployable_contracts = DeployableContracts::default();

        for (id, contract) in linked_contracts.iter() {
            let Some(abi) = &contract.abi else { continue };

            // if it's a test, link it and add to deployable contracts
            if abi.constructor.as_ref().map(|c| c.inputs.is_empty()).unwrap_or(true) &&
                abi.functions().any(|func| func.name.is_any_test())
            {
                let Some(bytecode) =
                    contract.get_bytecode_bytes().map(|b| b.into_owned()).filter(|b| !b.is_empty())
                else {
                    continue;
                };

                deployable_contracts
                    .insert(id.clone(), TestContract { abi: abi.clone(), bytecode });
            }
        }

        if !use_zk {
            known_contracts = ContractsByArtifact::new(linked_contracts);
        } else if let Some(zk_output) = zk_output {
            let zk_contracts = zk_output.with_stripped_file_prefixes(root).into_artifacts();
            let mut zk_contracts_map = BTreeMap::new();

            for (id, contract) in zk_contracts {
                if let Some(abi) = contract.abi {
                    let bytecode = contract.bytecode.as_ref();

                    // TODO(zk): retrieve link_references
                    if let Some(bytecode_object) = bytecode.map(|b| b.object()) {
                        let compact_bytecode = CompactBytecode {
                            object: bytecode_object.clone(),
                            source_map: None,
                            link_references: BTreeMap::new(),
                        };
                        let compact_contract = CompactContractBytecode {
                            abi: Some(abi),
                            bytecode: Some(compact_bytecode.clone()),
                            deployed_bytecode: Some(CompactDeployedBytecode {
                                bytecode: Some(compact_bytecode),
                                immutable_references: BTreeMap::new(),
                            }),
                        };
                        zk_contracts_map.insert(id.clone(), compact_contract);
                    }
                } else {
                    warn!("Abi not found for contract {}", id.identifier());
                }
            }

            // Extend zk contracts with solc contracts as well. This is required for traces to
            // accurately detect contract names deployed in EVM mode, and when using
            // `vm.zkVmSkip()` cheatcode.
            zk_contracts_map.extend(linked_contracts);

            known_contracts = ContractsByArtifact::new(zk_contracts_map);
        }

        Ok(MultiContractRunner {
            contracts: deployable_contracts,
<<<<<<< HEAD
            evm_opts,
            env,
            evm_spec: self.evm_spec.unwrap_or(SpecId::CANCUN),
            sender: self.sender,
=======
>>>>>>> 59f354c1
            revert_decoder,
            known_contracts,
            libs_to_deploy,
            libraries,
<<<<<<< HEAD
            dual_compiled_contracts,
            use_zk,
=======

            fork: self.fork,

            tcfg: TestRunnerConfig {
                evm_opts,
                env,
                spec_id: self.evm_spec.unwrap_or_else(|| self.config.evm_spec_id()),
                sender: self.sender.unwrap_or(self.config.sender),

                coverage: self.coverage,
                debug: self.debug,
                decode_internal: self.decode_internal,
                inline_config: Arc::new(InlineConfig::new_parsed(output, &self.config)?),
                isolation: self.isolation,
                odyssey: self.odyssey,

                config: self.config,
            },
>>>>>>> 59f354c1
        })
    }
}

pub fn matches_contract(id: &ArtifactId, abi: &JsonAbi, filter: &dyn TestFilter) -> bool {
    (filter.matches_path(&id.source) && filter.matches_contract(&id.name)) &&
        abi.functions().any(|func| is_matching_test(func, filter))
}

/// Returns `true` if the function is a test function that matches the given filter.
pub(crate) fn is_matching_test(func: &Function, filter: &dyn TestFilter) -> bool {
    func.is_any_test() && filter.matches_test(&func.signature())
}<|MERGE_RESOLUTION|>--- conflicted
+++ resolved
@@ -9,14 +9,11 @@
 use eyre::Result;
 use foundry_common::{get_contract_name, shell::verbosity, ContractsByArtifact, TestFunctionExt};
 use foundry_compilers::{
-<<<<<<< HEAD
-    artifacts::{CompactBytecode, CompactContractBytecode, CompactDeployedBytecode, Libraries},
+    artifacts::{
+        CompactBytecode, CompactContractBytecode, CompactDeployedBytecode, Contract, Libraries,
+    },
     compilers::Compiler,
     zksync::compile::output::ProjectCompileOutput as ZkProjectCompileOutput,
-=======
-    artifacts::{Contract, Libraries},
-    compilers::Compiler,
->>>>>>> 59f354c1
     Artifact, ArtifactId, ProjectCompileOutput,
 };
 use foundry_config::{Config, InlineConfig};
@@ -66,18 +63,17 @@
     pub libs_to_deploy: Vec<Bytes>,
     /// Library addresses used to link contracts.
     pub libraries: Libraries,
-<<<<<<< HEAD
+
+    /// The fork to use at launch
+    pub fork: Option<CreateFork>,
+
+    /// The base configuration for the test runner.
+    pub tcfg: TestRunnerConfig,
+
     /// Dual compiled contracts
     pub dual_compiled_contracts: DualCompiledContracts,
     /// Use zk runner.
     pub use_zk: bool,
-=======
-
-    /// The fork to use at launch
-    pub fork: Option<CreateFork>,
-
-    /// The base configuration for the test runner.
-    pub tcfg: TestRunnerConfig,
 }
 
 impl std::ops::Deref for MultiContractRunner {
@@ -92,7 +88,6 @@
     fn deref_mut(&mut self) -> &mut Self::Target {
         &mut self.tcfg
     }
->>>>>>> 59f354c1
 }
 
 impl MultiContractRunner {
@@ -251,39 +246,6 @@
         let identifier = artifact_id.identifier();
         let mut span_name = identifier.as_str();
 
-<<<<<<< HEAD
-        let cheats_config = CheatsConfig::new(
-            &self.config,
-            self.evm_opts.clone(),
-            Some(self.known_contracts.clone()),
-            Some(artifact_id.name.clone()),
-            Some(artifact_id.version.clone()),
-            self.dual_compiled_contracts.clone(),
-            self.use_zk,
-        );
-
-        let trace_mode = TraceMode::default()
-            .with_debug(self.debug)
-            .with_decode_internal(self.decode_internal)
-            .with_verbosity(self.evm_opts.verbosity);
-
-        let executor = ExecutorBuilder::new()
-            .inspectors(|stack| {
-                stack
-                    .cheatcodes(Arc::new(cheats_config))
-                    .trace_mode(trace_mode)
-                    .coverage(self.coverage)
-                    .enable_isolation(self.isolation)
-                    .alphanet(self.alphanet)
-            })
-            .use_zk_vm(self.use_zk)
-            .spec(self.evm_spec)
-            .gas_limit(self.evm_opts.gas_limit())
-            .legacy_assertions(self.config.legacy_assertions)
-            .build(self.env.clone(), db);
-
-=======
->>>>>>> 59f354c1
         if !enabled!(tracing::Level::TRACE) {
             span_name = get_contract_name(&identifier);
         }
@@ -296,7 +258,13 @@
         let runner = ContractRunner::new(
             &identifier,
             contract,
-            self.tcfg.executor(self.known_contracts.clone(), artifact_id, db.clone()),
+            self.tcfg.executor(
+                self.known_contracts.clone(),
+                artifact_id,
+                db.clone(),
+                self.dual_compiled_contracts.clone(),
+                self.use_zk,
+            ),
             progress,
             tokio_handle,
             span,
@@ -387,6 +355,8 @@
         known_contracts: ContractsByArtifact,
         artifact_id: &ArtifactId,
         db: Backend,
+        dual_compiled_contracts: DualCompiledContracts,
+        use_zk: bool,
     ) -> Executor {
         let cheats_config = Arc::new(CheatsConfig::new(
             &self.config,
@@ -394,7 +364,10 @@
             Some(known_contracts),
             Some(artifact_id.name.clone()),
             Some(artifact_id.version.clone()),
+            dual_compiled_contracts,
+            use_zk,
         ));
+
         ExecutorBuilder::new()
             .inspectors(|stack| {
                 stack
@@ -405,6 +378,7 @@
                     .odyssey(self.odyssey)
                     .create2_deployer(self.evm_opts.create2_deployer)
             })
+            .use_zk_vm(self.use_zk)
             .spec_id(self.spec_id)
             .gas_limit(self.evm_opts.gas_limit())
             .legacy_assertions(self.config.legacy_assertions)
@@ -513,12 +487,8 @@
     pub fn build<C: Compiler<CompilerContract = Contract>>(
         self,
         root: &Path,
-<<<<<<< HEAD
-        output: ProjectCompileOutput<C>,
+        output: &ProjectCompileOutput,
         zk_output: Option<ZkProjectCompileOutput>,
-=======
-        output: &ProjectCompileOutput,
->>>>>>> 59f354c1
         env: revm::primitives::Env,
         evm_opts: EvmOpts,
         dual_compiled_contracts: DualCompiledContracts,
@@ -607,22 +577,10 @@
 
         Ok(MultiContractRunner {
             contracts: deployable_contracts,
-<<<<<<< HEAD
-            evm_opts,
-            env,
-            evm_spec: self.evm_spec.unwrap_or(SpecId::CANCUN),
-            sender: self.sender,
-=======
->>>>>>> 59f354c1
             revert_decoder,
             known_contracts,
             libs_to_deploy,
             libraries,
-<<<<<<< HEAD
-            dual_compiled_contracts,
-            use_zk,
-=======
-
             fork: self.fork,
 
             tcfg: TestRunnerConfig {
@@ -640,7 +598,8 @@
 
                 config: self.config,
             },
->>>>>>> 59f354c1
+            dual_compiled_contracts,
+            use_zk,
         })
     }
 }
