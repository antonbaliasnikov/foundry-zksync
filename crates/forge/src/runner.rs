--- conflicted
+++ resolved
@@ -130,16 +130,13 @@
                 U256::ZERO,
                 Some(&self.mcr.revert_decoder),
             );
-<<<<<<< HEAD
             // TODO(zk): redo but entirely in zk
-=======
 
             // Record deployed library address.
             if let Ok(deployed) = &deploy_result {
                 result.deployed_libs.push(deployed.address);
             }
 
->>>>>>> b667ae00
             let (raw, reason) = RawCallResult::from_evm_result(deploy_result.map(Into::into))?;
             result.extend(raw, TraceKind::Deployment);
             if reason.is_some() {
