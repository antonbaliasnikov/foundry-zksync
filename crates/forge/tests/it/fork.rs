--- conflicted
+++ resolved
@@ -35,15 +35,9 @@
 /// Executes all non-reverting fork cheatcodes
 #[tokio::test(flavor = "multi_thread")]
 async fn test_cheats_fork() {
-<<<<<<< HEAD
-    let mut config = TEST_DATA_PARIS.config.clone();
-    config.fs_permissions = FsPermissions::new(vec![PathPermission::read("./fixtures")]);
-    let runner = TEST_DATA_PARIS.runner_with_config(config);
-=======
     let runner = TEST_DATA_PARIS.runner_with(|config| {
         config.fs_permissions = FsPermissions::new(vec![PathPermission::read("./fixtures")]);
     });
->>>>>>> 59f354c1
     let filter = Filter::new(".*", ".*", &format!(".*cheats{RE_PATH_SEPARATOR}Fork"))
         .exclude_tests(".*Revert");
     TestConfig::with_filter(runner, filter).run().await;
