//! Test helpers for Forge integration tests.

use alloy_chains::NamedChain;
use alloy_primitives::U256;
use forge::{
    executors::strategy::ExecutorStrategy, revm::primitives::SpecId, MultiContractRunner,
    MultiContractRunnerBuilder,
};
use foundry_cli::utils;
use foundry_compilers::{
    artifacts::{EvmVersion, Libraries, Settings},
    compilers::multi::MultiCompiler,
    utils::RuntimeOrHandle,
    Project, ProjectCompileOutput, SolcConfig, Vyper,
};
use foundry_config::{
<<<<<<< HEAD
    fs_permissions::PathPermission,
    zksync::{ZKSYNC_ARTIFACTS_DIR, ZKSYNC_SOLIDITY_FILES_CACHE_FILENAME},
    Config, FsPermissions, FuzzConfig, FuzzDictionaryConfig, InvariantConfig, RpcEndpoint,
    RpcEndpoints,
=======
    fs_permissions::PathPermission, Config, FsPermissions, FuzzConfig, FuzzDictionaryConfig,
    InvariantConfig, RpcEndpointUrl, RpcEndpoints,
>>>>>>> 5e72c69e
};
use foundry_evm::{constants::CALLER, opts::EvmOpts};
use foundry_test_utils::{
    fd_lock, init_tracing, rpc::next_rpc_endpoint, util::OutputExt, TestCommand, ZkSyncNode,
};
use foundry_zksync_compilers::{
    compilers::{artifact_output::zk::ZkArtifactOutput, zksolc::ZkSolcCompiler},
    dual_compiled_contracts::DualCompiledContracts,
};
use semver::Version;
use std::{
    env, fmt,
    io::Write,
    path::{Path, PathBuf},
    sync::{Arc, LazyLock},
};

type ZkProject = Project<ZkSolcCompiler, ZkArtifactOutput>;

pub const RE_PATH_SEPARATOR: &str = "/";
const TESTDATA: &str = concat!(env!("CARGO_MANIFEST_DIR"), "/../../testdata");
static VYPER: LazyLock<PathBuf> = LazyLock::new(|| std::env::temp_dir().join("vyper"));

/// Profile for the tests group. Used to configure separate configurations for test runs.
pub enum ForgeTestProfile {
    Default,
    Paris,
    MultiVersion,
}

impl fmt::Display for ForgeTestProfile {
    fn fmt(&self, f: &mut fmt::Formatter<'_>) -> fmt::Result {
        match self {
            Self::Default => write!(f, "default"),
            Self::Paris => write!(f, "paris"),
            Self::MultiVersion => write!(f, "multi-version"),
        }
    }
}

impl ForgeTestProfile {
    /// Returns true if the profile is Paris.
    pub fn is_paris(&self) -> bool {
        matches!(self, Self::Paris)
    }

    pub fn root(&self) -> PathBuf {
        PathBuf::from(TESTDATA)
    }

    /// Configures the solc settings for the test profile.
    pub fn solc_config(&self) -> SolcConfig {
        let libs =
            ["fork/Fork.t.sol:DssExecLib:0xfD88CeE74f7D78697775aBDAE53f9Da1559728E4".to_string()];

        let mut settings =
            Settings { libraries: Libraries::parse(&libs).unwrap(), ..Default::default() };

        if matches!(self, Self::Paris) {
            settings.evm_version = Some(EvmVersion::Paris);
        }

        let settings = SolcConfig::builder().settings(settings).build();
        SolcConfig { settings }
    }

    pub fn zk_project(&self) -> ZkProject {
        let zk_config = self.zk_config();
        let mut zk_project =
            foundry_config::zksync::config_create_project(&zk_config, zk_config.cache, false)
                .expect("failed creating zksync project");
        zk_project.paths.artifacts = zk_config.root.join("zk").join(ZKSYNC_ARTIFACTS_DIR);
        zk_project.paths.cache =
            zk_config.root.join("zk").join("cache").join(ZKSYNC_SOLIDITY_FILES_CACHE_FILENAME);

        zk_project
    }

    /// Build [Config] for test profile.
    ///
    /// Project source files are read from testdata/{profile_name}
    /// Project output files are written to testdata/out/{profile_name}
    /// Cache is written to testdata/cache/{profile_name}
    ///
    /// AST output is enabled by default to support inline configs.
    pub fn config(&self) -> Config {
        let mut config = Config::with_root(self.root());

        config.ast = true;
        config.src = self.root().join(self.to_string());
        config.out = self.root().join("out").join(self.to_string());
        config.cache_path = self.root().join("cache").join(self.to_string());
        config.libraries = vec![
            "fork/Fork.t.sol:DssExecLib:0xfD88CeE74f7D78697775aBDAE53f9Da1559728E4".to_string(),
        ];

        config.prompt_timeout = 0;

        config.gas_limit = u64::MAX.into();
        config.chain = None;
        config.tx_origin = CALLER;
        config.block_number = 1;
        config.block_timestamp = 1;

        config.sender = CALLER;
        config.initial_balance = U256::MAX;
        config.ffi = true;
        config.verbosity = 3;
        config.memory_limit = 1 << 26;

        if self.is_paris() {
            config.evm_version = EvmVersion::Paris;
        }

        config.fuzz = FuzzConfig {
            runs: 256,
            max_test_rejects: 65536,
            seed: None,
            dictionary: FuzzDictionaryConfig {
                include_storage: true,
                include_push_bytes: true,
                dictionary_weight: 40,
                max_fuzz_dictionary_addresses: 10_000,
                max_fuzz_dictionary_values: 10_000,
            },
            gas_report_samples: 256,
            failure_persist_dir: Some(tempfile::tempdir().unwrap().into_path()),
            failure_persist_file: Some("testfailure".to_string()),
            show_logs: false,
            timeout: None,
            no_zksync_reserved_addresses: false,
        };
        config.invariant = InvariantConfig {
            runs: 256,
            depth: 15,
            fail_on_revert: false,
            call_override: false,
            dictionary: FuzzDictionaryConfig {
                dictionary_weight: 80,
                include_storage: true,
                include_push_bytes: true,
                max_fuzz_dictionary_addresses: 10_000,
                max_fuzz_dictionary_values: 10_000,
            },
            shrink_run_limit: 5000,
            max_assume_rejects: 65536,
            gas_report_samples: 256,
            failure_persist_dir: Some(
                tempfile::Builder::new()
                    .prefix(&format!("foundry-{self}"))
                    .tempdir()
                    .unwrap()
                    .into_path(),
            ),
            show_metrics: false,
            timeout: None,
            no_zksync_reserved_addresses: false,
        };

        config.sanitized()
    }

    /// Build [Config] for zksync test profile.
    ///
    /// Project source files are read from testdata/zk
    /// Project output files are written to testdata/zk/out and testdata/zk/zkout
    /// Cache is written to testdata/zk/cache
    ///
    /// AST output is enabled by default to support inline configs.
    pub fn zk_config(&self) -> Config {
        let mut zk_config = Config::with_root(self.root());

        zk_config.ast = true;
        zk_config.src = self.root().join("./zk");
        zk_config.test = self.root().join("./zk");
        zk_config.out = self.root().join("zk").join("out");
        zk_config.cache_path = self.root().join("zk").join("cache");
        zk_config.evm_version = EvmVersion::London;

        zk_config.zksync.compile = true;
        zk_config.zksync.startup = true;
        zk_config.zksync.fallback_oz = true;
        zk_config.zksync.optimizer_mode = '3';
        zk_config.zksync.zksolc = Some(foundry_config::SolcReq::Version(Version::new(1, 5, 7)));
        zk_config.fuzz.no_zksync_reserved_addresses = true;
        zk_config.invariant.depth = 15;

        zk_config
    }
}

/// Container for test data for zkSync specific tests.
pub struct ZkTestData {
    pub dual_compiled_contracts: DualCompiledContracts,
    pub zk_config: Config,
    pub zk_project: ZkProject,
    pub output: ProjectCompileOutput,
    pub zk_output: ProjectCompileOutput<ZkSolcCompiler, ZkArtifactOutput>,
}

/// Container for test data for a specific test profile.
pub struct ForgeTestData {
    pub project: Project,
    pub output: ProjectCompileOutput,
    pub config: Arc<Config>,
    pub profile: ForgeTestProfile,
    pub zk_test_data: ZkTestData,
}

impl ForgeTestData {
    /// Builds [ForgeTestData] for the given [ForgeTestProfile].
    ///
    /// Uses [get_compiled] to lazily compile the project.
    pub fn new(profile: ForgeTestProfile) -> Self {
        init_tracing();

        // NOTE(zk): We need to manually install the crypto provider as zksync-era uses `aws-lc-rs`
        // provider, while foundry uses the `ring` provider. As a result, rustls cannot
        // disambiguate between the two while selecting a default provider.
        let _ = rustls::crypto::ring::default_provider().install_default();
        let config = Arc::new(profile.config());
        let mut project = config.project().unwrap();
        let output = get_compiled(&mut project);

        let zk_test_data = {
            let zk_config = profile.zk_config();
            let zk_project = profile.zk_project();

            let mut project = zk_config.project().expect("failed obtaining project");
            let output = get_compiled(&mut project);
            let zk_output = get_zk_compiled(&zk_project);
            let dual_compiled_contracts =
                DualCompiledContracts::new(&output, &zk_output, &project.paths, &zk_project.paths);
            ZkTestData { dual_compiled_contracts, zk_config, zk_project, output, zk_output }
        };

        Self { project, output, config, profile, zk_test_data }
    }

    /// Builds a base runner
    pub fn base_runner(&self) -> MultiContractRunnerBuilder {
        init_tracing();
        let config = self.config.clone();
        let mut runner = MultiContractRunnerBuilder::new(config).sender(self.config.sender);
        if self.profile.is_paris() {
            runner = runner.evm_spec(SpecId::MERGE);
        }
        runner
    }

    /// Builds a non-tracing runner
    pub fn runner(&self) -> MultiContractRunner {
        self.runner_with(|_| {})
    }

    /// Builds a non-tracing zksync runner
    /// TODO: This needs to be implemented as currently it is a copy of the original function
    pub fn runner_zksync(&self) -> MultiContractRunner {
        let mut zk_config = self.zk_test_data.zk_config.clone();
        zk_config.fs_permissions =
            FsPermissions::new(vec![PathPermission::read_write(manifest_root())]);
        self.runner_with_zksync_config(zk_config)
    }

    /// Builds a non-tracing runner
    pub fn runner_with(&self, modify: impl FnOnce(&mut Config)) -> MultiContractRunner {
        let mut config = (*self.config).clone();
        modify(&mut config);
        self.runner_with_config(config)
    }

    fn runner_with_config(&self, mut config: Config) -> MultiContractRunner {
        config.rpc_endpoints = rpc_endpoints();
        config.allow_paths.push(manifest_root().to_path_buf());

        if config.fs_permissions.is_empty() {
            config.fs_permissions =
                FsPermissions::new(vec![PathPermission::read_write(manifest_root())]);
        }

        let opts = config_evm_opts(&config);

        let strategy = utils::get_executor_strategy(&config);
        let mut builder = self.base_runner();
        let config = Arc::new(config);
        let root = self.project.root();
        builder.config = config.clone();
        builder
            .enable_isolation(opts.isolate)
            .sender(config.sender)
            .build::<MultiCompiler>(root, &self.output, None, opts.local_evm_env(), opts, strategy)
            .unwrap()
    }

    /// Builds a non-tracing runner with zksync
    /// TODO: This needs to be added as currently it is a copy of the original function
    pub fn runner_with_zksync_config(&self, mut zk_config: Config) -> MultiContractRunner {
        zk_config.rpc_endpoints = rpc_endpoints_zk();
        zk_config.allow_paths.push(manifest_root().to_path_buf());

        // no prompt testing
        zk_config.prompt_timeout = 0;

        let root = self.zk_test_data.zk_project.root();
        let mut opts = config_evm_opts(&zk_config);

        if zk_config.isolate {
            opts.isolate = true;
        }

        let env = opts.local_evm_env();
        let output = self.zk_test_data.output.clone();
        let zk_output = self.zk_test_data.zk_output.clone();
        let dual_compiled_contracts = self.zk_test_data.dual_compiled_contracts.clone();
        let sender = zk_config.sender;

        let mut strategy = utils::get_executor_strategy(&zk_config);
        strategy
            .runner
            .zksync_set_dual_compiled_contracts(strategy.context.as_mut(), dual_compiled_contracts);
        let mut builder = self.base_runner();
        builder.config = Arc::new(zk_config);
        builder
            .enable_isolation(opts.isolate)
            .sender(sender)
            .build::<MultiCompiler>(root, &output, Some(zk_output), env, opts, strategy)
            .unwrap()
    }

    /// Builds a tracing runner
    pub fn tracing_runner(&self) -> MultiContractRunner {
        let mut opts = config_evm_opts(&self.config);
        opts.verbosity = 5;
        self.base_runner()
            .build::<MultiCompiler>(
                self.project.root(),
                &self.output,
                None,
                opts.local_evm_env(),
                opts,
                ExecutorStrategy::new_evm(),
            )
            .unwrap()
    }

    /// Builds a runner that runs against forked state
    pub async fn forked_runner(&self, rpc: &str) -> MultiContractRunner {
        let mut opts = config_evm_opts(&self.config);

        opts.env.chain_id = None; // clear chain id so the correct one gets fetched from the RPC
        opts.fork_url = Some(rpc.to_string());

        let env = opts.evm_env().await.expect("Could not instantiate fork environment");
        let fork = opts.get_fork(&Default::default(), env.clone());

        self.base_runner()
            .with_fork(fork)
            .build::<MultiCompiler>(
                self.project.root(),
                &self.output,
                None,
                env,
                opts,
                ExecutorStrategy::new_evm(),
            )
            .unwrap()
    }
}

/// Installs Vyper if it's not already present.
pub fn get_vyper() -> Vyper {
    if let Ok(vyper) = Vyper::new("vyper") {
        return vyper;
    }
    if let Ok(vyper) = Vyper::new(&*VYPER) {
        return vyper;
    }
    RuntimeOrHandle::new().block_on(async {
        #[cfg(target_family = "unix")]
        use std::{fs::Permissions, os::unix::fs::PermissionsExt};

        let suffix = match svm::platform() {
            svm::Platform::MacOsAarch64 => "darwin",
            svm::Platform::LinuxAmd64 => "linux",
            svm::Platform::WindowsAmd64 => "windows.exe",
            platform => panic!(
                "unsupported platform {platform:?} for installing vyper, \
                 install it manually and add it to $PATH"
            ),
        };
        let url = format!("https://github.com/vyperlang/vyper/releases/download/v0.4.0/vyper.0.4.0+commit.e9db8d9f.{suffix}");

        let res = reqwest::Client::builder().build().unwrap().get(url).send().await.unwrap();

        assert!(res.status().is_success());

        let bytes = res.bytes().await.unwrap();

        std::fs::write(&*VYPER, bytes).unwrap();

        #[cfg(target_family = "unix")]
        std::fs::set_permissions(&*VYPER, Permissions::from_mode(0o755)).unwrap();

        Vyper::new(&*VYPER).unwrap()
    })
}

pub fn get_compiled(project: &mut Project) -> ProjectCompileOutput {
    let lock_file_path = project.sources_path().join(".lock");
    // Compile only once per test run.
    // We need to use a file lock because `cargo-nextest` runs tests in different processes.
    // This is similar to [`foundry_test_utils::util::initialize`], see its comments for more
    // details.
    let mut lock = fd_lock::new_lock(&lock_file_path);
    let read = lock.read().unwrap();
    let out;

    let mut write = None;
    if !project.cache_path().exists() || std::fs::read(&lock_file_path).unwrap() != b"1" {
        drop(read);
        write = Some(lock.write().unwrap());
    }

    if project.compiler.vyper.is_none() {
        project.compiler.vyper = Some(get_vyper());
    }

    out = project.compile().unwrap();

    if out.has_compiler_errors() {
        panic!("Compiled with errors:\n{out}");
    }

    if let Some(ref mut write) = write {
        write.write_all(b"1").unwrap();
    }

    out
}

pub fn get_zk_compiled(
    zk_project: &ZkProject,
) -> ProjectCompileOutput<ZkSolcCompiler, ZkArtifactOutput> {
    let lock_file_path = zk_project.sources_path().join(".lock-zk");
    // Compile only once per test run.
    // We need to use a file lock because `cargo-nextest` runs tests in different processes.
    // This is similar to [`foundry_test_utils::util::initialize`], see its comments for more
    // details.
    let mut lock = fd_lock::new_lock(&lock_file_path);
    let read = lock.read().unwrap();
    let out;

    let mut write = None;

    let zk_compiler = foundry_common::compile::ProjectCompiler::new();
    if zk_project.paths.cache.exists() || std::fs::read(&lock_file_path).unwrap() == b"1" {
        drop(read);
        write = Some(lock.write().unwrap());
    }

    out = zk_compiler.zksync_compile(zk_project);

    if let Some(ref mut write) = write {
        write.write_all(b"1").unwrap();
    }

    let out: ProjectCompileOutput<ZkSolcCompiler, ZkArtifactOutput> =
        out.expect("failed compiling zksync project");

    if let Some(ref mut write) = write {
        write.write_all(b"1").unwrap();
    }
    out
}

/// Default data for the tests group.
pub static TEST_DATA_DEFAULT: LazyLock<ForgeTestData> =
    LazyLock::new(|| ForgeTestData::new(ForgeTestProfile::Default));

/// Data for tests requiring Paris support on Solc and EVM level.
pub static TEST_DATA_PARIS: LazyLock<ForgeTestData> =
    LazyLock::new(|| ForgeTestData::new(ForgeTestProfile::Paris));

/// Data for tests requiring Cancun support on Solc and EVM level.
pub static TEST_DATA_MULTI_VERSION: LazyLock<ForgeTestData> =
    LazyLock::new(|| ForgeTestData::new(ForgeTestProfile::MultiVersion));

pub fn manifest_root() -> &'static Path {
    let mut root = Path::new(env!("CARGO_MANIFEST_DIR"));
    // need to check here where we're executing the test from, if in `forge` we need to also allow
    // `testdata`
    if root.ends_with("forge") {
        root = root.parent().unwrap();
    }
    root
}

/// the RPC endpoints used during tests
pub fn rpc_endpoints() -> RpcEndpoints {
    RpcEndpoints::new([
        ("mainnet", RpcEndpointUrl::Url(next_rpc_endpoint(NamedChain::Mainnet))),
        ("mainnet2", RpcEndpointUrl::Url(next_rpc_endpoint(NamedChain::Mainnet))),
        ("sepolia", RpcEndpointUrl::Url(next_rpc_endpoint(NamedChain::Sepolia))),
        ("optimism", RpcEndpointUrl::Url(next_rpc_endpoint(NamedChain::Optimism))),
        ("arbitrum", RpcEndpointUrl::Url(next_rpc_endpoint(NamedChain::Arbitrum))),
        ("polygon", RpcEndpointUrl::Url(next_rpc_endpoint(NamedChain::Polygon))),
        ("avaxTestnet", RpcEndpointUrl::Url("https://api.avax-test.network/ext/bc/C/rpc".into())),
        ("moonbeam", RpcEndpointUrl::Url("https://moonbeam-rpc.publicnode.com".into())),
        ("rpcEnvAlias", RpcEndpointUrl::Env("${RPC_ENV_ALIAS}".into())),
    ])
}

/// the RPC endpoints used during tests
pub fn rpc_endpoints_zk() -> RpcEndpoints {
    // use mainnet url from env to avoid rate limiting in CI
    let mainnet_url =
        std::env::var("TEST_MAINNET_URL").unwrap_or("https://mainnet.era.zksync.io".to_string()); // trufflehog:ignore
    RpcEndpoints::new([
        ("mainnet", RpcEndpoint::Url(mainnet_url)),
        (
            "rpcAlias",
            RpcEndpoint::Url(
                "https://eth-mainnet.alchemyapi.io/v2/Lc7oIGYeL_QvInzI0Wiu_pOZZDEKBrdf".to_string(), /* trufflehog:ignore */
            ),
        ),
        (
            "rpcAliasSepolia",
            RpcEndpoint::Url(
                "https://eth-sepolia.g.alchemy.com/v2/Lc7oIGYeL_QvInzI0Wiu_pOZZDEKBrdf".to_string(), /* trufflehog:ignore */
            ),
        ),
        ("rpcEnvAlias", RpcEndpoint::Env("${RPC_ENV_ALIAS}".to_string())),
    ])
}

pub fn run_zk_script_test(
    root: impl AsRef<std::path::Path>,
    cmd: &mut TestCommand,
    script_path: &str,
    contract_name: &str,
    dependencies: Option<&str>,
    expected_broadcastable_txs: usize,
    extra_args: Option<&[&str]>,
) {
    let node = ZkSyncNode::start();
    let url = node.url();

    if let Some(deps) = dependencies {
        let mut install_args = vec!["install"];
        install_args.extend(deps.split_whitespace());
        install_args.push("--no-commit");
        cmd.args(&install_args).assert_success();
    }

    cmd.forge_fuse();

    let script_path_contract = format!("{script_path}:{contract_name}");
    let private_key =
        ZkSyncNode::rich_wallets().next().map(|(_, pk, _)| pk).expect("No rich wallets available");

    let mut script_args = vec![
        "--zk-startup",
        &script_path_contract,
        "--private-key",
        private_key,
        "--chain",
        "260",
        "--gas-estimate-multiplier",
        "310",
        "--rpc-url",
        url.as_str(),
        "--slow",
        "--evm-version",
        "shanghai",
    ];

    if let Some(args) = extra_args {
        script_args.extend_from_slice(args);
    }

    cmd.arg("script").args(&script_args);

    cmd.assert_success()
        .get_output()
        .stdout_lossy()
        .contains("ONCHAIN EXECUTION COMPLETE & SUCCESSFUL");

    let run_latest = foundry_common::fs::json_files(root.as_ref().join("broadcast").as_path())
        .find(|file| file.ends_with("run-latest.json"))
        .expect("No broadcast artifacts");

    let content = foundry_common::fs::read_to_string(run_latest).unwrap();

    let json: serde_json::Value = serde_json::from_str(&content).unwrap();
    assert_eq!(
        json["transactions"].as_array().expect("broadcastable txs").len(),
        expected_broadcastable_txs
    );
    cmd.forge_fuse();
}

pub fn deploy_zk_contract(
    cmd: &mut TestCommand,
    url: &str,
    private_key: &str,
    contract_path: &str,
) -> Result<String, String> {
    cmd.forge_fuse().args([
        "create",
        "--zk-startup",
        contract_path,
        "--rpc-url",
        url,
        "--private-key",
        private_key,
    ]);

    let output = cmd.assert_success();
    let output = output.get_output();
    let stdout = output.stdout_lossy();
    let stderr = foundry_test_utils::util::lossy_string(output.stderr.as_slice());

    if stdout.contains("Deployed to:") {
        let regex = regex::Regex::new(r"Deployed to:\s*(\S+)").unwrap();
        regex
            .captures(&stdout)
            .and_then(|cap| cap.get(1))
            .map(|m| m.as_str().to_string())
            .ok_or_else(|| "Failed to extract deployed address".to_string())
    } else {
        Err(format!("Deployment failed. Stdout: {stdout}\nStderr: {stderr}"))
    }
}

fn config_evm_opts(config: &Config) -> EvmOpts {
    config.to_figment(foundry_config::FigmentProviders::None).extract().unwrap()
}<|MERGE_RESOLUTION|>--- conflicted
+++ resolved
@@ -14,15 +14,12 @@
     Project, ProjectCompileOutput, SolcConfig, Vyper,
 };
 use foundry_config::{
-<<<<<<< HEAD
     fs_permissions::PathPermission,
     zksync::{ZKSYNC_ARTIFACTS_DIR, ZKSYNC_SOLIDITY_FILES_CACHE_FILENAME},
     Config, FsPermissions, FuzzConfig, FuzzDictionaryConfig, InvariantConfig, RpcEndpoint,
     RpcEndpoints,
-=======
     fs_permissions::PathPermission, Config, FsPermissions, FuzzConfig, FuzzDictionaryConfig,
     InvariantConfig, RpcEndpointUrl, RpcEndpoints,
->>>>>>> 5e72c69e
 };
 use foundry_evm::{constants::CALLER, opts::EvmOpts};
 use foundry_test_utils::{
