--- conflicted
+++ resolved
@@ -68,11 +68,7 @@
           - 2 (-vv): Print logs for all tests.
           - 3 (-vvv): Print execution traces for failing tests.
           - 4 (-vvvv): Print execution traces for all tests, and setup traces for failing tests.
-<<<<<<< HEAD
-          - 5 (-vvvvv): Print execution and setup traces for all tests.
-=======
           - 5 (-vvvvv): Print execution and setup traces for all tests, including storage changes.
->>>>>>> 59f354c1
 
 Find more information in the book: http://book.getfoundry.sh/reference/forge/forge.html
 
@@ -1593,28 +1589,6 @@
 | src/Contracts.sol:ContractOne Contract |                 |       |        |       |         |
 +=============================================================================================+
 | Deployment Cost                        | Deployment Size |       |        |       |         |
-<<<<<<< HEAD
-| 101532                                 | 241             |       |        |       |         |
-| Function Name                          | min             | avg   | median | max   | # calls |
-| foo                                    | 45370           | 45370 | 45370  | 45370 | 1       |
-
-
-| src/Contracts.sol:ContractThree contract |                 |        |        |        |         |
-|------------------------------------------|-----------------|--------|--------|--------|---------|
-| Deployment Cost                          | Deployment Size |        |        |        |         |
-| 101748                                   | 242             |        |        |        |         |
-| Function Name                            | min             | avg    | median | max    | # calls |
-| baz                                      | 259210          | 259210 | 259210 | 259210 | 1       |
-
-
-| src/Contracts.sol:ContractTwo contract |                 |       |        |       |         |
-|----------------------------------------|-----------------|-------|--------|-------|---------|
-| Deployment Cost                        | Deployment Size |       |        |       |         |
-| 101520                                 | 241             |       |        |       |         |
-| Function Name                          | min             | avg   | median | max   | # calls |
-| bar                                    | 64832           | 64832 | 64832  | 64832 | 1       |
-...
-=======
 |----------------------------------------+-----------------+-------+--------+-------+---------|
 | 101532                                 | 241             |       |        |       |         |
 |----------------------------------------+-----------------+-------+--------+-------+---------|
@@ -1655,7 +1629,6 @@
 
 
 Ran 3 test suites [ELAPSED]: 3 tests passed, 0 failed, 0 skipped (3 total tests)
->>>>>>> 59f354c1
 
 "#]]);
     cmd.forge_fuse().arg("test").arg("--gas-report").arg("--json").assert_success().stdout_eq(
@@ -1721,28 +1694,6 @@
 | src/Contracts.sol:ContractOne Contract |                 |       |        |       |         |
 +=============================================================================================+
 | Deployment Cost                        | Deployment Size |       |        |       |         |
-<<<<<<< HEAD
-| 101532                                 | 241             |       |        |       |         |
-| Function Name                          | min             | avg   | median | max   | # calls |
-| foo                                    | 45370           | 45370 | 45370  | 45370 | 1       |
-
-
-| src/Contracts.sol:ContractThree contract |                 |        |        |        |         |
-|------------------------------------------|-----------------|--------|--------|--------|---------|
-| Deployment Cost                          | Deployment Size |        |        |        |         |
-| 101748                                   | 242             |        |        |        |         |
-| Function Name                            | min             | avg    | median | max    | # calls |
-| baz                                      | 259210          | 259210 | 259210 | 259210 | 1       |
-
-
-| src/Contracts.sol:ContractTwo contract |                 |       |        |       |         |
-|----------------------------------------|-----------------|-------|--------|-------|---------|
-| Deployment Cost                        | Deployment Size |       |        |       |         |
-| 101520                                 | 241             |       |        |       |         |
-| Function Name                          | min             | avg   | median | max   | # calls |
-| bar                                    | 64832           | 64832 | 64832  | 64832 | 1       |
-...
-=======
 |----------------------------------------+-----------------+-------+--------+-------+---------|
 | 101532                                 | 241             |       |        |       |         |
 |----------------------------------------+-----------------+-------+--------+-------+---------|
@@ -1783,7 +1734,6 @@
 
 
 Ran 3 test suites [ELAPSED]: 3 tests passed, 0 failed, 0 skipped (3 total tests)
->>>>>>> 59f354c1
 
 "#]]);
     cmd.forge_fuse().arg("test").arg("--gas-report").arg("--json").assert_success().stdout_eq(
@@ -1849,28 +1799,6 @@
 | src/Contracts.sol:ContractOne Contract |                 |       |        |       |         |
 +=============================================================================================+
 | Deployment Cost                        | Deployment Size |       |        |       |         |
-<<<<<<< HEAD
-| 101532                                 | 241             |       |        |       |         |
-| Function Name                          | min             | avg   | median | max   | # calls |
-| foo                                    | 45370           | 45370 | 45370  | 45370 | 1       |
-
-
-| src/Contracts.sol:ContractThree contract |                 |        |        |        |         |
-|------------------------------------------|-----------------|--------|--------|--------|---------|
-| Deployment Cost                          | Deployment Size |        |        |        |         |
-| 101748                                   | 242             |        |        |        |         |
-| Function Name                            | min             | avg    | median | max    | # calls |
-| baz                                      | 259210          | 259210 | 259210 | 259210 | 1       |
-
-
-| src/Contracts.sol:ContractTwo contract |                 |       |        |       |         |
-|----------------------------------------|-----------------|-------|--------|-------|---------|
-| Deployment Cost                        | Deployment Size |       |        |       |         |
-| 101520                                 | 241             |       |        |       |         |
-| Function Name                          | min             | avg   | median | max   | # calls |
-| bar                                    | 64832           | 64832 | 64832  | 64832 | 1       |
-...
-=======
 |----------------------------------------+-----------------+-------+--------+-------+---------|
 | 101532                                 | 241             |       |        |       |         |
 |----------------------------------------+-----------------+-------+--------+-------+---------|
@@ -1911,7 +1839,6 @@
 
 
 Ran 3 test suites [ELAPSED]: 3 tests passed, 0 failed, 0 skipped (3 total tests)
->>>>>>> 59f354c1
 
 "#]]);
     cmd.forge_fuse().arg("test").arg("--gas-report").arg("--json").assert_success().stdout_eq(
@@ -1984,28 +1911,6 @@
 | src/Contracts.sol:ContractOne Contract |                 |       |        |       |         |
 +=============================================================================================+
 | Deployment Cost                        | Deployment Size |       |        |       |         |
-<<<<<<< HEAD
-| 101532                                 | 241             |       |        |       |         |
-| Function Name                          | min             | avg   | median | max   | # calls |
-| foo                                    | 45370           | 45370 | 45370  | 45370 | 1       |
-
-
-| src/Contracts.sol:ContractThree contract |                 |        |        |        |         |
-|------------------------------------------|-----------------|--------|--------|--------|---------|
-| Deployment Cost                          | Deployment Size |        |        |        |         |
-| 101748                                   | 242             |        |        |        |         |
-| Function Name                            | min             | avg    | median | max    | # calls |
-| baz                                      | 259210          | 259210 | 259210 | 259210 | 1       |
-
-
-| src/Contracts.sol:ContractTwo contract |                 |       |        |       |         |
-|----------------------------------------|-----------------|-------|--------|-------|---------|
-| Deployment Cost                        | Deployment Size |       |        |       |         |
-| 101520                                 | 241             |       |        |       |         |
-| Function Name                          | min             | avg   | median | max   | # calls |
-| bar                                    | 64832           | 64832 | 64832  | 64832 | 1       |
-...
-=======
 |----------------------------------------+-----------------+-------+--------+-------+---------|
 | 101532                                 | 241             |       |        |       |         |
 |----------------------------------------+-----------------+-------+--------+-------+---------|
@@ -2046,7 +1951,6 @@
 
 
 Ran 3 test suites [ELAPSED]: 3 tests passed, 0 failed, 0 skipped (3 total tests)
->>>>>>> 59f354c1
 
 "#]]);
     cmd.forge_fuse().arg("test").arg("--gas-report").arg("--json").assert_success().stdout_eq(
@@ -2119,12 +2023,6 @@
 | src/Contracts.sol:ContractOne Contract |                 |       |        |       |         |
 +=============================================================================================+
 | Deployment Cost                        | Deployment Size |       |        |       |         |
-<<<<<<< HEAD
-| 101532                                 | 241             |       |        |       |         |
-| Function Name                          | min             | avg   | median | max   | # calls |
-| foo                                    | 45370           | 45370 | 45370  | 45370 | 1       |
-...
-=======
 |----------------------------------------+-----------------+-------+--------+-------+---------|
 | 101532                                 | 241             |       |        |       |         |
 |----------------------------------------+-----------------+-------+--------+-------+---------|
@@ -2137,7 +2035,6 @@
 
 
 Ran 3 test suites [ELAPSED]: 3 tests passed, 0 failed, 0 skipped (3 total tests)
->>>>>>> 59f354c1
 
 "#]]);
     cmd.forge_fuse().arg("test").arg("--gas-report").arg("--json").assert_success().stdout_eq(
@@ -2173,12 +2070,6 @@
 | src/Contracts.sol:ContractTwo Contract |                 |       |        |       |         |
 +=============================================================================================+
 | Deployment Cost                        | Deployment Size |       |        |       |         |
-<<<<<<< HEAD
-| 101520                                 | 241             |       |        |       |         |
-| Function Name                          | min             | avg   | median | max   | # calls |
-| bar                                    | 64832           | 64832 | 64832  | 64832 | 1       |
-...
-=======
 |----------------------------------------+-----------------+-------+--------+-------+---------|
 | 101520                                 | 241             |       |        |       |         |
 |----------------------------------------+-----------------+-------+--------+-------+---------|
@@ -2191,7 +2082,6 @@
 
 
 Ran 3 test suites [ELAPSED]: 3 tests passed, 0 failed, 0 skipped (3 total tests)
->>>>>>> 59f354c1
 
 "#]]);
     cmd.forge_fuse().arg("test").arg("--gas-report").arg("--json").assert_success().stdout_eq(
@@ -2230,12 +2120,6 @@
 | src/Contracts.sol:ContractThree Contract |                 |        |        |        |         |
 +=================================================================================================+
 | Deployment Cost                          | Deployment Size |        |        |        |         |
-<<<<<<< HEAD
-| 101748                                   | 242             |        |        |        |         |
-| Function Name                            | min             | avg    | median | max    | # calls |
-| baz                                      | 259210          | 259210 | 259210 | 259210 | 1       |
-...
-=======
 |------------------------------------------+-----------------+--------+--------+--------+---------|
 | 101748                                   | 242             |        |        |        |         |
 |------------------------------------------+-----------------+--------+--------+--------+---------|
@@ -2248,7 +2132,6 @@
 
 
 Ran 3 test suites [ELAPSED]: 3 tests passed, 0 failed, 0 skipped (3 total tests)
->>>>>>> 59f354c1
 
 "#]]);
     cmd.forge_fuse().arg("test").arg("--gas-report").arg("--json").assert_success().stdout_eq(
@@ -2293,20 +2176,6 @@
 | src/Contracts.sol:ContractThree Contract |                 |        |        |        |         |
 +=================================================================================================+
 | Deployment Cost                          | Deployment Size |        |        |        |         |
-<<<<<<< HEAD
-| 101748                                   | 242             |        |        |        |         |
-| Function Name                            | min             | avg    | median | max    | # calls |
-| baz                                      | 259210          | 259210 | 259210 | 259210 | 1       |
-
-
-| src/Contracts.sol:ContractTwo contract |                 |       |        |       |         |
-|----------------------------------------|-----------------|-------|--------|-------|---------|
-| Deployment Cost                        | Deployment Size |       |        |       |         |
-| 101520                                 | 241             |       |        |       |         |
-| Function Name                          | min             | avg   | median | max   | # calls |
-| bar                                    | 64832           | 64832 | 64832  | 64832 | 1       |
-...
-=======
 |------------------------------------------+-----------------+--------+--------+--------+---------|
 | 101748                                   | 242             |        |        |        |         |
 |------------------------------------------+-----------------+--------+--------+--------+---------|
@@ -2333,7 +2202,6 @@
 
 
 Ran 3 test suites [ELAPSED]: 3 tests passed, 0 failed, 0 skipped (3 total tests)
->>>>>>> 59f354c1
 
 "#]]);
     cmd.forge_fuse().arg("test").arg("--gas-report").arg("--json").assert_success().stdout_eq(
@@ -2390,20 +2258,6 @@
 | src/Contracts.sol:ContractOne Contract |                 |       |        |       |         |
 +=============================================================================================+
 | Deployment Cost                        | Deployment Size |       |        |       |         |
-<<<<<<< HEAD
-| 101532                                 | 241             |       |        |       |         |
-| Function Name                          | min             | avg   | median | max   | # calls |
-| foo                                    | 45370           | 45370 | 45370  | 45370 | 1       |
-
-
-| src/Contracts.sol:ContractThree contract |                 |        |        |        |         |
-|------------------------------------------|-----------------|--------|--------|--------|---------|
-| Deployment Cost                          | Deployment Size |        |        |        |         |
-| 101748                                   | 242             |        |        |        |         |
-| Function Name                            | min             | avg    | median | max    | # calls |
-| baz                                      | 259210          | 259210 | 259210 | 259210 | 1       |
-...
-=======
 |----------------------------------------+-----------------+-------+--------+-------+---------|
 | 101532                                 | 241             |       |        |       |         |
 |----------------------------------------+-----------------+-------+--------+-------+---------|
@@ -2430,7 +2284,6 @@
 
 
 Ran 3 test suites [ELAPSED]: 3 tests passed, 0 failed, 0 skipped (3 total tests)
->>>>>>> 59f354c1
 
 "#]]);
     cmd.forge_fuse().arg("test").arg("--gas-report").arg("--json").assert_success().stdout_eq(
@@ -2498,28 +2351,6 @@
 | src/Contracts.sol:ContractOne Contract |                 |       |        |       |         |
 +=============================================================================================+
 | Deployment Cost                        | Deployment Size |       |        |       |         |
-<<<<<<< HEAD
-| 101532                                 | 241             |       |        |       |         |
-| Function Name                          | min             | avg   | median | max   | # calls |
-| foo                                    | 45370           | 45370 | 45370  | 45370 | 1       |
-
-
-| src/Contracts.sol:ContractThree contract |                 |        |        |        |         |
-|------------------------------------------|-----------------|--------|--------|--------|---------|
-| Deployment Cost                          | Deployment Size |        |        |        |         |
-| 101748                                   | 242             |        |        |        |         |
-| Function Name                            | min             | avg    | median | max    | # calls |
-| baz                                      | 259210          | 259210 | 259210 | 259210 | 1       |
-
-
-| src/Contracts.sol:ContractTwo contract |                 |       |        |       |         |
-|----------------------------------------|-----------------|-------|--------|-------|---------|
-| Deployment Cost                        | Deployment Size |       |        |       |         |
-| 101520                                 | 241             |       |        |       |         |
-| Function Name                          | min             | avg   | median | max   | # calls |
-| bar                                    | 64832           | 64832 | 64832  | 64832 | 1       |
-...
-=======
 |----------------------------------------+-----------------+-------+--------+-------+---------|
 | 101532                                 | 241             |       |        |       |         |
 |----------------------------------------+-----------------+-------+--------+-------+---------|
@@ -2561,7 +2392,6 @@
 
 Ran 3 test suites [ELAPSED]: 3 tests passed, 0 failed, 0 skipped (3 total tests)
 
->>>>>>> 59f354c1
 "#]])
         .stderr_eq(str![[r#"
 ...
@@ -2686,15 +2516,6 @@
 | src/Counter.sol:Counter Contract |                 |       |        |       |         |
 +=======================================================================================+
 | Deployment Cost                  | Deployment Size |       |        |       |         |
-<<<<<<< HEAD
-| 99711                            | 240             |       |        |       |         |
-| Function Name                    | min             | avg   | median | max   | # calls |
-| a                                | 2259            | 2259  | 2259   | 2259  | 1       |
-| b                                | 2304            | 2304  | 2304   | 2304  | 1       |
-| setNumber(int256)                | 23646           | 33602 | 33602  | 43558 | 2       |
-| setNumber(uint256)               | 23601           | 33557 | 33557  | 43513 | 2       |
-...
-=======
 |----------------------------------+-----------------+-------+--------+-------+---------|
 | 99711                            | 240             |       |        |       |         |
 |----------------------------------+-----------------+-------+--------+-------+---------|
@@ -2714,7 +2535,6 @@
 
 Ran 1 test suite [ELAPSED]: 1 tests passed, 0 failed, 0 skipped (1 total tests)
 
->>>>>>> 59f354c1
 "#]]);
     cmd.forge_fuse().arg("test").arg("--gas-report").arg("--json").assert_success().stdout_eq(
         str![[r#"
@@ -2819,41 +2639,6 @@
         .assert_success()
         .stdout_eq(str![[r#"
 ...
-<<<<<<< HEAD
-Ran 1 test for test/DelegateProxyTest.sol:GasReportFallbackTest
-[PASS] test_fallback_gas_report() ([GAS])
-Traces:
-  [327404] GasReportFallbackTest::test_fallback_gas_report()
-    ├─ [104475] → new ProxiedContract@[..]
-    │   └─ ← [Return] 236 bytes of code
-    ├─ [107054] → new DelegateProxy@[..]
-    │   └─ ← [Return] 135 bytes of code
-    ├─ [29384] DelegateProxy::fallback(100)
-    │   ├─ [3316] ProxiedContract::deposit(100) [delegatecall]
-    │   │   └─ ← [Stop] 
-    │   └─ ← [Return] 
-    ├─ [21159] DelegateProxy::deposit()
-    │   └─ ← [Stop] 
-    └─ ← [Stop] 
-
-Suite result: ok. 1 passed; 0 failed; 0 skipped; [ELAPSED]
-| test/DelegateProxyTest.sol:DelegateProxy contract |                 |       |        |       |         |
-|---------------------------------------------------|-----------------|-------|--------|-------|---------|
-| Deployment Cost                                   | Deployment Size |       |        |       |         |
-| 107054                                            | 300             |       |        |       |         |
-| Function Name                                     | min             | avg   | median | max   | # calls |
-| deposit                                           | 21159           | 21159 | 21159  | 21159 | 1       |
-| fallback                                          | 29384           | 29384 | 29384  | 29384 | 1       |
-
-
-| test/DelegateProxyTest.sol:ProxiedContract contract |                 |      |        |      |         |
-|-----------------------------------------------------|-----------------|------|--------|------|---------|
-| Deployment Cost                                     | Deployment Size |      |        |      |         |
-| 104475                                              | 263             |      |        |      |         |
-| Function Name                                       | min             | avg  | median | max  | # calls |
-| deposit                                             | 3316            | 3316 | 3316   | 3316 | 1       |
-...
-=======
 ╭---------------------------------------------------+-----------------+-------+--------+-------+---------╮
 | test/DelegateProxyTest.sol:DelegateProxy Contract |                 |       |        |       |         |
 +========================================================================================================+
@@ -2886,7 +2671,6 @@
 
 
 Ran 1 test suite [ELAPSED]: 1 tests passed, 0 failed, 0 skipped (1 total tests)
->>>>>>> 59f354c1
 
 "#]]);
 
@@ -2979,34 +2763,6 @@
         .assert_success()
         .stdout_eq(str![[r#"
 ...
-<<<<<<< HEAD
-Ran 1 test for test/NestedDeployTest.sol:NestedDeploy
-[PASS] test_nested_create_gas_report() ([GAS])
-Suite result: ok. 1 passed; 0 failed; 0 skipped; [ELAPSED]
-| test/NestedDeployTest.sol:AnotherChild contract |                 |       |        |       |         |
-|-------------------------------------------------|-----------------|-------|--------|-------|---------|
-| Deployment Cost                                 | Deployment Size |       |        |       |         |
-| 0                                               | 124             |       |        |       |         |
-| Function Name                                   | min             | avg   | median | max   | # calls |
-| w                                               | 21161           | 21161 | 21161  | 21161 | 1       |
-
-
-| test/NestedDeployTest.sol:Child contract |                 |     |        |     |         |
-|------------------------------------------|-----------------|-----|--------|-----|---------|
-| Deployment Cost                          | Deployment Size |     |        |     |         |
-| 0                                        | 477             |     |        |     |         |
-| Function Name                            | min             | avg | median | max | # calls |
-| child                                    | 323             | 323 | 323    | 323 | 1       |
-
-
-| test/NestedDeployTest.sol:Parent contract |                 |     |        |     |         |
-|-------------------------------------------|-----------------|-----|--------|-----|---------|
-| Deployment Cost                           | Deployment Size |     |        |     |         |
-| 251997                                    | 739             |     |        |     |         |
-| Function Name                             | min             | avg | median | max | # calls |
-| child                                     | 181             | 181 | 181    | 181 | 1       |
-...
-=======
 ╭-------------------------------------------------+-----------------+-------+--------+-------+---------╮
 | test/NestedDeployTest.sol:AnotherChild Contract |                 |       |        |       |         |
 +======================================================================================================+
@@ -3052,7 +2808,6 @@
 
 Ran 1 test suite [ELAPSED]: 1 tests passed, 0 failed, 0 skipped (1 total tests)
 
->>>>>>> 59f354c1
 "#]]);
 
     cmd.forge_fuse()
@@ -3115,7 +2870,6 @@
         );
 });
 
-<<<<<<< HEAD
 forgetest!(zk_gas_report, |prj, cmd| {
     prj.insert_ds_test();
     prj.add_source(
@@ -3188,8 +2942,6 @@
     assert_eq!(function_zk, "foo");
 });
 
-=======
->>>>>>> 59f354c1
 forgetest_init!(can_use_absolute_imports, |prj, cmd| {
     let remapping = prj.paths().libraries[0].join("myDependency");
     let config = Config {
@@ -3491,14 +3243,9 @@
 ...
 ╭----------+------------------+-------------------+--------------------+---------------------╮
 | Contract | Runtime Size (B) | Initcode Size (B) | Runtime Margin (B) | Initcode Margin (B) |
-<<<<<<< HEAD
-|----------|------------------|-------------------|--------------------|---------------------|
-| Counter  |              236 |               263 |             24,340 |              48,889 |
-=======
 +============================================================================================+
 | Counter  | 236              | 263               | 24,340             | 48,889              |
 ╰----------+------------------+-------------------+--------------------+---------------------╯
->>>>>>> 59f354c1
 
 
 "#]]);
@@ -3568,23 +3315,6 @@
 | src/Counter.sol:Counter Contract |                 |       |        |       |         |
 +=======================================================================================+
 | Deployment Cost                  | Deployment Size |       |        |       |         |
-<<<<<<< HEAD
-| 104475                           | 263             |       |        |       |         |
-| Function Name                    | min             | avg   | median | max   | # calls |
-| increment                        | 43401           | 43401 | 43401  | 43401 | 1       |
-| number                           | 281             | 281   | 281    | 281   | 1       |
-| setNumber                        | 23579           | 23579 | 23579  | 23579 | 1       |
-
-
-| test/Counter.t.sol:CounterTest contract |                 |        |        |        |         |
-|-----------------------------------------|-----------------|--------|--------|--------|---------|
-| Deployment Cost                         | Deployment Size |        |        |        |         |
-| 938190                                  | 4522            |        |        |        |         |
-| Function Name                           | min             | avg    | median | max    | # calls |
-| setUp                                   | 165834          | 165834 | 165834 | 165834 | 1       |
-| test_Increment                          | 52357           | 52357  | 52357  | 52357  | 1       |
-...
-=======
 |----------------------------------+-----------------+-------+--------+-------+---------|
 | 104475                           | 263             |       |        |       |         |
 |----------------------------------+-----------------+-------+--------+-------+---------|
@@ -3617,7 +3347,6 @@
 
 
 Ran 1 test suite [ELAPSED]: 1 tests passed, 0 failed, 0 skipped (1 total tests)
->>>>>>> 59f354c1
 
 "#]
     ]);
