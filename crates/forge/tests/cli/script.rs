//! Contains various tests related to `forge script`.

use crate::constants::TEMPLATE_CONTRACT;
use alloy_primitives::{Address, Bytes};
use anvil::{spawn, NodeConfig};
use foundry_test_utils::{rpc, util::OutputExt, ScriptOutcome, ScriptTester};
use regex::Regex;
use serde_json::Value;
use std::{env, path::PathBuf, str::FromStr};

// Tests that fork cheat codes can be used in script
forgetest_init!(
    #[ignore]
    can_use_fork_cheat_codes_in_script,
    |prj, cmd| {
        let script = prj
            .add_source(
                "Foo",
                r#"
import "forge-std/Script.sol";

contract ContractScript is Script {
    function setUp() public {}

    function run() public {
        uint256 fork = vm.activeFork();
        vm.rollFork(11469702);
    }
}
   "#,
            )
            .unwrap();

        let rpc = foundry_test_utils::rpc::next_http_rpc_endpoint();

        cmd.arg("script").arg(script).args(["--fork-url", rpc.as_str(), "-vvvvv"]).assert_success();
    }
);

// Tests that the `run` command works correctly
forgetest!(can_execute_script_command2, |prj, cmd| {
    let script = prj
        .add_source(
            "Foo",
            r#"
contract Demo {
    event log_string(string);
    function run() external {
        emit log_string("script ran");
    }
}
   "#,
        )
        .unwrap();

    cmd.arg("script").arg(script);
    cmd.unchecked_output().stdout_matches_path(
        PathBuf::from(env!("CARGO_MANIFEST_DIR"))
            .join("tests/fixtures/can_execute_script_command.stdout"),
    );
});

// Tests that the `run` command works correctly when path *and* script name is specified
forgetest!(can_execute_script_command_fqn, |prj, cmd| {
    let script = prj
        .add_source(
            "Foo",
            r#"
contract Demo {
    event log_string(string);
    function run() external {
        emit log_string("script ran");
    }
}
   "#,
        )
        .unwrap();

    cmd.arg("script").arg(format!("{}:Demo", script.display()));
    cmd.unchecked_output().stdout_matches_path(
        PathBuf::from(env!("CARGO_MANIFEST_DIR"))
            .join("tests/fixtures/can_execute_script_command_fqn.stdout"),
    );
});

// Tests that the run command can run arbitrary functions
forgetest!(can_execute_script_command_with_sig, |prj, cmd| {
    let script = prj
        .add_source(
            "Foo",
            r#"
contract Demo {
    event log_string(string);
    function myFunction() external {
        emit log_string("script ran");
    }
}
   "#,
        )
        .unwrap();

    cmd.arg("script").arg(script).arg("--sig").arg("myFunction()");
    cmd.unchecked_output().stdout_matches_path(
        PathBuf::from(env!("CARGO_MANIFEST_DIR"))
            .join("tests/fixtures/can_execute_script_command_with_sig.stdout"),
    );
});

static FAILING_SCRIPT: &str = r#"
import "forge-std/Script.sol";

contract FailingScript is Script {
    function run() external {
        revert("failed");
    }
}
"#;

// Tests that execution throws upon encountering a revert in the script.
forgetest_async!(assert_exit_code_error_on_failure_script, |prj, cmd| {
    foundry_test_utils::util::initialize(prj.root());
    let script = prj.add_source("FailingScript", FAILING_SCRIPT).unwrap();

    // set up command
    cmd.arg("script").arg(script);

    // run command and assert error exit code
    cmd.assert_err();

    let output = cmd.stderr_lossy();
    assert!(output.contains("script failed: revert: failed"));
});

// Tests that execution throws upon encountering a revert in the script with --json option.
// <https://github.com/foundry-rs/foundry/issues/2508>
forgetest_async!(assert_exit_code_error_on_failure_script_with_json, |prj, cmd| {
    foundry_test_utils::util::initialize(prj.root());
    let script = prj.add_source("FailingScript", FAILING_SCRIPT).unwrap();

    // set up command
    cmd.arg("script").arg(script).arg("--json");

    // run command and assert error exit code
    cmd.assert_err();

    let output = cmd.stderr_lossy();
    assert!(output.contains("script failed: revert: failed"));
});

// Tests that the manually specified gas limit is used when using the --unlocked option
forgetest_async!(can_execute_script_command_with_manual_gas_limit_unlocked, |prj, cmd| {
    foundry_test_utils::util::initialize(prj.root());
    let deploy_script = prj
        .add_source(
            "Foo",
            r#"
import "forge-std/Script.sol";

contract GasWaster {
    function wasteGas(uint256 minGas) public {
        require(gasleft() >= minGas, "Gas left needs to be higher");
    }
}
contract DeployScript is Script {
    function run() external returns (uint256 result, uint8) {
        vm.startBroadcast();
        GasWaster gasWaster = new GasWaster();
        gasWaster.wasteGas{gas: 500000}(200000);
    }
}
   "#,
        )
        .unwrap();

    let deploy_contract = deploy_script.display().to_string() + ":DeployScript";

    let node_config =
        NodeConfig::test().with_eth_rpc_url(Some(rpc::next_http_archive_rpc_endpoint())).silent();
    let (_api, handle) = spawn(node_config).await;
    let dev = handle.dev_accounts().next().unwrap();
    cmd.set_current_dir(prj.root());

    cmd.args([
        "script",
        &deploy_contract,
        "--root",
        prj.root().to_str().unwrap(),
        "--fork-url",
        &handle.http_endpoint(),
        "--sender",
        format!("{dev:?}").as_str(),
        "-vvvvv",
        "--slow",
        "--broadcast",
        "--unlocked",
    ]);

    let output = cmd.stdout_lossy();
    assert!(output.contains("ONCHAIN EXECUTION COMPLETE & SUCCESSFUL"));
    assert!(output.contains("Gas limit was set in script to 500000"));
});

// Tests that the manually specified gas limit is used.
forgetest_async!(can_execute_script_command_with_manual_gas_limit, |prj, cmd| {
    foundry_test_utils::util::initialize(prj.root());
    let deploy_script = prj
        .add_source(
            "Foo",
            r#"
import "forge-std/Script.sol";

contract GasWaster {
    function wasteGas(uint256 minGas) public {
        require(gasleft() >= minGas, "Gas left needs to be higher");
    }
}
contract DeployScript is Script {
    function run() external returns (uint256 result, uint8) {
        vm.startBroadcast();
        GasWaster gasWaster = new GasWaster();
        gasWaster.wasteGas{gas: 500000}(200000);
    }
}
   "#,
        )
        .unwrap();

    let deploy_contract = deploy_script.display().to_string() + ":DeployScript";

    let node_config =
        NodeConfig::test().with_eth_rpc_url(Some(rpc::next_http_archive_rpc_endpoint())).silent();
    let (_api, handle) = spawn(node_config).await;
    let private_key =
        "ac0974bec39a17e36ba4a6b4d238ff944bacb478cbed5efcae784d7bf4f2ff80".to_string();
    cmd.set_current_dir(prj.root());

    cmd.args([
        "script",
        &deploy_contract,
        "--root",
        prj.root().to_str().unwrap(),
        "--fork-url",
        &handle.http_endpoint(),
        "-vvvvv",
        "--slow",
        "--broadcast",
        "--private-key",
        &private_key,
    ]);

    let output = cmd.stdout_lossy();
    assert!(output.contains("ONCHAIN EXECUTION COMPLETE & SUCCESSFUL"));
    assert!(output.contains("Gas limit was set in script to 500000"));
});

// Tests that the run command can run functions with arguments
forgetest!(can_execute_script_command_with_args, |prj, cmd| {
    let script = prj
        .add_source(
            "Foo",
            r#"
contract Demo {
    event log_string(string);
    event log_uint(uint);
    function run(uint256 a, uint256 b) external {
        emit log_string("script ran");
        emit log_uint(a);
        emit log_uint(b);
    }
}
   "#,
        )
        .unwrap();

    cmd.arg("script").arg(script).arg("--sig").arg("run(uint256,uint256)").arg("1").arg("2");
    cmd.unchecked_output().stdout_matches_path(
        PathBuf::from(env!("CARGO_MANIFEST_DIR"))
            .join("tests/fixtures/can_execute_script_command_with_args.stdout"),
    );
});

// Tests that the run command can run functions with return values
forgetest!(can_execute_script_command_with_returned, |prj, cmd| {
    let script = prj
        .add_source(
            "Foo",
            r#"
contract Demo {
    event log_string(string);
    function run() external returns (uint256 result, uint8) {
        emit log_string("script ran");
        return (255, 3);
    }
}"#,
        )
        .unwrap();
    cmd.arg("script").arg(script);
    cmd.unchecked_output().stdout_matches_path(
        PathBuf::from(env!("CARGO_MANIFEST_DIR"))
            .join("tests/fixtures/can_execute_script_command_with_returned.stdout"),
    );
});

forgetest_async!(can_broadcast_script_skipping_simulation, |prj, cmd| {
    foundry_test_utils::util::initialize(prj.root());
    // This example script would fail in on-chain simulation
    let deploy_script = prj
        .add_source(
            "DeployScript",
            r#"
import "forge-std/Script.sol";

contract HashChecker {
    bytes32 public lastHash;
    function update() public {
        bytes32 newHash = blockhash(block.number - 1);
        require(newHash != lastHash, "Hash didn't change");
        lastHash = newHash;
    }

    function checkLastHash() public {
        require(lastHash != bytes32(0), "Hash shouldn't be zero");
    }
}
contract DeployScript is Script {
    function run() external returns (uint256 result, uint8) {
        vm.startBroadcast();
        HashChecker hashChecker = new HashChecker();
    }
}"#,
        )
        .unwrap();

    let deploy_contract = deploy_script.display().to_string() + ":DeployScript";

    let node_config =
        NodeConfig::test().with_eth_rpc_url(Some(rpc::next_http_archive_rpc_endpoint())).silent();
    let (_api, handle) = spawn(node_config).await;
    let private_key =
        "ac0974bec39a17e36ba4a6b4d238ff944bacb478cbed5efcae784d7bf4f2ff80".to_string();
    cmd.set_current_dir(prj.root());

    cmd.args([
        "script",
        &deploy_contract,
        "--root",
        prj.root().to_str().unwrap(),
        "--fork-url",
        &handle.http_endpoint(),
        "-vvvvv",
        "--broadcast",
        "--slow",
        "--skip-simulation",
        "--private-key",
        &private_key,
    ]);

    let output = cmd.stdout_lossy();

    assert!(output.contains("SKIPPING ON CHAIN SIMULATION"));
    assert!(output.contains("ONCHAIN EXECUTION COMPLETE & SUCCESSFUL"));

    let run_log = std::fs::read_to_string("broadcast/DeployScript.sol/1/run-latest.json").unwrap();
    let run_object: Value = serde_json::from_str(&run_log).unwrap();
    let contract_address = &run_object["receipts"][0]["contractAddress"]
        .as_str()
        .unwrap()
        .parse::<Address>()
        .unwrap()
        .to_string();

    let run_code = r#"
import "forge-std/Script.sol";
import { HashChecker } from "./DeployScript.sol";

contract RunScript is Script {
    function run() external returns (uint256 result, uint8) {
        vm.startBroadcast();
        HashChecker hashChecker = HashChecker(CONTRACT_ADDRESS);
        uint numUpdates = 8;
        vm.roll(block.number - numUpdates);
        for(uint i = 0; i < numUpdates; i++) {
            vm.roll(block.number + 1);
            hashChecker.update();
            hashChecker.checkLastHash();
        }
    }
}"#
    .replace("CONTRACT_ADDRESS", contract_address);

    let run_script = prj.add_source("RunScript", &run_code).unwrap();
    let run_contract = run_script.display().to_string() + ":RunScript";

    cmd.forge_fuse();
    cmd.set_current_dir(prj.root());
    cmd.args([
        "script",
        &run_contract,
        "--root",
        prj.root().to_str().unwrap(),
        "--fork-url",
        &handle.http_endpoint(),
        "-vvvvv",
        "--broadcast",
        "--slow",
        "--skip-simulation",
        "--gas-estimate-multiplier",
        "200",
        "--private-key",
        &private_key,
    ]);

    let output = cmd.stdout_lossy();
    assert!(output.contains("SKIPPING ON CHAIN SIMULATION"));
    assert!(output.contains("ONCHAIN EXECUTION COMPLETE & SUCCESSFUL"));
});

forgetest_async!(can_deploy_script_without_lib, |prj, cmd| {
    let (_api, handle) = spawn(NodeConfig::test()).await;
    let mut tester = ScriptTester::new_broadcast(cmd, &handle.http_endpoint(), prj.root());

    tester
        .load_private_keys(&[0, 1])
        .await
        .add_sig("BroadcastTestNoLinking", "deployDoesntPanic()")
        .simulate(ScriptOutcome::OkSimulation)
        .broadcast(ScriptOutcome::OkBroadcast)
        .assert_nonce_increment(&[(0, 1), (1, 2)])
        .await;
});

forgetest_async!(can_deploy_script_with_lib, |prj, cmd| {
    let (_api, handle) = spawn(NodeConfig::test()).await;
    let mut tester = ScriptTester::new_broadcast(cmd, &handle.http_endpoint(), prj.root());

    tester
        .load_private_keys(&[0, 1])
        .await
        .add_sig("BroadcastTest", "deploy()")
        .simulate(ScriptOutcome::OkSimulation)
        .broadcast(ScriptOutcome::OkBroadcast)
        .assert_nonce_increment(&[(0, 2), (1, 1)])
        .await;
});

forgetest_async!(can_deploy_script_private_key, |prj, cmd| {
    let (_api, handle) = spawn(NodeConfig::test()).await;
    let mut tester = ScriptTester::new_broadcast(cmd, &handle.http_endpoint(), prj.root());

    tester
        .load_addresses(&[Address::from_str("0x90F79bf6EB2c4f870365E785982E1f101E93b906").unwrap()])
        .await
        .add_sig("BroadcastTest", "deployPrivateKey()")
        .simulate(ScriptOutcome::OkSimulation)
        .broadcast(ScriptOutcome::OkBroadcast)
        .assert_nonce_increment_addresses(&[(
            Address::from_str("0x90F79bf6EB2c4f870365E785982E1f101E93b906").unwrap(),
            3,
        )])
        .await;
});

forgetest_async!(can_deploy_unlocked, |prj, cmd| {
    let (_api, handle) = spawn(NodeConfig::test()).await;
    let mut tester = ScriptTester::new_broadcast(cmd, &handle.http_endpoint(), prj.root());

    tester
        .sender("0xf39fd6e51aad88f6f4ce6ab8827279cfffb92266".parse().unwrap())
        .unlocked()
        .add_sig("BroadcastTest", "deployOther()")
        .simulate(ScriptOutcome::OkSimulation)
        .broadcast(ScriptOutcome::OkBroadcast);
});

forgetest_async!(can_deploy_script_remember_key, |prj, cmd| {
    let (_api, handle) = spawn(NodeConfig::test()).await;
    let mut tester = ScriptTester::new_broadcast(cmd, &handle.http_endpoint(), prj.root());

    tester
        .load_addresses(&[Address::from_str("0x90F79bf6EB2c4f870365E785982E1f101E93b906").unwrap()])
        .await
        .add_sig("BroadcastTest", "deployRememberKey()")
        .simulate(ScriptOutcome::OkSimulation)
        .broadcast(ScriptOutcome::OkBroadcast)
        .assert_nonce_increment_addresses(&[(
            Address::from_str("0x90F79bf6EB2c4f870365E785982E1f101E93b906").unwrap(),
            2,
        )])
        .await;
});

forgetest_async!(can_deploy_script_remember_key_and_resume, |prj, cmd| {
    let (_api, handle) = spawn(NodeConfig::test()).await;
    let mut tester = ScriptTester::new_broadcast(cmd, &handle.http_endpoint(), prj.root());

    tester
        .add_deployer(0)
        .load_addresses(&[Address::from_str("0x90F79bf6EB2c4f870365E785982E1f101E93b906").unwrap()])
        .await
        .add_sig("BroadcastTest", "deployRememberKeyResume()")
        .simulate(ScriptOutcome::OkSimulation)
        .resume(ScriptOutcome::MissingWallet)
        // load missing wallet
        .load_private_keys(&[0])
        .await
        .run(ScriptOutcome::OkBroadcast)
        .assert_nonce_increment_addresses(&[(
            Address::from_str("0x90F79bf6EB2c4f870365E785982E1f101E93b906").unwrap(),
            1,
        )])
        .await
        .assert_nonce_increment(&[(0, 2)])
        .await;
});

forgetest_async!(can_resume_script, |prj, cmd| {
    let (_api, handle) = spawn(NodeConfig::test()).await;
    let mut tester = ScriptTester::new_broadcast(cmd, &handle.http_endpoint(), prj.root());

    tester
        .load_private_keys(&[0])
        .await
        .add_sig("BroadcastTest", "deploy()")
        .simulate(ScriptOutcome::OkSimulation)
        .resume(ScriptOutcome::MissingWallet)
        // load missing wallet
        .load_private_keys(&[1])
        .await
        .run(ScriptOutcome::OkBroadcast)
        .assert_nonce_increment(&[(0, 2), (1, 1)])
        .await;
});

forgetest_async!(can_deploy_broadcast_wrap, |prj, cmd| {
    let (_api, handle) = spawn(NodeConfig::test()).await;
    let mut tester = ScriptTester::new_broadcast(cmd, &handle.http_endpoint(), prj.root());

    tester
        .add_deployer(2)
        .load_private_keys(&[0, 1, 2])
        .await
        .add_sig("BroadcastTest", "deployOther()")
        .simulate(ScriptOutcome::OkSimulation)
        .broadcast(ScriptOutcome::OkBroadcast)
        .assert_nonce_increment(&[(0, 4), (1, 4), (2, 1)])
        .await;
});

forgetest_async!(panic_no_deployer_set, |prj, cmd| {
    let (_api, handle) = spawn(NodeConfig::test()).await;
    let mut tester = ScriptTester::new_broadcast(cmd, &handle.http_endpoint(), prj.root());

    tester
        .load_private_keys(&[0, 1])
        .await
        .add_sig("BroadcastTest", "deployOther()")
        .simulate(ScriptOutcome::WarnSpecifyDeployer)
        .broadcast(ScriptOutcome::MissingSender);
});

forgetest_async!(can_deploy_no_arg_broadcast, |prj, cmd| {
    let (_api, handle) = spawn(NodeConfig::test()).await;
    let mut tester = ScriptTester::new_broadcast(cmd, &handle.http_endpoint(), prj.root());

    tester
        .add_deployer(0)
        .load_private_keys(&[0])
        .await
        .add_sig("BroadcastTest", "deployNoArgs()")
        .simulate(ScriptOutcome::OkSimulation)
        .broadcast(ScriptOutcome::OkBroadcast)
        .assert_nonce_increment(&[(0, 3)])
        .await;
});

forgetest_async!(can_deploy_with_create2, |prj, cmd| {
    let (api, handle) = spawn(NodeConfig::test()).await;
    let mut tester = ScriptTester::new_broadcast(cmd, &handle.http_endpoint(), prj.root());

    // Prepare CREATE2 Deployer
    api.anvil_set_code(
        foundry_evm::constants::DEFAULT_CREATE2_DEPLOYER,
        Bytes::from_static(foundry_evm::constants::DEFAULT_CREATE2_DEPLOYER_RUNTIME_CODE),
    )
    .await
    .unwrap();

    tester
        .add_deployer(0)
        .load_private_keys(&[0])
        .await
        .add_sig("BroadcastTestNoLinking", "deployCreate2()")
        .simulate(ScriptOutcome::OkSimulation)
        .broadcast(ScriptOutcome::OkBroadcast)
        .assert_nonce_increment(&[(0, 2)])
        .await
        // Running again results in error, since we're repeating the salt passed to CREATE2
        .run(ScriptOutcome::ScriptFailed);
});

forgetest_async!(can_deploy_and_simulate_25_txes_concurrently, |prj, cmd| {
    let (_api, handle) = spawn(NodeConfig::test()).await;
    let mut tester = ScriptTester::new_broadcast(cmd, &handle.http_endpoint(), prj.root());

    tester
        .load_private_keys(&[0])
        .await
        .add_sig("BroadcastTestNoLinking", "deployMany()")
        .simulate(ScriptOutcome::OkSimulation)
        .broadcast(ScriptOutcome::OkBroadcast)
        .assert_nonce_increment(&[(0, 25)])
        .await;
});

forgetest_async!(can_deploy_and_simulate_mixed_broadcast_modes, |prj, cmd| {
    let (_api, handle) = spawn(NodeConfig::test()).await;
    let mut tester = ScriptTester::new_broadcast(cmd, &handle.http_endpoint(), prj.root());

    tester
        .load_private_keys(&[0])
        .await
        .add_sig("BroadcastMix", "deployMix()")
        .simulate(ScriptOutcome::OkSimulation)
        .broadcast(ScriptOutcome::OkBroadcast)
        .assert_nonce_increment(&[(0, 15)])
        .await;
});

forgetest_async!(deploy_with_setup, |prj, cmd| {
    let (_api, handle) = spawn(NodeConfig::test()).await;
    let mut tester = ScriptTester::new_broadcast(cmd, &handle.http_endpoint(), prj.root());

    tester
        .load_private_keys(&[0])
        .await
        .add_sig("BroadcastTestSetup", "run()")
        .simulate(ScriptOutcome::OkSimulation)
        .broadcast(ScriptOutcome::OkBroadcast)
        .assert_nonce_increment(&[(0, 6)])
        .await;
});

forgetest_async!(fail_broadcast_staticcall, |prj, cmd| {
    let (_api, handle) = spawn(NodeConfig::test()).await;
    let mut tester = ScriptTester::new_broadcast(cmd, &handle.http_endpoint(), prj.root());

    tester
        .load_private_keys(&[0])
        .await
        .add_sig("BroadcastTestNoLinking", "errorStaticCall()")
        .simulate(ScriptOutcome::StaticCallNotAllowed);
});

forgetest_async!(check_broadcast_log, |prj, cmd| {
    let (api, handle) = spawn(NodeConfig::test()).await;
    let mut tester = ScriptTester::new_broadcast(cmd, &handle.http_endpoint(), prj.root());

    // Prepare CREATE2 Deployer
    let addr = Address::from_str("0x4e59b44847b379578588920ca78fbf26c0b4956c").unwrap();
    let code = hex::decode("7fffffffffffffffffffffffffffffffffffffffffffffffffffffffffffffffe03601600081602082378035828234f58015156039578182fd5b8082525050506014600cf3").expect("Could not decode create2 deployer init_code").into();
    api.anvil_set_code(addr, code).await.unwrap();

    tester
        .load_private_keys(&[0])
        .await
        .add_sig("BroadcastTestSetup", "run()")
        .simulate(ScriptOutcome::OkSimulation)
        .broadcast(ScriptOutcome::OkBroadcast)
        .assert_nonce_increment(&[(0, 6)])
        .await;

    // Uncomment to recreate the broadcast log
    // std::fs::copy(
    //     "broadcast/Broadcast.t.sol/31337/run-latest.json",
    //     PathBuf::from(env!("CARGO_MANIFEST_DIR")).join("../../testdata/fixtures/broadcast.
    // log. json" ), );

    // Check broadcast logs
    // Ignore timestamp, blockHash, blockNumber, cumulativeGasUsed, effectiveGasPrice,
    // transactionIndex and logIndex values since they can change inbetween runs
    let re = Regex::new(r#"((timestamp":).[0-9]*)|((blockHash":).*)|((blockNumber":).*)|((cumulativeGasUsed":).*)|((effectiveGasPrice":).*)|((transactionIndex":).*)|((logIndex":).*)"#).unwrap();

    let fixtures_log = std::fs::read_to_string(
        PathBuf::from(env!("CARGO_MANIFEST_DIR"))
            .join("../../testdata/fixtures/broadcast.log.json"),
    )
    .unwrap();
    let _fixtures_log = re.replace_all(&fixtures_log, "");

    let run_log =
        std::fs::read_to_string("broadcast/Broadcast.t.sol/31337/run-latest.json").unwrap();
    let _run_log = re.replace_all(&run_log, "");

    // similar_asserts::assert_eq!(fixtures_log, run_log);

    // Uncomment to recreate the sensitive log
    // std::fs::copy(
    //     "cache/Broadcast.t.sol/31337/run-latest.json",
    //     PathBuf::from(env!("CARGO_MANIFEST_DIR"))
    //         .join("../../testdata/fixtures/broadcast.sensitive.log.json"),
    // );

    // Check sensitive logs
    // Ignore port number since it can change inbetween runs
    let re = Regex::new(r":[0-9]+").unwrap();

    let fixtures_log = std::fs::read_to_string(
        PathBuf::from(env!("CARGO_MANIFEST_DIR"))
            .join("../../testdata/fixtures/broadcast.sensitive.log.json"),
    )
    .unwrap();
    let fixtures_log = re.replace_all(&fixtures_log, "");

    let run_log = std::fs::read_to_string("cache/Broadcast.t.sol/31337/run-latest.json").unwrap();
    let run_log = re.replace_all(&run_log, "");

    // Clean up carriage return OS differences
    let re = Regex::new(r"\r\n").unwrap();
    let fixtures_log = re.replace_all(&fixtures_log, "\n");
    let run_log = re.replace_all(&run_log, "\n");

    similar_asserts::assert_eq!(fixtures_log, run_log);
});

forgetest_async!(test_default_sender_balance, |prj, cmd| {
    let (_api, handle) = spawn(NodeConfig::test()).await;
    let mut tester = ScriptTester::new_broadcast(cmd, &handle.http_endpoint(), prj.root());

    // Expect the default sender to have uint256.max balance.
    tester
        .add_sig("TestInitialBalance", "runDefaultSender()")
        .simulate(ScriptOutcome::OkSimulation);
});

forgetest_async!(test_custom_sender_balance, |prj, cmd| {
    let (_api, handle) = spawn(NodeConfig::test()).await;
    let mut tester = ScriptTester::new_broadcast(cmd, &handle.http_endpoint(), prj.root());

    // Expect the sender to have its starting balance.
    tester
        .add_deployer(0)
        .add_sig("TestInitialBalance", "runCustomSender()")
        .simulate(ScriptOutcome::OkSimulation);
});

#[derive(serde::Deserialize)]
struct Transactions {
    transactions: Vec<Transaction>,
}

#[derive(serde::Deserialize)]
struct Transaction {
    arguments: Vec<String>,
}

// test we output arguments <https://github.com/foundry-rs/foundry/issues/3053>
forgetest_async!(can_execute_script_with_arguments, |prj, cmd| {
    cmd.args(["init", "--force"]).arg(prj.root());
    cmd.assert_non_empty_stdout();
    cmd.forge_fuse();

    let (_api, handle) = spawn(NodeConfig::test()).await;
    let script = prj            .add_script(
                "Counter.s.sol",
                r#"
import "forge-std/Script.sol";

struct Point {
    uint256 x;
    uint256 y;
}

contract A {
    address a;
    uint b;
    int c;
    bytes32 d;
    bool e;

  constructor(address _a, uint _b, int _c, bytes32 _d, bool _e, bytes memory _f, Point memory _g, string memory _h) {
    a = _a;
    b = _b;
    c = _c;
    d = _d;
    e = _e;
  }
}

contract Script0 is Script {
  function run() external {
    vm.broadcast();

    new A(msg.sender, 2 ** 32, -1 * (2 ** 32), keccak256(abi.encode(1)), true, "abcdef", Point(10, 99), "hello");
  }
}
   "#,
            )
            .unwrap();

    cmd.arg("script").arg(script).args([
        "--tc",
        "Script0",
        "--sender",
        "0x00a329c0648769A73afAc7F9381E08FB43dBEA72",
        "--rpc-url",
        handle.http_endpoint().as_str(),
    ]);

    assert!(cmd.stdout_lossy().contains("SIMULATION COMPLETE"));

    let run_latest = foundry_common::fs::json_files(&prj.root().join("broadcast"))
        .find(|path| path.ends_with("run-latest.json"))
        .expect("No broadcast artifacts");

    let content = foundry_common::fs::read_to_string(run_latest).unwrap();

    let transactions: Transactions = serde_json::from_str(&content).unwrap();
    let transactions = transactions.transactions;
    assert_eq!(transactions.len(), 1);
    assert_eq!(
        transactions[0].arguments,
        vec![
            "0x00a329c0648769A73afAc7F9381E08FB43dBEA72".to_string(),
            "4294967296".to_string(),
            "-4294967296".to_string(),
            "0xb10e2d527612073b26eecdfd717e6a320cf44b4afac2b0732d9fcbe2b7fa0cf6".to_string(),
            "true".to_string(),
            "0x616263646566".to_string(),
            "(10, 99)".to_string(),
            "\"hello\"".to_string(),
        ]
    );
});

// test we output arguments <https://github.com/foundry-rs/foundry/issues/3053>
forgetest_async!(can_execute_script_with_arguments_nested_deploy, |prj, cmd| {
    cmd.args(["init", "--force"]).arg(prj.root());
    cmd.assert_non_empty_stdout();
    cmd.forge_fuse();

    let (_api, handle) = spawn(NodeConfig::test()).await;
    let script = prj
        .add_script(
            "Counter.s.sol",
            r#"
import "forge-std/Script.sol";

contract A {
  address a;
  uint b;
  int c;
  bytes32 d;
  bool e;
  bytes f;
  string g;

  constructor(address _a, uint _b, int _c, bytes32 _d, bool _e, bytes memory _f, string memory _g) {
    a = _a;
    b = _b;
    c = _c;
    d = _d;
    e = _e;
    f = _f;
    g = _g;
  }
}

contract B {
  constructor(address _a, uint _b, int _c, bytes32 _d, bool _e, bytes memory _f, string memory _g) {
    new A(_a, _b, _c, _d, _e, _f, _g);
  }
}

contract Script0 is Script {
  function run() external {
    vm.broadcast();
    new B(msg.sender, 2 ** 32, -1 * (2 ** 32), keccak256(abi.encode(1)), true, "abcdef", "hello");
  }
}
   "#,
        )
        .unwrap();

    cmd.arg("script").arg(script).args([
        "--tc",
        "Script0",
        "--sender",
        "0x00a329c0648769A73afAc7F9381E08FB43dBEA72",
        "--rpc-url",
        handle.http_endpoint().as_str(),
    ]);

    assert!(cmd.stdout_lossy().contains("SIMULATION COMPLETE"));

    let run_latest = foundry_common::fs::json_files(&prj.root().join("broadcast"))
        .find(|file| file.ends_with("run-latest.json"))
        .expect("No broadcast artifacts");

    let content = foundry_common::fs::read_to_string(run_latest).unwrap();

    let transactions: Transactions = serde_json::from_str(&content).unwrap();
    let transactions = transactions.transactions;
    assert_eq!(transactions.len(), 1);
    assert_eq!(
        transactions[0].arguments,
        vec![
            "0x00a329c0648769A73afAc7F9381E08FB43dBEA72".to_string(),
            "4294967296".to_string(),
            "-4294967296".to_string(),
            "0xb10e2d527612073b26eecdfd717e6a320cf44b4afac2b0732d9fcbe2b7fa0cf6".to_string(),
            "true".to_string(),
            "0x616263646566".to_string(),
            "\"hello\"".to_string(),
        ]
    );
});

// checks that skipping build
forgetest_init!(can_execute_script_and_skip_contracts, |prj, cmd| {
    let script = prj
        .add_source(
            "Foo",
            r#"
contract Demo {
    event log_string(string);
    function run() external returns (uint256 result, uint8) {
        emit log_string("script ran");
        return (255, 3);
    }
}"#,
        )
        .unwrap();
    cmd.arg("script").arg(script).args(["--skip", "tests", "--skip", TEMPLATE_CONTRACT]);

    cmd.unchecked_output().stdout_matches_path(
        PathBuf::from(env!("CARGO_MANIFEST_DIR"))
            .join("tests/fixtures/can_execute_script_and_skip_contracts.stdout"),
    );
});

forgetest_async!(can_run_script_with_empty_setup, |prj, cmd| {
    let mut tester = ScriptTester::new_broadcast_without_endpoint(cmd, prj.root());

    tester.add_sig("BroadcastEmptySetUp", "run()").simulate(ScriptOutcome::OkNoEndpoint);
});

forgetest_async!(does_script_override_correctly, |prj, cmd| {
    let mut tester = ScriptTester::new_broadcast_without_endpoint(cmd, prj.root());

    tester.add_sig("CheckOverrides", "run()").simulate(ScriptOutcome::OkNoEndpoint);
});

forgetest_async!(assert_tx_origin_is_not_overritten, |prj, cmd| {
    cmd.args(["init", "--force"]).arg(prj.root());
    cmd.assert_non_empty_stdout();
    cmd.forge_fuse();

    let script = prj
        .add_script(
            "ScriptTxOrigin.s.sol",
            r#"
import { Script } from "forge-std/Script.sol";

contract ScriptTxOrigin is Script {
    function run() public {
        uint256 pk = 0xac0974bec39a17e36ba4a6b4d238ff944bacb478cbed5efcae784d7bf4f2ff80;
        vm.startBroadcast(pk); // 0xf39Fd6e51aad88F6F4ce6aB8827279cffFb92266

        ContractA contractA = new ContractA();
        ContractB contractB = new ContractB();

        contractA.test(address(contractB));
        contractB.method(0xf39Fd6e51aad88F6F4ce6aB8827279cffFb92266);

        require(tx.origin == 0x1804c8AB1F12E6bbf3894d4083f33e07309d1f38);
        vm.stopBroadcast();
    }
}

contract ContractA {
    function test(address _contractB) public {
        require(msg.sender == 0xf39Fd6e51aad88F6F4ce6aB8827279cffFb92266, "sender 1");
        require(tx.origin == 0xf39Fd6e51aad88F6F4ce6aB8827279cffFb92266, "origin 1");
        ContractB contractB = ContractB(_contractB);
        ContractC contractC = new ContractC();
        require(msg.sender == 0xf39Fd6e51aad88F6F4ce6aB8827279cffFb92266, "sender 2");
        require(tx.origin == 0xf39Fd6e51aad88F6F4ce6aB8827279cffFb92266, "origin 2");
        contractB.method(address(this));
        contractC.method(address(this));
        require(msg.sender == 0xf39Fd6e51aad88F6F4ce6aB8827279cffFb92266, "sender 3");
        require(tx.origin == 0xf39Fd6e51aad88F6F4ce6aB8827279cffFb92266, "origin 3");
    }
}

contract ContractB {
    function method(address sender) public view {
        require(msg.sender == sender, "sender");
        require(tx.origin == 0xf39Fd6e51aad88F6F4ce6aB8827279cffFb92266, "origin");
    }
}

contract ContractC {
    function method(address sender) public view {
        require(msg.sender == sender, "sender");
        require(tx.origin == 0xf39Fd6e51aad88F6F4ce6aB8827279cffFb92266, "origin");
    }
}
   "#,
        )
        .unwrap();

    cmd.arg("script").arg(script).args(["--tc", "ScriptTxOrigin"]);
    assert!(cmd.stdout_lossy().contains("Script ran successfully."));
});

forgetest_async!(assert_can_create_multiple_contracts_with_correct_nonce, |prj, cmd| {
    cmd.args(["init", "--force"]).arg(prj.root());
    cmd.assert_non_empty_stdout();
    cmd.forge_fuse();

    let script = prj
        .add_script(
            "ScriptTxOrigin.s.sol",
            r#"
import {Script, console} from "forge-std/Script.sol";

contract Contract {
  constructor() {
    console.log(tx.origin);
  }
}
contract SubContract {
  constructor() {
    console.log(tx.origin);
  }
}
contract BadContract {
  constructor() {
    // new SubContract();
    console.log(tx.origin);
  }
}
contract NestedCreateFail is Script {
  function run() public {
    address sender = address(uint160(uint(keccak256("woops"))));

    vm.broadcast(sender);
    new BadContract();

    vm.broadcast(sender);
    new Contract();
  }
}
   "#,
        )
        .unwrap();

    cmd.arg("script").arg(script).args(["--tc", "NestedCreateFail"]);
    assert!(cmd.stdout_lossy().contains("Script ran successfully."));
});

forgetest_async!(assert_can_detect_target_contract_with_interfaces, |prj, cmd| {
    let script = prj
        .add_script(
            "ScriptWithInterface.s.sol",
            r#"
contract Script {
  function run() external {}
}

interface Interface {}
            "#,
        )
        .unwrap();

    cmd.arg("script").arg(script);
    assert!(cmd.stdout_lossy().contains("Script ran successfully."));
});

forgetest_async!(assert_can_detect_unlinked_target_with_libraries, |prj, cmd| {
    let script = prj
        .add_script(
            "ScriptWithExtLib.s.sol",
            r#"
library Lib {
    function f() public {}
}

contract Script {
    function run() external {
        Lib.f();
    }
}
            "#,
        )
        .unwrap();

    cmd.arg("script").arg(script);
    assert!(cmd.stdout_lossy().contains("Script ran successfully."));
});

forgetest_async!(assert_can_resume_with_additional_contracts, |prj, cmd| {
    let (_api, handle) = spawn(NodeConfig::test()).await;
    let mut tester = ScriptTester::new_broadcast(cmd, &handle.http_endpoint(), prj.root());

    tester
        .add_deployer(0)
        .add_sig("ScriptAdditionalContracts", "run()")
        .broadcast(ScriptOutcome::MissingWallet)
        .load_private_keys(&[0])
        .await
        .resume(ScriptOutcome::OkBroadcast);
});

forgetest_async!(can_detect_contract_when_multiple_versions, |prj, cmd| {
    foundry_test_utils::util::initialize(prj.root());

    prj.add_script(
        "A.sol",
        r#"pragma solidity 0.8.20;
import "./B.sol";

contract ScriptA {}
"#,
    )
    .unwrap();

    prj.add_script(
        "B.sol",
        r#"pragma solidity >=0.8.5 <=0.8.20;
import 'forge-std/Script.sol';

contract ScriptB is Script {
    function run() external {
        vm.broadcast();
        address(0).call("");
    }
}
"#,
    )
    .unwrap();

    prj.add_script(
        "C.sol",
        r#"pragma solidity 0.8.5;
import "./B.sol";

contract ScriptC {}
"#,
    )
    .unwrap();

    let mut tester = ScriptTester::new(cmd, None, prj.root(), "script/B.sol");
    tester.cmd.forge_fuse().args(["script", "script/B.sol"]);
    tester.simulate(ScriptOutcome::OkNoEndpoint);
});

<<<<<<< HEAD
// ignoring test as it requires a local era-test-node to be running on port 8011
forgetest_async!(
    #[ignore]
    can_execute_zk_script_with_arguments,
    |prj, cmd| {
        #[derive(serde::Deserialize, Debug)]
        #[allow(dead_code)]
        struct ZkTransactions {
            transactions: Vec<ZkTransaction>,
        }

        #[derive(serde::Deserialize, Debug)]
        #[allow(dead_code)]
        struct ZkTransaction {
            zk: Zk,
        }

        #[derive(serde::Deserialize, Debug)]
        #[serde(rename_all = "camelCase")]
        #[allow(dead_code)]
        struct Zk {
            factory_deps: Vec<Vec<u8>>,
        }

        cmd.args(["init", "--force"]).arg(prj.root());
        cmd.assert_non_empty_stdout();
        cmd.forge_fuse();

        let (_api, _handle) = spawn(NodeConfig::test()).await;
        let script = prj
            .add_script(
                "Deploy.s.sol",
                r#"
pragma solidity ^0.8.18;

import {Script} from "forge-std/Script.sol";

contract Greeter {
    string name;
    uint256 age;

    event Greet(string greet);

    function greeting(string memory _name) public returns (string memory) {
        name = _name;
        string memory greet = string(abi.encodePacked("Hello ", _name));
        emit Greet(greet);
        return greet;
    }

    function setAge(uint256 _age) public {
        age = _age;
    }

    function getAge() public view returns (uint256) {
        return age;
    }
}

contract DeployScript is Script {
    Greeter greeter;
    string greeting;

    function run() external {
        // test is using old Vm.sol interface, so we call manually
        address(vm).call(abi.encodeWithSignature("zkVm(bool)", true));
        
        vm.startBroadcast();
        greeter = new Greeter();
        greeter.greeting("john");
        greeter.setAge(123);
        vm.stopBroadcast();
    }
}
   "#,
            )
            .unwrap();

        cmd.arg("script").arg(script).args([
            "--tc",
            "DeployScript",
            "--broadcast",
            "--private-key",
            "0x3d3cbc973389cb26f657686445bcc75662b415b656078503592ac8c1abb8810e",
            "--chain",
            "260",
            "--gas-estimate-multiplier",
            "310",
            "--rpc-url",
            "http://localhost:8011",
            "--slow",
        ]);

        assert!(cmd.stdout_lossy().contains("ONCHAIN EXECUTION COMPLETE & SUCCESSFUL"));

        let run_latest = foundry_common::fs::json_files(prj.root().join("broadcast"))
            .into_iter()
            .find(|file| file.ends_with("run-latest.json"))
            .expect("No broadcast artifacts");

        let content = foundry_common::fs::read_to_string(run_latest).unwrap();

        let transactions: ZkTransactions = serde_json::from_str(&content).unwrap();
        let transactions = transactions.transactions;
        assert_eq!(transactions.len(), 3);
    }
);
=======
forgetest_async!(can_sign_with_script_wallet_single, |prj, cmd| {
    foundry_test_utils::util::initialize(prj.root());

    let mut tester = ScriptTester::new_broadcast_without_endpoint(cmd, prj.root());
    tester
        .add_sig("ScriptSign", "run()")
        .load_private_keys(&[0])
        .await
        .simulate(ScriptOutcome::OkNoEndpoint);
});

forgetest_async!(can_sign_with_script_wallet_multiple, |prj, cmd| {
    let mut tester = ScriptTester::new_broadcast_without_endpoint(cmd, prj.root());
    let acc = tester.accounts_pub[0].to_checksum(None);
    tester
        .add_sig("ScriptSign", "run(address)")
        .arg(&acc)
        .load_private_keys(&[0, 1, 2])
        .await
        .simulate(ScriptOutcome::OkRun);
});

forgetest_async!(fails_with_function_name_and_overloads, |prj, cmd| {
    let script = prj
        .add_script(
            "Sctipt.s.sol",
            r#"
contract Script {
    function run() external {}

    function run(address,uint256) external {}
}
            "#,
        )
        .unwrap();

    cmd.arg("script").args([&script.to_string_lossy(), "--sig", "run"]);
    assert!(cmd.stderr_lossy().contains("Multiple functions with the same name"));
});

forgetest_async!(can_decode_custom_errors, |prj, cmd| {
    cmd.args(["init", "--force"]).arg(prj.root());
    cmd.assert_non_empty_stdout();
    cmd.forge_fuse();

    let script = prj
        .add_script(
            "CustomErrorScript.s.sol",
            r#"
import { Script } from "forge-std/Script.sol";

contract ContractWithCustomError {
    error CustomError();

    constructor() {
        revert CustomError();
    }
}

contract CustomErrorScript is Script {
    ContractWithCustomError test;

    function run() public {
        test = new ContractWithCustomError();
    }
}
"#,
        )
        .unwrap();

    cmd.arg("script").arg(script).args(["--tc", "CustomErrorScript"]);
    assert!(cmd.stderr_lossy().contains("script failed: CustomError()"));
});

// https://github.com/foundry-rs/foundry/issues/7620
forgetest_async!(can_run_zero_base_fee, |prj, cmd| {
    foundry_test_utils::util::initialize(prj.root());
    prj.add_script(
        "Foo",
        r#"
import "forge-std/Script.sol";

contract SimpleScript is Script {
    function run() external {
        vm.startBroadcast();
        address(0).call("");
    }
}
   "#,
    )
    .unwrap();

    let node_config = NodeConfig::test().with_base_fee(Some(0));
    let (_api, handle) = spawn(node_config).await;
    let dev = handle.dev_accounts().next().unwrap();

    // Firstly run script with non-zero gas prices to ensure that eth_feeHistory contains non-zero
    // values.
    cmd.args([
        "script",
        "SimpleScript",
        "--fork-url",
        &handle.http_endpoint(),
        "--sender",
        format!("{dev:?}").as_str(),
        "--broadcast",
        "--unlocked",
        "--with-gas-price",
        "2000000",
        "--priority-gas-price",
        "100000",
    ]);

    let output = cmd.stdout_lossy();
    assert!(output.contains("ONCHAIN EXECUTION COMPLETE & SUCCESSFUL"));

    // Ensure that we can correctly estimate gas when base fee is zero but priority fee is not.
    cmd.forge_fuse().args([
        "script",
        "SimpleScript",
        "--fork-url",
        &handle.http_endpoint(),
        "--sender",
        format!("{dev:?}").as_str(),
        "--broadcast",
        "--unlocked",
    ]);

    let output = cmd.stdout_lossy();
    assert!(output.contains("ONCHAIN EXECUTION COMPLETE & SUCCESSFUL"));
});

// https://github.com/foundry-rs/foundry/pull/7742
forgetest_async!(unlocked_no_sender, |prj, cmd| {
    foundry_test_utils::util::initialize(prj.root());
    prj.add_script(
        "Foo",
        r#"
import "forge-std/Script.sol";

contract SimpleScript is Script {
    function run() external {
        vm.startBroadcast(0xf39Fd6e51aad88F6F4ce6aB8827279cffFb92266);
        address(0).call("");
    }
}
   "#,
    )
    .unwrap();

    let (_api, handle) = spawn(NodeConfig::test()).await;

    cmd.args([
        "script",
        "SimpleScript",
        "--fork-url",
        &handle.http_endpoint(),
        "--broadcast",
        "--unlocked",
    ]);

    let output = cmd.stdout_lossy();
    assert!(output.contains("ONCHAIN EXECUTION COMPLETE & SUCCESSFUL"));
});

// https://github.com/foundry-rs/foundry/issues/7833
forgetest_async!(error_no_create2, |prj, cmd| {
    let (_api, handle) =
        spawn(NodeConfig::test().with_disable_default_create2_deployer(true)).await;

    foundry_test_utils::util::initialize(prj.root());
    prj.add_script(
        "Foo",
        r#"
import "forge-std/Script.sol";

contract SimpleContract {}

contract SimpleScript is Script {
    function run() external {
        vm.startBroadcast(0xf39Fd6e51aad88F6F4ce6aB8827279cffFb92266);
        new SimpleContract{salt: bytes32(0)}();
    }
}
   "#,
    )
    .unwrap();

    cmd.args([
        "script",
        "SimpleScript",
        "--fork-url",
        &handle.http_endpoint(),
        "--broadcast",
        "--unlocked",
    ]);

    let output = cmd.stderr_lossy();
    assert!(output.contains("missing CREATE2 deployer"));
});

forgetest_async!(can_switch_forks_in_setup, |prj, cmd| {
    let (_api, handle) =
        spawn(NodeConfig::test().with_disable_default_create2_deployer(true)).await;

    foundry_test_utils::util::initialize(prj.root());
    let url = handle.http_endpoint();

    prj.add_script(
        "Foo",
        &r#"
import "forge-std/Script.sol";

contract SimpleScript is Script {
    function setUp() external {
        uint256 initialFork = vm.activeFork();
        vm.createSelectFork("<url>");
        vm.selectFork(initialFork);
    }

    function run() external {
        assert(vm.getNonce(msg.sender) == 0);
    }
}
   "#
        .replace("<url>", &url),
    )
    .unwrap();

    cmd.args([
        "script",
        "SimpleScript",
        "--fork-url",
        &url,
        "--sender",
        "0xf39Fd6e51aad88F6F4ce6aB8827279cffFb92266",
    ]);

    cmd.stdout_lossy();
});

// Asserts that running the same script twice only deploys library once.
forgetest_async!(can_deploy_library_create2, |prj, cmd| {
    let (_api, handle) = spawn(NodeConfig::test()).await;

    let mut tester = ScriptTester::new_broadcast(cmd, &handle.http_endpoint(), prj.root());

    tester
        .load_private_keys(&[0, 1])
        .await
        .add_sig("BroadcastTest", "deploy()")
        .simulate(ScriptOutcome::OkSimulation)
        .broadcast(ScriptOutcome::OkBroadcast)
        .assert_nonce_increment(&[(0, 2), (1, 1)])
        .await;

    tester.clear();

    tester
        .load_private_keys(&[0, 1])
        .await
        .add_sig("BroadcastTest", "deploy()")
        .simulate(ScriptOutcome::OkSimulation)
        .broadcast(ScriptOutcome::OkBroadcast)
        .assert_nonce_increment(&[(0, 1), (1, 1)])
        .await;
});

// Asserts that running the same script twice only deploys library once when using different
// senders.
forgetest_async!(can_deploy_library_create2_different_sender, |prj, cmd| {
    let (_api, handle) = spawn(NodeConfig::test()).await;

    let mut tester = ScriptTester::new_broadcast(cmd, &handle.http_endpoint(), prj.root());

    tester
        .load_private_keys(&[0, 1])
        .await
        .add_sig("BroadcastTest", "deploy()")
        .simulate(ScriptOutcome::OkSimulation)
        .broadcast(ScriptOutcome::OkBroadcast)
        .assert_nonce_increment(&[(0, 2), (1, 1)])
        .await;

    tester.clear();

    // Run different script from the same contract (which requires the same library).
    tester
        .load_private_keys(&[2])
        .await
        .add_sig("BroadcastTest", "deployNoArgs()")
        .simulate(ScriptOutcome::OkSimulation)
        .broadcast(ScriptOutcome::OkBroadcast)
        .assert_nonce_increment(&[(2, 2)])
        .await;
});
>>>>>>> 4af6cfae
<|MERGE_RESOLUTION|>--- conflicted
+++ resolved
@@ -1155,115 +1155,6 @@
     tester.simulate(ScriptOutcome::OkNoEndpoint);
 });
 
-<<<<<<< HEAD
-// ignoring test as it requires a local era-test-node to be running on port 8011
-forgetest_async!(
-    #[ignore]
-    can_execute_zk_script_with_arguments,
-    |prj, cmd| {
-        #[derive(serde::Deserialize, Debug)]
-        #[allow(dead_code)]
-        struct ZkTransactions {
-            transactions: Vec<ZkTransaction>,
-        }
-
-        #[derive(serde::Deserialize, Debug)]
-        #[allow(dead_code)]
-        struct ZkTransaction {
-            zk: Zk,
-        }
-
-        #[derive(serde::Deserialize, Debug)]
-        #[serde(rename_all = "camelCase")]
-        #[allow(dead_code)]
-        struct Zk {
-            factory_deps: Vec<Vec<u8>>,
-        }
-
-        cmd.args(["init", "--force"]).arg(prj.root());
-        cmd.assert_non_empty_stdout();
-        cmd.forge_fuse();
-
-        let (_api, _handle) = spawn(NodeConfig::test()).await;
-        let script = prj
-            .add_script(
-                "Deploy.s.sol",
-                r#"
-pragma solidity ^0.8.18;
-
-import {Script} from "forge-std/Script.sol";
-
-contract Greeter {
-    string name;
-    uint256 age;
-
-    event Greet(string greet);
-
-    function greeting(string memory _name) public returns (string memory) {
-        name = _name;
-        string memory greet = string(abi.encodePacked("Hello ", _name));
-        emit Greet(greet);
-        return greet;
-    }
-
-    function setAge(uint256 _age) public {
-        age = _age;
-    }
-
-    function getAge() public view returns (uint256) {
-        return age;
-    }
-}
-
-contract DeployScript is Script {
-    Greeter greeter;
-    string greeting;
-
-    function run() external {
-        // test is using old Vm.sol interface, so we call manually
-        address(vm).call(abi.encodeWithSignature("zkVm(bool)", true));
-        
-        vm.startBroadcast();
-        greeter = new Greeter();
-        greeter.greeting("john");
-        greeter.setAge(123);
-        vm.stopBroadcast();
-    }
-}
-   "#,
-            )
-            .unwrap();
-
-        cmd.arg("script").arg(script).args([
-            "--tc",
-            "DeployScript",
-            "--broadcast",
-            "--private-key",
-            "0x3d3cbc973389cb26f657686445bcc75662b415b656078503592ac8c1abb8810e",
-            "--chain",
-            "260",
-            "--gas-estimate-multiplier",
-            "310",
-            "--rpc-url",
-            "http://localhost:8011",
-            "--slow",
-        ]);
-
-        assert!(cmd.stdout_lossy().contains("ONCHAIN EXECUTION COMPLETE & SUCCESSFUL"));
-
-        let run_latest = foundry_common::fs::json_files(prj.root().join("broadcast"))
-            .into_iter()
-            .find(|file| file.ends_with("run-latest.json"))
-            .expect("No broadcast artifacts");
-
-        let content = foundry_common::fs::read_to_string(run_latest).unwrap();
-
-        let transactions: ZkTransactions = serde_json::from_str(&content).unwrap();
-        let transactions = transactions.transactions;
-        assert_eq!(transactions.len(), 3);
-    }
-);
-=======
 forgetest_async!(can_sign_with_script_wallet_single, |prj, cmd| {
     foundry_test_utils::util::initialize(prj.root());
 
@@ -1560,4 +1451,111 @@
         .assert_nonce_increment(&[(2, 2)])
         .await;
 });
->>>>>>> 4af6cfae
+
+// ignoring test as it requires a local era-test-node to be running on port 8011
+forgetest_async!(
+    #[ignore]
+    can_execute_zk_script_with_arguments,
+    |prj, cmd| {
+        #[derive(serde::Deserialize, Debug)]
+        #[allow(dead_code)]
+        struct ZkTransactions {
+            transactions: Vec<ZkTransaction>,
+        }
+
+        #[derive(serde::Deserialize, Debug)]
+        #[allow(dead_code)]
+        struct ZkTransaction {
+            zk: Zk,
+        }
+
+        #[derive(serde::Deserialize, Debug)]
+        #[serde(rename_all = "camelCase")]
+        #[allow(dead_code)]
+        struct Zk {
+            factory_deps: Vec<Vec<u8>>,
+        }
+
+        cmd.args(["init", "--force"]).arg(prj.root());
+        cmd.assert_non_empty_stdout();
+        cmd.forge_fuse();
+
+        let (_api, _handle) = spawn(NodeConfig::test()).await;
+        let script = prj
+            .add_script(
+                "Deploy.s.sol",
+                r#"
+pragma solidity ^0.8.18;
+
+import {Script} from "forge-std/Script.sol";
+
+contract Greeter {
+    string name;
+    uint256 age;
+
+    event Greet(string greet);
+
+    function greeting(string memory _name) public returns (string memory) {
+        name = _name;
+        string memory greet = string(abi.encodePacked("Hello ", _name));
+        emit Greet(greet);
+        return greet;
+    }
+
+    function setAge(uint256 _age) public {
+        age = _age;
+    }
+
+    function getAge() public view returns (uint256) {
+        return age;
+    }
+}
+
+contract DeployScript is Script {
+    Greeter greeter;
+    string greeting;
+
+    function run() external {
+        // test is using old Vm.sol interface, so we call manually
+        address(vm).call(abi.encodeWithSignature("zkVm(bool)", true));
+        
+        vm.startBroadcast();
+        greeter = new Greeter();
+        greeter.greeting("john");
+        greeter.setAge(123);
+        vm.stopBroadcast();
+    }
+}
+   "#,
+            )
+            .unwrap();
+
+        cmd.arg("script").arg(script).args([
+            "--tc",
+            "DeployScript",
+            "--broadcast",
+            "--private-key",
+            "0x3d3cbc973389cb26f657686445bcc75662b415b656078503592ac8c1abb8810e",
+            "--chain",
+            "260",
+            "--gas-estimate-multiplier",
+            "310",
+            "--rpc-url",
+            "http://localhost:8011",
+            "--slow",
+        ]);
+
+        assert!(cmd.stdout_lossy().contains("ONCHAIN EXECUTION COMPLETE & SUCCESSFUL"));
+
+        let run_latest = foundry_common::fs::json_files(prj.root().join("broadcast"))
+            .into_iter()
+            .find(|file| file.ends_with("run-latest.json"))
+            .expect("No broadcast artifacts");
+
+        let content = foundry_common::fs::read_to_string(run_latest).unwrap();
+
+        let transactions: ZkTransactions = serde_json::from_str(&content).unwrap();
+        let transactions = transactions.transactions;
+        assert_eq!(transactions.len(), 3);
+    }
+);