--- conflicted
+++ resolved
@@ -81,20 +81,12 @@
 
 ╭--------------+------------------+-------------------+--------------------+---------------------╮
 | Contract     | Runtime Size (B) | Initcode Size (B) | Runtime Margin (B) | Initcode Margin (B) |
-<<<<<<< HEAD
-|--------------|------------------|-------------------|--------------------|---------------------|
-| HugeContract |              194 |            49,344 |             24,382 |                -192 |
-...
-"#
-    ]);
-=======
 +================================================================================================+
 | HugeContract | 194              | 49,344            | 24,382             | -192                |
 ╰--------------+------------------+-------------------+--------------------+---------------------╯
 
 
 "#]]);
->>>>>>> 59f354c1
 
     cmd.forge_fuse().args(["build", "--sizes", "--json"]).assert_failure().stdout_eq(
         str![[r#"
@@ -120,20 +112,12 @@
 
 ╭--------------+------------------+-------------------+--------------------+---------------------╮
 | Contract     | Runtime Size (B) | Initcode Size (B) | Runtime Margin (B) | Initcode Margin (B) |
-<<<<<<< HEAD
-|--------------|------------------|-------------------|--------------------|---------------------|
-| HugeContract |              194 |            49,344 |             24,382 |                -192 |
-...
-"#
-    ]);
-=======
 +================================================================================================+
 | HugeContract | 194              | 49,344            | 24,382             | -192                |
 ╰--------------+------------------+-------------------+--------------------+---------------------╯
 
 
 "#]]);
->>>>>>> 59f354c1
 
     cmd.forge_fuse()
         .args(["build", "--sizes", "--ignore-eip-3860", "--json"])
@@ -175,47 +159,17 @@
 
 ╭----------+------------------+-------------------+--------------------+---------------------╮
 | Contract | Runtime Size (B) | Initcode Size (B) | Runtime Margin (B) | Initcode Margin (B) |
-<<<<<<< HEAD
-|----------|------------------|-------------------|--------------------|---------------------|
-| Counter  |              236 |               263 |             24,340 |              48,889 |
-...
-"#
-    ]);
-=======
 +============================================================================================+
 | Counter  | 236              | 263               | 24,340             | 48,889              |
 ╰----------+------------------+-------------------+--------------------+---------------------╯
 
 
 "#]]);
->>>>>>> 59f354c1
 
     cmd.forge_fuse().args(["build", "--sizes", "--json"]).assert_success().stdout_eq(
         str![[r#"
 {
   "Counter": {
-<<<<<<< HEAD
-    "runtime_size": 247,
-    "init_size": 277,
-    "runtime_margin": 24329,
-    "init_margin": 48875
-  }
-} 
-"#]]
-        .is_json(),
-    );
-});
-
-// tests build output is as expected in zksync mode
-forgetest_init!(test_zk_build_sizes, |prj, cmd| {
-    cmd.args(["build", "--sizes", "--zksync", "--evm-version", "shanghai"]);
-    let stdout = cmd.assert_success().get_output().stdout_lossy();
-    let pattern =
-        Regex::new(r"\|\s*Counter\s*\|\s*800\s*\|\s*800\s*\|\s*450,199\s*\|\s*450,199\s*\|")
-            .unwrap();
-
-    assert!(pattern.is_match(&stdout), "Unexpected size output:\n{stdout}");
-=======
     "runtime_size": 236,
     "init_size": 263,
     "runtime_margin": 24340,
@@ -225,7 +179,6 @@
 "#]]
         .is_json(),
     );
->>>>>>> 59f354c1
 });
 
 // tests that skip key in config can be used to skip non-compilable contract
