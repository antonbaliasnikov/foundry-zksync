--- conflicted
+++ resolved
@@ -178,25 +178,8 @@
 "#]]
         .is_json(),
     );
-<<<<<<< HEAD
-=======
-});
-
-<<<<<<< HEAD
-// tests build output is as expected in zksync mode
-forgetest_init!(test_zk_build_sizes, |prj, cmd| {
-    cmd.args(["build", "--sizes", "--zksync", "--evm-version", "shanghai"]);
-    let stdout = cmd.assert_success().get_output().stdout_lossy();
-    let pattern =
-        Regex::new(r"\|\s*Counter\s*\|\s*800\s*\|\s*800\s*\|\s*450,199\s*\|\s*450,199\s*\|")
-            .unwrap();
-
-    assert!(pattern.is_match(&stdout), "Unexpected size output:\n{stdout}");
->>>>>>> main
-});
-
-=======
->>>>>>> 68fcb7dc
+});
+
 // tests that skip key in config can be used to skip non-compilable contract
 forgetest_init!(test_can_skip_contract, |prj, cmd| {
     prj.add_source(
