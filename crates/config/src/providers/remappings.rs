use crate::{
    foundry_toml_dirs, remappings_from_env_var, remappings_from_newline, utils::get_dir_remapping,
    Config,
};
use figment::{
    value::{Dict, Map},
    Error, Figment, Metadata, Profile, Provider,
};
use foundry_compilers::artifacts::remappings::{RelativeRemapping, Remapping};
use std::{
    borrow::Cow,
    collections::{btree_map::Entry, BTreeMap, HashSet},
    fs,
    path::{Path, PathBuf},
};

/// Wrapper types over a `Vec<Remapping>` that only appends unique remappings.
#[derive(Clone, Debug, Default)]
pub struct Remappings {
    /// Remappings.
    remappings: Vec<Remapping>,
    /// Source, test and script configured project dirs.
    /// Remappings of these dirs from libs are ignored.
    project_paths: Vec<Remapping>,
}

impl Remappings {
    /// Create a new `Remappings` wrapper with an empty vector.
    pub fn new() -> Self {
        Self { remappings: Vec::new(), project_paths: Vec::new() }
    }

    /// Create a new `Remappings` wrapper with a vector of remappings.
    pub fn new_with_remappings(remappings: Vec<Remapping>) -> Self {
        Self { remappings, project_paths: Vec::new() }
    }

    /// Extract project paths that cannot be remapped by dependencies.
    pub fn with_figment(mut self, figment: &Figment) -> Self {
        let mut add_project_remapping = |path: &str| {
            if let Ok(path) = figment.find_value(path) {
<<<<<<< HEAD
                if let Some(remapping) = path.into_string().and_then(get_dir_remapping) {
=======
                if let Some(path) = path.into_string() {
                    let remapping = Remapping {
                        context: None,
                        name: format!("{path}/"),
                        path: format!("{path}/"),
                    };
>>>>>>> 59f354c1
                    self.project_paths.push(remapping);
                }
            }
        };
        add_project_remapping("src");
        add_project_remapping("test");
        add_project_remapping("script");
        self
    }

    /// Filters the remappings vector by name and context.
    fn filter_key(r: &Remapping) -> String {
        match &r.context {
            Some(str) => str.clone() + &r.name.clone(),
            None => r.name.clone(),
        }
    }

    /// Consumes the wrapper and returns the inner remappings vector.
    pub fn into_inner(self) -> Vec<Remapping> {
        let mut seen = HashSet::new();
        let remappings =
            self.remappings.iter().filter(|r| seen.insert(Self::filter_key(r))).cloned().collect();
        remappings
    }

    /// Push an element to the remappings vector, but only if it's not already present.
    pub fn push(&mut self, remapping: Remapping) {
        if self.remappings.iter().any(|existing| {
            // What we're doing here is filtering for ambiguous paths. For example, if we have
            // @prb/=node_modules/@prb/ as existing, and
            // @prb/math/=node_modules/@prb/math/src/  as the one being checked,
            // we want to keep the already existing one, which is the first one. This way we avoid
            // having to deal with ambiguous paths which is unwanted when autodetecting remappings.
            // Remappings are added from root of the project down to libraries, so
            // we want to exclude any conflicting remappings added from libraries.
            remapping.name.starts_with(&existing.name) && existing.context == remapping.context
        }) {
            return;
        };

        // Ignore remappings of root project src, test or script dir.
        // See <https://github.com/foundry-rs/foundry/issues/3440>.
        if self
            .project_paths
            .iter()
            .any(|project_path| remapping.name.eq_ignore_ascii_case(&project_path.name))
        {
            return;
        };

        self.remappings.push(remapping);
    }

    /// Extend the remappings vector, leaving out the remappings that are already present.
    pub fn extend(&mut self, remappings: Vec<Remapping>) {
        for remapping in remappings {
            self.push(remapping);
        }
    }
}

/// A figment provider that checks if the remappings were previously set and if they're unset looks
/// up the fs via
///   - `DAPP_REMAPPINGS` || `FOUNDRY_REMAPPINGS` env var
///   - `<root>/remappings.txt` file
///   - `Remapping::find_many`.
pub struct RemappingsProvider<'a> {
    /// Whether to auto detect remappings from the `lib_paths`
    pub auto_detect_remappings: bool,
    /// The lib/dependency directories to scan for remappings
    pub lib_paths: Cow<'a, Vec<PathBuf>>,
    /// the root path used to turn an absolute `Remapping`, as we're getting it from
    /// `Remapping::find_many` into a relative one.
    pub root: &'a Path,
    /// This contains either:
    ///   - previously set remappings
    ///   - a `MissingField` error, which means previous provider didn't set the "remappings" field
    ///   - other error, like formatting
    pub remappings: Result<Vec<Remapping>, Error>,
}

impl RemappingsProvider<'_> {
    /// Find and parse remappings for the projects
    ///
    /// **Order**
    ///
    /// Remappings are built in this order (last item takes precedence)
    /// - Autogenerated remappings
    /// - toml remappings
    /// - `remappings.txt`
    /// - Environment variables
    /// - CLI parameters
    fn get_remappings(&self, remappings: Vec<Remapping>) -> Result<Vec<Remapping>, Error> {
        trace!("get all remappings from {:?}", self.root);
        /// prioritizes remappings that are closer: shorter `path`
        ///   - ("a", "1/2") over ("a", "1/2/3")
        ///
        /// grouped by remapping context
        fn insert_closest(
            mappings: &mut BTreeMap<Option<String>, BTreeMap<String, PathBuf>>,
            context: Option<String>,
            key: String,
            path: PathBuf,
        ) {
            let context_mappings = mappings.entry(context).or_default();
            match context_mappings.entry(key) {
                Entry::Occupied(mut e) => {
                    if e.get().components().count() > path.components().count() {
                        e.insert(path);
                    }
                }
                Entry::Vacant(e) => {
                    e.insert(path);
                }
            }
        }

        // Let's first just extend the remappings with the ones that were passed in,
        // without any filtering.
        let mut user_remappings = Vec::new();

        // check env vars
        if let Some(env_remappings) = remappings_from_env_var("DAPP_REMAPPINGS")
            .or_else(|| remappings_from_env_var("FOUNDRY_REMAPPINGS"))
        {
            user_remappings
                .extend(env_remappings.map_err::<Error, _>(|err| err.to_string().into())?);
        }

        // check remappings.txt file
        let remappings_file = self.root.join("remappings.txt");
        if remappings_file.is_file() {
            let content = fs::read_to_string(remappings_file).map_err(|err| err.to_string())?;
            let remappings_from_file: Result<Vec<_>, _> =
                remappings_from_newline(&content).collect();
            user_remappings
                .extend(remappings_from_file.map_err::<Error, _>(|err| err.to_string().into())?);
        }

        user_remappings.extend(remappings);
        // Let's now use the wrapper to conditionally extend the remappings with the autodetected
        // ones. We want to avoid duplicates, and the wrapper will handle this for us.
        let mut all_remappings = Remappings::new_with_remappings(user_remappings);

        // scan all library dirs and autodetect remappings
        // TODO: if a lib specifies contexts for remappings manually, we need to figure out how to
        // resolve that
        if self.auto_detect_remappings {
            let mut lib_remappings = BTreeMap::new();
            // find all remappings of from libs that use a foundry.toml
            for r in self.lib_foundry_toml_remappings() {
                insert_closest(&mut lib_remappings, r.context, r.name, r.path.into());
            }
            // use auto detection for all libs
            for r in self
                .lib_paths
                .iter()
                .map(|lib| self.root.join(lib))
                .inspect(|lib| trace!(?lib, "find all remappings"))
                .flat_map(|lib| Remapping::find_many(&lib))
            {
                // this is an additional safety check for weird auto-detected remappings
                if ["lib/", "src/", "contracts/"].contains(&r.name.as_str()) {
                    trace!(target: "forge", "- skipping the remapping");
                    continue
                }
                insert_closest(&mut lib_remappings, r.context, r.name, r.path.into());
            }

            all_remappings.extend(
                lib_remappings
                    .into_iter()
                    .flat_map(|(context, remappings)| {
                        remappings.into_iter().map(move |(name, path)| Remapping {
                            context: context.clone(),
                            name,
                            path: path.to_string_lossy().into(),
                        })
                    })
                    .collect(),
            );
        }

        Ok(all_remappings.into_inner())
    }

    /// Returns all remappings declared in foundry.toml files of libraries
    fn lib_foundry_toml_remappings(&self) -> impl Iterator<Item = Remapping> + '_ {
        self.lib_paths
            .iter()
            .map(|p| if p.is_absolute() { self.root.join("lib") } else { self.root.join(p) })
            .flat_map(foundry_toml_dirs)
            .inspect(|lib| {
                trace!("find all remappings of nested foundry.toml lib: {:?}", lib);
            })
            .flat_map(|lib: PathBuf| {
                // load config, of the nested lib if it exists
                let config = Config::load_with_root(&lib).sanitized();

                // if the configured _src_ directory is set to something that
                // [Remapping::find_many()] doesn't classify as a src directory (src, contracts,
                // lib), then we need to manually add a remapping here
                let mut src_remapping = None;
                if ![Path::new("src"), Path::new("contracts"), Path::new("lib")]
                    .contains(&config.src.as_path())
                {
                    if let Some(name) = lib.file_name().and_then(|s| s.to_str()) {
                        let mut r = Remapping {
                            context: None,
                            name: format!("{name}/"),
                            path: format!("{}", lib.join(&config.src).display()),
                        };
                        if !r.path.ends_with('/') {
                            r.path.push('/')
                        }
                        src_remapping = Some(r);
                    }
                }

                // Eventually, we could set context for remappings at this location,
                // taking into account the OS platform. We'll need to be able to handle nested
                // contexts depending on dependencies for this to work.
                // For now, we just leave the default context (none).
                let mut remappings =
                    config.remappings.into_iter().map(Remapping::from).collect::<Vec<Remapping>>();

                if let Some(r) = src_remapping {
                    remappings.push(r);
                }
                remappings
            })
    }
}

impl Provider for RemappingsProvider<'_> {
    fn metadata(&self) -> Metadata {
        Metadata::named("Remapping Provider")
    }

    fn data(&self) -> Result<Map<Profile, Dict>, Error> {
        let remappings = match &self.remappings {
            Ok(remappings) => self.get_remappings(remappings.clone()),
            Err(err) => {
                if let figment::error::Kind::MissingField(_) = err.kind {
                    self.get_remappings(vec![])
                } else {
                    return Err(err.clone())
                }
            }
        }?;

        // turn the absolute remapping into a relative one by stripping the `root`
        let remappings = remappings
            .into_iter()
            .map(|r| RelativeRemapping::new(r, self.root).to_string())
            .collect::<Vec<_>>();

        Ok(Map::from([(
            Config::selected_profile(),
            Dict::from([("remappings".to_string(), figment::value::Value::from(remappings))]),
        )]))
    }

    fn profile(&self) -> Option<Profile> {
        Some(Config::selected_profile())
    }
}<|MERGE_RESOLUTION|>--- conflicted
+++ resolved
@@ -39,16 +39,12 @@
     pub fn with_figment(mut self, figment: &Figment) -> Self {
         let mut add_project_remapping = |path: &str| {
             if let Ok(path) = figment.find_value(path) {
-<<<<<<< HEAD
-                if let Some(remapping) = path.into_string().and_then(get_dir_remapping) {
-=======
                 if let Some(path) = path.into_string() {
                     let remapping = Remapping {
                         context: None,
                         name: format!("{path}/"),
                         path: format!("{path}/"),
                     };
->>>>>>> 59f354c1
                     self.project_paths.push(remapping);
                 }
             }
