use crate::executors::{Executor, RawCallResult};
use alloy_dyn_abi::JsonAbiExt;
use alloy_json_abi::Function;
use alloy_primitives::{Address, Bytes, U256};
use eyre::Result;
use foundry_config::FuzzConfig;
use foundry_evm_core::{
    constants::MAGIC_ASSUME,
    decode::{decode_console_logs, RevertDecoder},
};
use foundry_evm_coverage::HitMaps;
use foundry_evm_fuzz::{
    strategies::{fuzz_calldata, fuzz_calldata_from_state, EvmFuzzState},
    BaseCounterExample, CounterExample, FuzzCase, FuzzError, FuzzFixtures, FuzzTestResult,
};
use foundry_evm_traces::CallTraceArena;
use indicatif::ProgressBar;
use proptest::test_runner::{TestCaseError, TestError, TestRunner};
use std::cell::RefCell;

mod types;
pub use types::{CaseOutcome, CounterExampleOutcome, FuzzOutcome};

/// Wrapper around an [`Executor`] which provides fuzzing support using [`proptest`].
///
/// After instantiation, calling `fuzz` will proceed to hammer the deployed smart contract with
/// inputs, until it finds a counterexample. The provided [`TestRunner`] contains all the
/// configuration which can be overridden via [environment variables](proptest::test_runner::Config)
pub struct FuzzedExecutor {
    /// The EVM executor
    executor: Executor,
    /// The fuzzer
    runner: TestRunner,
    /// The account that calls tests
    sender: Address,
    /// The fuzz configuration
    config: FuzzConfig,
}

impl FuzzedExecutor {
    /// Instantiates a fuzzed executor given a testrunner
    pub fn new(
        executor: Executor,
        runner: TestRunner,
        sender: Address,
        config: FuzzConfig,
    ) -> Self {
        Self { executor, runner, sender, config }
    }

    /// Fuzzes the provided function, assuming it is available at the contract at `address`
    /// If `should_fail` is set to `true`, then it will stop only when there's a success
    /// test case.
    ///
    /// Returns a list of all the consumed gas and calldata of every fuzz case
    pub fn fuzz(
        &self,
        func: &Function,
        fuzz_fixtures: &FuzzFixtures,
        address: Address,
        should_fail: bool,
        rd: &RevertDecoder,
        progress: Option<&ProgressBar>,
    ) -> FuzzTestResult {
        // Stores the first Fuzzcase
        let first_case: RefCell<Option<FuzzCase>> = RefCell::default();

        // gas usage per case
        let gas_by_case: RefCell<Vec<(u64, u64)>> = RefCell::default();

        // Stores the result and calldata of the last failed call, if any.
        let counterexample: RefCell<(Bytes, RawCallResult)> = RefCell::default();

        // We want to collect at least one trace which will be displayed to user.
        let max_traces_to_collect = std::cmp::max(1, self.config.gas_report_samples) as usize;

        // Stores up to `max_traces_to_collect` traces.
        let traces: RefCell<Vec<CallTraceArena>> = RefCell::default();

        // Stores coverage information for all fuzz cases
        let coverage: RefCell<Option<HitMaps>> = RefCell::default();

        let state = self.build_fuzz_state();

        let dictionary_weight = self.config.dictionary.dictionary_weight.min(100);
<<<<<<< HEAD
        if self.config.dictionary.dictionary_weight < 100 {
            weights.push((
                100 - dictionary_weight,
                fuzz_calldata(func.clone(), state.read().no_zksync_reserved_addresses()),
            ));
        }
        if dictionary_weight > 0 {
            weights.push((
                self.config.dictionary.dictionary_weight,
                fuzz_calldata_from_state(func.clone(), state.clone()),
            ));
        }
=======
>>>>>>> 4af6cfae

        let strat = proptest::prop_oneof![
            100 - dictionary_weight => fuzz_calldata(func.clone(), fuzz_fixtures),
            dictionary_weight => fuzz_calldata_from_state(func.clone(), &state),
        ];

        debug!(func=?func.name, should_fail, "fuzzing");
        let run_result = self.runner.clone().run(&strat, |calldata| {
            let fuzz_res = self.single_fuzz(address, should_fail, calldata)?;

            // If running with progress then increment current run.
            if let Some(progress) = progress {
                progress.inc(1);
            };

            match fuzz_res {
                FuzzOutcome::Case(case) => {
                    let mut first_case = first_case.borrow_mut();
                    gas_by_case.borrow_mut().push((case.case.gas, case.case.stipend));
                    if first_case.is_none() {
                        first_case.replace(case.case);
                    }
                    if let Some(call_traces) = case.traces {
                        if traces.borrow().len() == max_traces_to_collect {
                            traces.borrow_mut().pop();
                        }
                        traces.borrow_mut().push(call_traces);
                    }

                    match &mut *coverage.borrow_mut() {
                        Some(prev) => prev.merge(case.coverage.unwrap()),
                        opt => *opt = case.coverage,
                    }

                    Ok(())
                }
                FuzzOutcome::CounterExample(CounterExampleOutcome {
                    exit_reason: status,
                    counterexample: outcome,
                    ..
                }) => {
                    // We cannot use the calldata returned by the test runner in `TestError::Fail`,
                    // since that input represents the last run case, which may not correspond with
                    // our failure - when a fuzz case fails, proptest will try
                    // to run at least one more case to find a minimal failure
                    // case.
                    let reason = rd.maybe_decode(&outcome.1.result, Some(status));
                    *counterexample.borrow_mut() = outcome;
                    // HACK: we have to use an empty string here to denote `None`.
                    Err(TestCaseError::fail(reason.unwrap_or_default()))
                }
            }
        });

        let (calldata, call) = counterexample.into_inner();

        let mut traces = traces.into_inner();
        let last_run_traces = if run_result.is_ok() { traces.pop() } else { call.traces.clone() };

        let mut result = FuzzTestResult {
            first_case: first_case.take().unwrap_or_default(),
            gas_by_case: gas_by_case.take(),
            success: run_result.is_ok(),
            reason: None,
            counterexample: None,
            decoded_logs: decode_console_logs(&call.logs),
            logs: call.logs,
            labeled_addresses: call.labels,
            traces: last_run_traces,
            gas_report_traces: traces,
            coverage: coverage.into_inner(),
        };

        match run_result {
            // Currently the only operation that can trigger proptest global rejects is the
            // `vm.assume` cheatcode, thus we surface this info to the user when the fuzz test
            // aborts due to too many global rejects, making the error message more actionable.
            Err(TestError::Abort(reason)) if reason.message() == "Too many global rejects" => {
                result.reason = Some(
                    FuzzError::TooManyRejects(self.runner.config().max_global_rejects).to_string(),
                );
            }
            Err(TestError::Abort(reason)) => {
                result.reason = Some(reason.to_string());
            }
            Err(TestError::Fail(reason, _)) => {
                let reason = reason.to_string();
                result.reason = if reason.is_empty() { None } else { Some(reason) };

                let args = if let Some(data) = calldata.get(4..) {
                    func.abi_decode_input(data, false).unwrap_or_default()
                } else {
                    vec![]
                };

                result.counterexample = Some(CounterExample::Single(
                    BaseCounterExample::from_fuzz_call(calldata, args, call.traces),
                ));
            }
            _ => {}
        }

        state.log_stats();

        result
    }

    /// Granular and single-step function that runs only one fuzz and returns either a `CaseOutcome`
    /// or a `CounterExampleOutcome`
    pub fn single_fuzz(
        &self,
        address: Address,
        should_fail: bool,
        calldata: alloy_primitives::Bytes,
    ) -> Result<FuzzOutcome, TestCaseError> {
        let mut call = self
            .executor
            .call_raw(self.sender, address, calldata.clone(), U256::ZERO)
            .map_err(|_| TestCaseError::fail(FuzzError::FailedContractCall))?;

        // When the `assume` cheatcode is called it returns a special string
        if call.result.as_ref() == MAGIC_ASSUME {
            return Err(TestCaseError::reject(FuzzError::AssumeReject))
        }

        let breakpoints = call
            .cheatcodes
            .as_ref()
            .map_or_else(Default::default, |cheats| cheats.breakpoints.clone());

        let success = self.executor.is_raw_call_mut_success(address, &mut call, should_fail);
        if success {
            Ok(FuzzOutcome::Case(CaseOutcome {
                case: FuzzCase { calldata, gas: call.gas_used, stipend: call.stipend },
                traces: call.traces,
                coverage: call.coverage,
                debug: call.debug,
                breakpoints,
            }))
        } else {
            Ok(FuzzOutcome::CounterExample(CounterExampleOutcome {
                debug: call.debug.clone(),
                exit_reason: call.exit_reason,
                counterexample: (calldata, call),
                breakpoints,
            }))
        }
    }

    /// Stores fuzz state for use with [fuzz_calldata_from_state]
    pub fn build_fuzz_state(&self) -> EvmFuzzState {
        if let Some(fork_db) = self.executor.backend.active_fork_db() {
<<<<<<< HEAD
            build_initial_state(
                fork_db,
                &self.config.dictionary,
                self.config.no_zksync_reserved_addresses,
            )
        } else {
            build_initial_state(
                self.executor.backend.mem_db(),
                &self.config.dictionary,
                self.config.no_zksync_reserved_addresses,
            )
=======
            EvmFuzzState::new(fork_db, self.config.dictionary)
        } else {
            EvmFuzzState::new(self.executor.backend.mem_db(), self.config.dictionary)
>>>>>>> 4af6cfae
        }
    }
}<|MERGE_RESOLUTION|>--- conflicted
+++ resolved
@@ -83,24 +83,10 @@
         let state = self.build_fuzz_state();
 
         let dictionary_weight = self.config.dictionary.dictionary_weight.min(100);
-<<<<<<< HEAD
-        if self.config.dictionary.dictionary_weight < 100 {
-            weights.push((
-                100 - dictionary_weight,
-                fuzz_calldata(func.clone(), state.read().no_zksync_reserved_addresses()),
-            ));
-        }
-        if dictionary_weight > 0 {
-            weights.push((
-                self.config.dictionary.dictionary_weight,
-                fuzz_calldata_from_state(func.clone(), state.clone()),
-            ));
-        }
-=======
->>>>>>> 4af6cfae
+        let no_zksync_reserved_addresses = state.dictionary_read().no_zksync_reserved_addresses();
 
         let strat = proptest::prop_oneof![
-            100 - dictionary_weight => fuzz_calldata(func.clone(), fuzz_fixtures),
+            100 - dictionary_weight => fuzz_calldata(func.clone(), fuzz_fixtures, no_zksync_reserved_addresses),
             dictionary_weight => fuzz_calldata_from_state(func.clone(), &state),
         ];
 
@@ -250,23 +236,17 @@
     /// Stores fuzz state for use with [fuzz_calldata_from_state]
     pub fn build_fuzz_state(&self) -> EvmFuzzState {
         if let Some(fork_db) = self.executor.backend.active_fork_db() {
-<<<<<<< HEAD
-            build_initial_state(
+            EvmFuzzState::new(
                 fork_db,
-                &self.config.dictionary,
+                self.config.dictionary,
                 self.config.no_zksync_reserved_addresses,
             )
         } else {
-            build_initial_state(
+            EvmFuzzState::new(
                 self.executor.backend.mem_db(),
-                &self.config.dictionary,
+                self.config.dictionary,
                 self.config.no_zksync_reserved_addresses,
             )
-=======
-            EvmFuzzState::new(fork_db, self.config.dictionary)
-        } else {
-            EvmFuzzState::new(self.executor.backend.mem_db(), self.config.dictionary)
->>>>>>> 4af6cfae
         }
     }
 }