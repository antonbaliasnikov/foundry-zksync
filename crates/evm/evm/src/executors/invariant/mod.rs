use crate::{
    executors::{Executor, RawCallResult},
    inspectors::Fuzzer,
};
use alloy_primitives::{Address, Bytes, FixedBytes, Selector, U256};
use alloy_sol_types::{sol, SolCall};
use eyre::{eyre, ContextCompat, Result};
use foundry_common::contracts::{ContractsByAddress, ContractsByArtifact};
use foundry_config::InvariantConfig;
use foundry_evm_core::{
<<<<<<< HEAD
    abi::HARDHAT_CONSOLE_ADDRESS,
    constants::{CALLER, CHEATCODE_ADDRESS, DEFAULT_CREATE2_DEPLOYER, MAGIC_ASSUME},
=======
    constants::{
        CALLER, CHEATCODE_ADDRESS, DEFAULT_CREATE2_DEPLOYER, HARDHAT_CONSOLE_ADDRESS, MAGIC_ASSUME,
        TEST_TIMEOUT,
    },
>>>>>>> 59f354c1
    precompiles::PRECOMPILES,
};
use foundry_evm_fuzz::{
    invariant::{
        ArtifactFilters, BasicTxDetails, FuzzRunIdentifiedContracts, InvariantContract,
        RandomCallGenerator, SenderFilters, TargetedContract, TargetedContracts,
    },
    strategies::{invariant_strat, override_call_strat, EvmFuzzState},
    FuzzCase, FuzzFixtures, FuzzedCases,
};
use foundry_evm_traces::{CallTraceArena, SparsedTraceArena};
use indicatif::ProgressBar;
use parking_lot::RwLock;
use proptest::{
    strategy::{Strategy, ValueTree},
    test_runner::{TestCaseError, TestRunner},
};
use result::{assert_after_invariant, assert_invariants, can_continue};
use revm::primitives::HashMap;
use shrink::shrink_sequence;
use std::{
    cell::RefCell,
    collections::{btree_map::Entry, HashMap as Map},
    sync::Arc,
};

mod error;
pub use error::{InvariantFailures, InvariantFuzzError};
use foundry_evm_coverage::HitMaps;

mod replay;
pub use replay::{replay_error, replay_run};

mod result;
pub use result::InvariantFuzzTestResult;
use serde::{Deserialize, Serialize};

mod shrink;
use crate::executors::{EvmError, FuzzTestTimer};
pub use shrink::check_sequence;

sol! {
    interface IInvariantTest {
        #[derive(Default)]
        struct FuzzSelector {
            address addr;
            bytes4[] selectors;
        }

        #[derive(Default)]
        struct FuzzArtifactSelector {
            string artifact;
            bytes4[] selectors;
        }

        #[derive(Default)]
        struct FuzzInterface {
            address addr;
            string[] artifacts;
        }

        function afterInvariant() external;

        #[derive(Default)]
        function excludeArtifacts() public view returns (string[] memory excludedArtifacts);

        #[derive(Default)]
        function excludeContracts() public view returns (address[] memory excludedContracts);

        #[derive(Default)]
        function excludeSelectors() public view returns (FuzzSelector[] memory excludedSelectors);

        #[derive(Default)]
        function excludeSenders() public view returns (address[] memory excludedSenders);

        #[derive(Default)]
        function targetArtifacts() public view returns (string[] memory targetedArtifacts);

        #[derive(Default)]
        function targetArtifactSelectors() public view returns (FuzzArtifactSelector[] memory targetedArtifactSelectors);

        #[derive(Default)]
        function targetContracts() public view returns (address[] memory targetedContracts);

        #[derive(Default)]
        function targetSelectors() public view returns (FuzzSelector[] memory targetedSelectors);

        #[derive(Default)]
        function targetSenders() public view returns (address[] memory targetedSenders);

        #[derive(Default)]
        function targetInterfaces() public view returns (FuzzInterface[] memory targetedInterfaces);
    }
}

/// Contains invariant metrics for a single fuzzed selector.
#[derive(Default, Debug, Clone, Deserialize, Serialize, PartialEq, Eq)]
pub struct InvariantMetrics {
    // Count of fuzzed selector calls.
    pub calls: usize,
    // Count of fuzzed selector reverts.
    pub reverts: usize,
    // Count of fuzzed selector discards (through assume cheatcodes).
    pub discards: usize,
}

/// Contains data collected during invariant test runs.
pub struct InvariantTestData {
    // Consumed gas and calldata of every successful fuzz call.
    pub fuzz_cases: Vec<FuzzedCases>,
    // Data related to reverts or failed assertions of the test.
    pub failures: InvariantFailures,
    // Calldata in the last invariant run.
    pub last_run_inputs: Vec<BasicTxDetails>,
    // Additional traces for gas report.
    pub gas_report_traces: Vec<Vec<CallTraceArena>>,
    // Last call results of the invariant test.
    pub last_call_results: Option<RawCallResult>,
    // Coverage information collected from all fuzzed calls.
    pub coverage: Option<HitMaps>,
    // Metrics for each fuzzed selector.
    pub metrics: Map<String, InvariantMetrics>,

    // Proptest runner to query for random values.
    // The strategy only comes with the first `input`. We fill the rest of the `inputs`
    // until the desired `depth` so we can use the evolving fuzz dictionary
    // during the run.
    pub branch_runner: TestRunner,
}

/// Contains invariant test data.
pub struct InvariantTest {
    // Fuzz state of invariant test.
    pub fuzz_state: EvmFuzzState,
    // Contracts fuzzed by the invariant test.
    pub targeted_contracts: FuzzRunIdentifiedContracts,
    // Data collected during invariant runs.
    pub execution_data: RefCell<InvariantTestData>,
}

impl InvariantTest {
    /// Instantiates an invariant test.
    pub fn new(
        fuzz_state: EvmFuzzState,
        targeted_contracts: FuzzRunIdentifiedContracts,
        failures: InvariantFailures,
        last_call_results: Option<RawCallResult>,
        branch_runner: TestRunner,
    ) -> Self {
        let mut fuzz_cases = vec![];
        if last_call_results.is_none() {
            fuzz_cases.push(FuzzedCases::new(vec![]));
        }
        let execution_data = RefCell::new(InvariantTestData {
            fuzz_cases,
            failures,
            last_run_inputs: vec![],
            gas_report_traces: vec![],
            last_call_results,
            coverage: None,
            metrics: Map::default(),
            branch_runner,
        });
        Self { fuzz_state, targeted_contracts, execution_data }
    }

    /// Returns number of invariant test reverts.
    pub fn reverts(&self) -> usize {
        self.execution_data.borrow().failures.reverts
    }

    /// Whether invariant test has errors or not.
    pub fn has_errors(&self) -> bool {
        self.execution_data.borrow().failures.error.is_some()
    }

    /// Set invariant test error.
    pub fn set_error(&self, error: InvariantFuzzError) {
        self.execution_data.borrow_mut().failures.error = Some(error);
    }

    /// Set last invariant test call results.
    pub fn set_last_call_results(&self, call_result: Option<RawCallResult>) {
        self.execution_data.borrow_mut().last_call_results = call_result;
    }

    /// Set last invariant run call sequence.
    pub fn set_last_run_inputs(&self, inputs: &Vec<BasicTxDetails>) {
        self.execution_data.borrow_mut().last_run_inputs.clone_from(inputs);
    }

    /// Merge current collected coverage with the new coverage from last fuzzed call.
    pub fn merge_coverage(&self, new_coverage: Option<HitMaps>) {
        HitMaps::merge_opt(&mut self.execution_data.borrow_mut().coverage, new_coverage);
    }

    /// Update metrics for a fuzzed selector, extracted from tx details.
    /// Always increments number of calls; discarded runs (through assume cheatcodes) are tracked
    /// separated from reverts.
    pub fn record_metrics(&self, tx_details: &BasicTxDetails, reverted: bool, discarded: bool) {
        if let Some(metric_key) =
            self.targeted_contracts.targets.lock().fuzzed_metric_key(tx_details)
        {
            let test_metrics = &mut self.execution_data.borrow_mut().metrics;
            let invariant_metrics = test_metrics.entry(metric_key).or_default();
            invariant_metrics.calls += 1;
            if discarded {
                invariant_metrics.discards += 1;
            } else if reverted {
                invariant_metrics.reverts += 1;
            }
        }
    }

    /// End invariant test run by collecting results, cleaning collected artifacts and reverting
    /// created fuzz state.
    pub fn end_run(&self, run: InvariantTestRun, gas_samples: usize) {
        // We clear all the targeted contracts created during this run.
        self.targeted_contracts.clear_created_contracts(run.created_contracts);

        let mut invariant_data = self.execution_data.borrow_mut();
        if invariant_data.gas_report_traces.len() < gas_samples {
            invariant_data
                .gas_report_traces
                .push(run.run_traces.into_iter().map(|arena| arena.arena).collect());
        }
        invariant_data.fuzz_cases.push(FuzzedCases::new(run.fuzz_runs));

        // Revert state to not persist values between runs.
        self.fuzz_state.revert();
    }
}

/// Contains data for an invariant test run.
pub struct InvariantTestRun {
    // Invariant run call sequence.
    pub inputs: Vec<BasicTxDetails>,
    // Current invariant run executor.
    pub executor: Executor,
    // Invariant run stat reports (eg. gas usage).
    pub fuzz_runs: Vec<FuzzCase>,
    // Contracts created during current invariant run.
    pub created_contracts: Vec<Address>,
    // Traces of each call of the invariant run call sequence.
    pub run_traces: Vec<SparsedTraceArena>,
    // Current depth of invariant run.
    pub depth: u32,
    // Current assume rejects of the invariant run.
    pub assume_rejects_counter: u32,
}

impl InvariantTestRun {
    /// Instantiates an invariant test run.
    pub fn new(first_input: BasicTxDetails, executor: Executor, depth: usize) -> Self {
        Self {
            inputs: vec![first_input],
            executor,
            fuzz_runs: Vec::with_capacity(depth),
            created_contracts: vec![],
            run_traces: vec![],
            depth: 0,
            assume_rejects_counter: 0,
        }
    }
}

/// Wrapper around any [`Executor`] implementer which provides fuzzing support using [`proptest`].
///
/// After instantiation, calling `invariant_fuzz` will proceed to hammer the deployed smart
/// contracts with inputs, until it finds a counterexample sequence. The provided [`TestRunner`]
/// contains all the configuration which can be overridden via [environment
/// variables](proptest::test_runner::Config)
pub struct InvariantExecutor<'a> {
    pub executor: Executor,
    /// Proptest runner.
    runner: TestRunner,
    /// The invariant configuration
    config: InvariantConfig,
    /// Contracts deployed with `setUp()`
    setup_contracts: &'a ContractsByAddress,
    /// Contracts that are part of the project but have not been deployed yet. We need the bytecode
    /// to identify them from the stateset changes.
    project_contracts: &'a ContractsByArtifact,
    /// Filters contracts to be fuzzed through their artifact identifiers.
    artifact_filters: ArtifactFilters,
}

impl<'a> InvariantExecutor<'a> {
    /// Instantiates a fuzzed executor EVM given a testrunner
    pub fn new(
        executor: Executor,
        runner: TestRunner,
        config: InvariantConfig,
        setup_contracts: &'a ContractsByAddress,
        project_contracts: &'a ContractsByArtifact,
    ) -> Self {
        Self {
            executor,
            runner,
            config,
            setup_contracts,
            project_contracts,
            artifact_filters: ArtifactFilters::default(),
        }
    }

    /// Fuzzes any deployed contract and checks any broken invariant at `invariant_address`.
    pub fn invariant_fuzz(
        &mut self,
        invariant_contract: InvariantContract<'_>,
        fuzz_fixtures: &FuzzFixtures,
        deployed_libs: &[Address],
        progress: Option<&ProgressBar>,
    ) -> Result<InvariantFuzzTestResult> {
        // Throw an error to abort test run if the invariant function accepts input params
        if !invariant_contract.invariant_function.inputs.is_empty() {
            return Err(eyre!("Invariant test function should have no inputs"))
        }

        let (invariant_test, invariant_strategy) =
            self.prepare_test(&invariant_contract, fuzz_fixtures, deployed_libs)?;

        // Start timer for this invariant test.
        let timer = FuzzTestTimer::new(self.config.timeout);

        let _ = self.runner.run(&invariant_strategy, |first_input| {
            // Create current invariant run data.
            let mut current_run = InvariantTestRun::new(
                first_input,
                // Before each run, we must reset the backend state.
                self.executor.clone(),
                self.config.depth as usize,
            );

            // We stop the run immediately if we have reverted, and `fail_on_revert` is set.
            if self.config.fail_on_revert && invariant_test.reverts() > 0 {
                return Err(TestCaseError::fail("Revert occurred."))
            }

            while current_run.depth < self.config.depth {
                // Check if the timeout has been reached.
                if timer.is_timed_out() {
                    // Since we never record a revert here the test is still considered
                    // successful even though it timed out. We *want*
                    // this behavior for now, so that's ok, but
                    // future developers should be aware of this.
                    return Err(TestCaseError::fail(TEST_TIMEOUT));
                }

                let tx = current_run.inputs.last().ok_or_else(|| {
                    TestCaseError::fail("No input generated to call fuzzed target.")
                })?;

                // Execute call from the randomly generated sequence without committing state.
                // State is committed only if call is not a magic assume.
                let mut call_result = current_run
                    .executor
                    .call_raw(
                        tx.sender,
                        tx.call_details.target,
                        tx.call_details.calldata.clone(),
                        U256::ZERO,
                    )
                    .map_err(|e| {
                        TestCaseError::fail(format!("Could not make raw evm call: {e}"))
                    })?;

                let discarded = call_result.result.as_ref() == MAGIC_ASSUME;
                if self.config.show_metrics {
                    invariant_test.record_metrics(tx, call_result.reverted, discarded);
                }

                // Collect coverage from last fuzzed call.
                invariant_test.merge_coverage(call_result.coverage.clone());

                if discarded {
                    current_run.inputs.pop();
                    current_run.assume_rejects_counter += 1;
                    if current_run.assume_rejects_counter > self.config.max_assume_rejects {
                        invariant_test.set_error(InvariantFuzzError::MaxAssumeRejects(
                            self.config.max_assume_rejects,
                        ));
                        return Err(TestCaseError::fail("Max number of vm.assume rejects reached."))
                    }
                } else {
                    // Commit executed call result.
                    current_run.executor.commit(&mut call_result);

                    // Collect data for fuzzing from the state changeset.
                    let mut state_changeset = call_result.state_changeset.clone();
                    if !call_result.reverted {
                        collect_data(
                            &invariant_test,
                            &mut state_changeset,
                            tx,
                            &call_result,
                            self.config.depth,
                        );
                    }

                    // Collect created contracts and add to fuzz targets only if targeted contracts
                    // are updatable.
                    if let Err(error) =
                        &invariant_test.targeted_contracts.collect_created_contracts(
                            &state_changeset,
                            self.project_contracts,
                            self.setup_contracts,
                            &self.artifact_filters,
                            &mut current_run.created_contracts,
                        )
                    {
                        warn!(target: "forge::test", "{error}");
                    }
                    current_run.fuzz_runs.push(FuzzCase {
                        calldata: tx.call_details.calldata.clone(),
                        gas: call_result.gas_used,
                        stipend: call_result.stipend,
                    });

                    // Determine if test can continue or should exit.
                    let result = can_continue(
                        &invariant_contract,
                        &invariant_test,
                        &mut current_run,
                        &self.config,
                        call_result,
                        &state_changeset,
                    )
                    .map_err(|e| TestCaseError::fail(e.to_string()))?;
                    if !result.can_continue || current_run.depth == self.config.depth - 1 {
                        invariant_test.set_last_run_inputs(&current_run.inputs);
                    }
                    // If test cannot continue then stop current run and exit test suite.
                    if !result.can_continue {
                        return Err(TestCaseError::fail("Test cannot continue."))
                    }

                    invariant_test.set_last_call_results(result.call_result);
                    current_run.depth += 1;
                }

                // Generates the next call from the run using the recently updated
                // dictionary.
                current_run.inputs.push(
                    invariant_strategy
                        .new_tree(&mut invariant_test.execution_data.borrow_mut().branch_runner)
                        .map_err(|_| TestCaseError::Fail("Could not generate case".into()))?
                        .current(),
                );
            }

            // Call `afterInvariant` only if it is declared and test didn't fail already.
            if invariant_contract.call_after_invariant && !invariant_test.has_errors() {
                assert_after_invariant(
                    &invariant_contract,
                    &invariant_test,
                    &current_run,
                    &self.config,
                )
                .map_err(|_| TestCaseError::Fail("Failed to call afterInvariant".into()))?;
            }

            // End current invariant test run.
            invariant_test.end_run(current_run, self.config.gas_report_samples as usize);

            // If running with progress then increment completed runs.
            if let Some(progress) = progress {
                progress.inc(1);
            }

            Ok(())
        });

        trace!(?fuzz_fixtures);
        invariant_test.fuzz_state.log_stats();

        let result = invariant_test.execution_data.into_inner();
        Ok(InvariantFuzzTestResult {
            error: result.failures.error,
            cases: result.fuzz_cases,
            reverts: result.failures.reverts,
            last_run_inputs: result.last_run_inputs,
            gas_report_traces: result.gas_report_traces,
            coverage: result.coverage,
            metrics: result.metrics,
        })
    }

    /// Prepares certain structures to execute the invariant tests:
    /// * Invariant Fuzz Test.
    /// * Invariant Strategy
    fn prepare_test(
        &mut self,
        invariant_contract: &InvariantContract<'_>,
        fuzz_fixtures: &FuzzFixtures,
        deployed_libs: &[Address],
    ) -> Result<(InvariantTest, impl Strategy<Value = BasicTxDetails>)> {
        // Finds out the chosen deployed contracts and/or senders.
        self.select_contract_artifacts(invariant_contract.address)?;
        let (targeted_senders, targeted_contracts) =
            self.select_contracts_and_senders(invariant_contract.address)?;

        // Stores fuzz state for use with [fuzz_calldata_from_state].
        let fuzz_state = EvmFuzzState::new(
            self.executor.backend().mem_db(),
            self.config.dictionary,
<<<<<<< HEAD
            self.config.no_zksync_reserved_addresses,
=======
            deployed_libs,
>>>>>>> 59f354c1
        );

        // Creates the invariant strategy.
        let strategy = invariant_strat(
            fuzz_state.clone(),
            targeted_senders,
            targeted_contracts.clone(),
            self.config.dictionary.dictionary_weight,
            fuzz_fixtures.clone(),
        )
        .no_shrink();

        // Allows `override_call_strat` to use the address given by the Fuzzer inspector during
        // EVM execution.
        let mut call_generator = None;
        if self.config.call_override {
            let target_contract_ref = Arc::new(RwLock::new(Address::ZERO));

            call_generator = Some(RandomCallGenerator::new(
                invariant_contract.address,
                self.runner.clone(),
                override_call_strat(
                    fuzz_state.clone(),
                    targeted_contracts.clone(),
                    target_contract_ref.clone(),
                    fuzz_fixtures.clone(),
                ),
                target_contract_ref,
            ));
        }

        self.executor.inspector_mut().fuzzer =
            Some(Fuzzer { call_generator, fuzz_state: fuzz_state.clone(), collect: true });

        // Let's make sure the invariant is sound before actually starting the run:
        // We'll assert the invariant in its initial state, and if it fails, we'll
        // already know if we can early exit the invariant run.
        // This does not count as a fuzz run. It will just register the revert.
        let mut failures = InvariantFailures::new();
        let last_call_results = assert_invariants(
            invariant_contract,
            &self.config,
            &targeted_contracts,
            &self.executor,
            &[],
            &mut failures,
        )?;
        if let Some(error) = failures.error {
            return Err(eyre!(error.revert_reason().unwrap_or_default()))
        }

        Ok((
            InvariantTest::new(
                fuzz_state,
                targeted_contracts,
                failures,
                last_call_results,
                self.runner.clone(),
            ),
            strategy,
        ))
    }

    /// Fills the `InvariantExecutor` with the artifact identifier filters (in `path:name` string
    /// format). They will be used to filter contracts after the `setUp`, and more importantly,
    /// during the runs.
    ///
    /// Also excludes any contract without any mutable functions.
    ///
    /// Priority:
    ///
    /// targetArtifactSelectors > excludeArtifacts > targetArtifacts
    pub fn select_contract_artifacts(&mut self, invariant_address: Address) -> Result<()> {
        let result = self
            .executor
            .call_sol_default(invariant_address, &IInvariantTest::targetArtifactSelectorsCall {});

        // Insert them into the executor `targeted_abi`.
        for IInvariantTest::FuzzArtifactSelector { artifact, selectors } in
            result.targetedArtifactSelectors
        {
            let identifier = self.validate_selected_contract(artifact, &selectors)?;
            self.artifact_filters.targeted.entry(identifier).or_default().extend(selectors);
        }

        let selected = self
            .executor
            .call_sol_default(invariant_address, &IInvariantTest::targetArtifactsCall {});
        let excluded = self
            .executor
            .call_sol_default(invariant_address, &IInvariantTest::excludeArtifactsCall {});

        // Insert `excludeArtifacts` into the executor `excluded_abi`.
        for contract in excluded.excludedArtifacts {
            let identifier = self.validate_selected_contract(contract, &[])?;

            if !self.artifact_filters.excluded.contains(&identifier) {
                self.artifact_filters.excluded.push(identifier);
            }
        }

        // Exclude any artifact without mutable functions.
        for (artifact, contract) in self.project_contracts.iter() {
            if contract
                .abi
                .functions()
                .filter(|func| {
                    !matches!(
                        func.state_mutability,
                        alloy_json_abi::StateMutability::Pure |
                            alloy_json_abi::StateMutability::View
                    )
                })
                .count() ==
                0 &&
                !self.artifact_filters.excluded.contains(&artifact.identifier())
            {
                self.artifact_filters.excluded.push(artifact.identifier());
            }
        }

        // Insert `targetArtifacts` into the executor `targeted_abi`, if they have not been seen
        // before.
        for contract in selected.targetedArtifacts {
            let identifier = self.validate_selected_contract(contract, &[])?;

            if !self.artifact_filters.targeted.contains_key(&identifier) &&
                !self.artifact_filters.excluded.contains(&identifier)
            {
                self.artifact_filters.targeted.insert(identifier, vec![]);
            }
        }
        Ok(())
    }

    /// Makes sure that the contract exists in the project. If so, it returns its artifact
    /// identifier.
    fn validate_selected_contract(
        &mut self,
        contract: String,
        selectors: &[FixedBytes<4>],
    ) -> Result<String> {
        if let Some((artifact, contract_data)) =
            self.project_contracts.find_by_name_or_identifier(&contract)?
        {
            // Check that the selectors really exist for this contract.
            for selector in selectors {
                contract_data
                    .abi
                    .functions()
                    .find(|func| func.selector().as_slice() == selector.as_slice())
                    .wrap_err(format!("{contract} does not have the selector {selector:?}"))?;
            }

            return Ok(artifact.identifier())
        }
        eyre::bail!("{contract} not found in the project. Allowed format: `contract_name` or `contract_path:contract_name`.");
    }

    /// Selects senders and contracts based on the contract methods `targetSenders() -> address[]`,
    /// `targetContracts() -> address[]` and `excludeContracts() -> address[]`.
    pub fn select_contracts_and_senders(
        &self,
        to: Address,
    ) -> Result<(SenderFilters, FuzzRunIdentifiedContracts)> {
        let targeted_senders = self
            .executor
            .call_sol_default(to, &IInvariantTest::targetSendersCall {})
            .targetedSenders;
        let mut excluded_senders = self
            .executor
            .call_sol_default(to, &IInvariantTest::excludeSendersCall {})
            .excludedSenders;
        // Extend with default excluded addresses - https://github.com/foundry-rs/foundry/issues/4163
        excluded_senders.extend([
            CHEATCODE_ADDRESS,
            HARDHAT_CONSOLE_ADDRESS,
            DEFAULT_CREATE2_DEPLOYER,
        ]);
        // Extend with precompiles - https://github.com/foundry-rs/foundry/issues/4287
        excluded_senders.extend(PRECOMPILES);
        let sender_filters = SenderFilters::new(targeted_senders, excluded_senders);

        let selected = self
            .executor
            .call_sol_default(to, &IInvariantTest::targetContractsCall {})
            .targetedContracts;
        let excluded = self
            .executor
            .call_sol_default(to, &IInvariantTest::excludeContractsCall {})
            .excludedContracts;

        let contracts = self
            .setup_contracts
            .iter()
            .filter(|&(addr, (identifier, _))| {
                *addr != to &&
                    *addr != CHEATCODE_ADDRESS &&
                    *addr != HARDHAT_CONSOLE_ADDRESS &&
                    (selected.is_empty() || selected.contains(addr)) &&
                    (excluded.is_empty() || !excluded.contains(addr)) &&
                    self.artifact_filters.matches(identifier)
            })
            .map(|(addr, (identifier, abi))| {
                (*addr, TargetedContract::new(identifier.clone(), abi.clone()))
            })
            .collect();
        let mut contracts = TargetedContracts { inner: contracts };

        self.target_interfaces(to, &mut contracts)?;

        self.select_selectors(to, &mut contracts)?;

        // There should be at least one contract identified as target for fuzz runs.
        if contracts.is_empty() {
            eyre::bail!("No contracts to fuzz.");
        }

        Ok((sender_filters, FuzzRunIdentifiedContracts::new(contracts, selected.is_empty())))
    }

    /// Extends the contracts and selectors to fuzz with the addresses and ABIs specified in
    /// `targetInterfaces() -> (address, string[])[]`. Enables targeting of addresses that are
    /// not deployed during `setUp` such as when fuzzing in a forked environment. Also enables
    /// targeting of delegate proxies and contracts deployed with `create` or `create2`.
    pub fn target_interfaces(
        &self,
        invariant_address: Address,
        targeted_contracts: &mut TargetedContracts,
    ) -> Result<()> {
        let interfaces = self
            .executor
            .call_sol_default(invariant_address, &IInvariantTest::targetInterfacesCall {})
            .targetedInterfaces;

        // Since `targetInterfaces` returns a tuple array there is no guarantee
        // that the addresses are unique this map is used to merge functions of
        // the specified interfaces for the same address. For example:
        // `[(addr1, ["IERC20", "IOwnable"])]` and `[(addr1, ["IERC20"]), (addr1, ("IOwnable"))]`
        // should be equivalent.
        let mut combined = TargetedContracts::new();

        // Loop through each address and its associated artifact identifiers.
        // We're borrowing here to avoid taking full ownership.
        for IInvariantTest::FuzzInterface { addr, artifacts } in &interfaces {
            // Identifiers are specified as an array, so we loop through them.
            for identifier in artifacts {
                // Try to find the contract by name or identifier in the project's contracts.
                if let Some((_, contract)) =
                    self.project_contracts.find_by_name_or_identifier(identifier)?
                {
                    combined
                        // Check if there's an entry for the given key in the 'combined' map.
                        .entry(*addr)
                        // If the entry exists, extends its ABI with the function list.
                        .and_modify(|entry| {
                            // Extend the ABI's function list with the new functions.
                            entry.abi.functions.extend(contract.abi.functions.clone());
                        })
                        // Otherwise insert it into the map.
                        .or_insert_with(|| {
                            TargetedContract::new(identifier.to_string(), contract.abi.clone())
                        });
                }
            }
        }

        targeted_contracts.extend(combined.inner);

        Ok(())
    }

    /// Selects the functions to fuzz based on the contract method `targetSelectors()` and
    /// `targetArtifactSelectors()`.
    pub fn select_selectors(
        &self,
        address: Address,
        targeted_contracts: &mut TargetedContracts,
    ) -> Result<()> {
        for (address, (identifier, _)) in self.setup_contracts.iter() {
            if let Some(selectors) = self.artifact_filters.targeted.get(identifier) {
                self.add_address_with_functions(*address, selectors, false, targeted_contracts)?;
            }
        }

        // Collect contract functions marked as target for fuzzing campaign.
        let selectors =
            self.executor.call_sol_default(address, &IInvariantTest::targetSelectorsCall {});
        for IInvariantTest::FuzzSelector { addr, selectors } in selectors.targetedSelectors {
            self.add_address_with_functions(addr, &selectors, false, targeted_contracts)?;
        }

        // Collect contract functions excluded from fuzzing campaign.
        let selectors =
            self.executor.call_sol_default(address, &IInvariantTest::excludeSelectorsCall {});
        for IInvariantTest::FuzzSelector { addr, selectors } in selectors.excludedSelectors {
            self.add_address_with_functions(addr, &selectors, true, targeted_contracts)?;
        }

        Ok(())
    }

    /// Adds the address and fuzzed or excluded functions to `TargetedContracts`.
    fn add_address_with_functions(
        &self,
        address: Address,
        selectors: &[Selector],
        should_exclude: bool,
        targeted_contracts: &mut TargetedContracts,
    ) -> eyre::Result<()> {
        // Do not add address in target contracts if no function selected.
        if selectors.is_empty() {
            return Ok(())
        }

        let contract = match targeted_contracts.entry(address) {
            Entry::Occupied(entry) => entry.into_mut(),
            Entry::Vacant(entry) => {
                let (identifier, abi) = self.setup_contracts.get(&address).ok_or_else(|| {
                    eyre::eyre!(
                        "[{}] address does not have an associated contract: {}",
                        if should_exclude { "excludeSelectors" } else { "targetSelectors" },
                        address
                    )
                })?;
                entry.insert(TargetedContract::new(identifier.clone(), abi.clone()))
            }
        };
        contract.add_selectors(selectors.iter().copied(), should_exclude)?;
        Ok(())
    }
}

/// Collects data from call for fuzzing. However, it first verifies that the sender is not an EOA
/// before inserting it into the dictionary. Otherwise, we flood the dictionary with
/// randomly generated addresses.
fn collect_data(
    invariant_test: &InvariantTest,
    state_changeset: &mut HashMap<Address, revm::primitives::Account>,
    tx: &BasicTxDetails,
    call_result: &RawCallResult,
    run_depth: u32,
) {
    // Verify it has no code.
    let mut has_code = false;
    if let Some(Some(code)) =
        state_changeset.get(&tx.sender).map(|account| account.info.code.as_ref())
    {
        has_code = !code.is_empty();
    }

    // We keep the nonce changes to apply later.
    let mut sender_changeset = None;
    if !has_code {
        sender_changeset = state_changeset.remove(&tx.sender);
    }

    // Collect values from fuzzed call result and add them to fuzz dictionary.
    invariant_test.fuzz_state.collect_values_from_call(
        &invariant_test.targeted_contracts,
        tx,
        &call_result.result,
        &call_result.logs,
        &*state_changeset,
        run_depth,
    );

    // Re-add changes
    if let Some(changed) = sender_changeset {
        state_changeset.insert(tx.sender, changed);
    }
}

/// Calls the `afterInvariant()` function on a contract.
/// Returns call result and if call succeeded.
/// The state after the call is not persisted.
pub(crate) fn call_after_invariant_function(
    executor: &Executor,
    to: Address,
) -> std::result::Result<(RawCallResult, bool), EvmError> {
    let calldata = Bytes::from_static(&IInvariantTest::afterInvariantCall::SELECTOR);
    let mut call_result = executor.call_raw(CALLER, to, calldata, U256::ZERO)?;
    let success = executor.is_raw_call_mut_success(to, &mut call_result, false);
    Ok((call_result, success))
}

/// Calls the invariant function and returns call result and if succeeded.
pub(crate) fn call_invariant_function(
    executor: &Executor,
    address: Address,
    calldata: Bytes,
) -> Result<(RawCallResult, bool)> {
    let mut call_result = executor.call_raw(CALLER, address, calldata, U256::ZERO)?;
    let success = executor.is_raw_call_mut_success(address, &mut call_result, false);
    Ok((call_result, success))
}<|MERGE_RESOLUTION|>--- conflicted
+++ resolved
@@ -8,15 +8,10 @@
 use foundry_common::contracts::{ContractsByAddress, ContractsByArtifact};
 use foundry_config::InvariantConfig;
 use foundry_evm_core::{
-<<<<<<< HEAD
-    abi::HARDHAT_CONSOLE_ADDRESS,
-    constants::{CALLER, CHEATCODE_ADDRESS, DEFAULT_CREATE2_DEPLOYER, MAGIC_ASSUME},
-=======
     constants::{
         CALLER, CHEATCODE_ADDRESS, DEFAULT_CREATE2_DEPLOYER, HARDHAT_CONSOLE_ADDRESS, MAGIC_ASSUME,
         TEST_TIMEOUT,
     },
->>>>>>> 59f354c1
     precompiles::PRECOMPILES,
 };
 use foundry_evm_fuzz::{
@@ -523,11 +518,8 @@
         let fuzz_state = EvmFuzzState::new(
             self.executor.backend().mem_db(),
             self.config.dictionary,
-<<<<<<< HEAD
+            deployed_libs,
             self.config.no_zksync_reserved_addresses,
-=======
-            deployed_libs,
->>>>>>> 59f354c1
         );
 
         // Creates the invariant strategy.
