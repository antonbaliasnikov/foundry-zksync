//! EVM executor abstractions, which can execute calls.
//!
//! Used for running tests, scripts, and interacting with the inner backend which holds the state.

// TODO: The individual executors in this module should be moved into the respective crates, and the
// `Executor` struct should be accessed using a trait defined in `foundry-evm-core` instead of
// the concrete `Executor` type.

use crate::inspectors::{
    cheatcodes::BroadcastableTransactions, Cheatcodes, InspectorData, InspectorStack,
};
use alloy_dyn_abi::{DynSolValue, FunctionExt, JsonAbiExt};
use alloy_json_abi::Function;
use alloy_primitives::{Address, Bytes, Log, U256};
use alloy_sol_types::{sol, SolCall};
use foundry_evm_core::{
    backend::{Backend, CowBackend, DatabaseError, DatabaseExt, DatabaseResult},
    constants::{
        CALLER, CHEATCODE_ADDRESS, CHEATCODE_CONTRACT_HASH, DEFAULT_CREATE2_DEPLOYER,
        DEFAULT_CREATE2_DEPLOYER_CODE,
    },
    debug::DebugArena,
    decode::RevertDecoder,
    utils::StateChangeset,
};
use foundry_evm_coverage::HitMaps;
use foundry_evm_traces::CallTraceArena;
use foundry_zksync_core::ZkTransactionMetadata;
use itertools::Itertools;
use revm::{
    db::{DatabaseCommit, DatabaseRef},
    interpreter::{return_ok, InstructionResult},
    primitives::{
        BlockEnv, Bytecode, Env, EnvWithHandlerCfg, ExecutionResult, Output, ResultAndState,
        SpecId, TransactTo, TxEnv,
    },
    Database,
};
use std::{borrow::Cow, collections::HashMap};

mod builder;
pub use builder::ExecutorBuilder;

pub mod fuzz;
pub use fuzz::FuzzedExecutor;

pub mod invariant;
pub use invariant::InvariantExecutor;

mod tracing;
pub use tracing::TracingExecutor;

sol! {
    interface ITest {
        function setUp() external;
        function failed() external view returns (bool failed);
    }
}

/// EVM executor.
///
/// The executor can be configured with various `revm::Inspector`s, like `Cheatcodes`.
///
/// There are multiple ways of interacting the EVM:
/// - `call`: executes a transaction, but does not persist any state changes; similar to `eth_call`,
///   where the EVM state is unchanged after the call.
/// - `transact`: executes a transaction and persists the state changes
/// - `deploy`: a special case of `transact`, specialized for persisting the state of a contract
///   deployment
/// - `setup`: a special case of `transact`, used to set up the environment for a test
#[derive(Clone, Debug)]
pub struct Executor {
    /// The underlying `revm::Database` that contains the EVM storage.
    // Note: We do not store an EVM here, since we are really
    // only interested in the database. REVM's `EVM` is a thin
    // wrapper around spawning a new EVM on every call anyway,
    // so the performance difference should be negligible.
    pub backend: Backend,
    /// The EVM environment.
    pub env: EnvWithHandlerCfg,
    /// The Revm inspector stack.
    pub inspector: InspectorStack,
    /// The gas limit for calls and deployments. This is different from the gas limit imposed by
    /// the passed in environment, as those limits are used by the EVM for certain opcodes like
    /// `gaslimit`.
    gas_limit: U256,

    /// Sets up the next transaction to be executed as a ZK transaction.
    zk_tx: Option<ZkTransactionMetadata>,
    // simulate persisted factory deps
    zk_persisted_factory_deps: HashMap<foundry_zksync_core::H256, Vec<u8>>,

    pub use_zk: bool,
}

impl Executor {
    /// Creates a new `Executor` with the given arguments.
    #[inline]
    pub fn new(
        mut backend: Backend,
        env: EnvWithHandlerCfg,
        inspector: InspectorStack,
        gas_limit: U256,
    ) -> Self {
        // Need to create a non-empty contract on the cheatcodes address so `extcodesize` checks
        // does not fail
        backend.insert_account_info(
            CHEATCODE_ADDRESS,
            revm::primitives::AccountInfo {
                code: Some(Bytecode::new_raw(Bytes::from_static(&[0]))),
                // Also set the code hash manually so that it's not computed later.
                // The code hash value does not matter, as long as it's not zero or `KECCAK_EMPTY`.
                code_hash: CHEATCODE_CONTRACT_HASH,
                ..Default::default()
            },
        );

<<<<<<< HEAD
        Self { backend, env, inspector, gas_limit, zk_tx: None, use_zk: false }
    }

    /// Returns the spec ID of the executor.
    pub fn spec_id(&self) -> SpecId {
        self.env.handler_cfg.spec_id
=======
        Executor {
            backend,
            env,
            inspector,
            gas_limit,
            zk_tx: None,
            zk_persisted_factory_deps: Default::default(),
            use_zk: false,
        }
>>>>>>> ab00f2ea
    }

    /// Creates the default CREATE2 Contract Deployer for local tests and scripts.
    pub fn deploy_create2_deployer(&mut self) -> eyre::Result<()> {
        trace!("deploying local create2 deployer");
        let create2_deployer_account = self
            .backend
            .basic_ref(DEFAULT_CREATE2_DEPLOYER)?
            .ok_or_else(|| DatabaseError::MissingAccount(DEFAULT_CREATE2_DEPLOYER))?;

        // if the deployer is not currently deployed, deploy the default one
        if create2_deployer_account.code.map_or(true, |code| code.is_empty()) {
            let creator = "0x3fAB184622Dc19b6109349B94811493BF2a45362".parse().unwrap();

            // Probably 0, but just in case.
            let initial_balance = self.get_balance(creator)?;

            self.set_balance(creator, U256::MAX)?;
            let res =
                self.deploy(creator, DEFAULT_CREATE2_DEPLOYER_CODE.into(), U256::ZERO, None)?;
            trace!(create2=?res.address, "deployed local create2 deployer");

            self.set_balance(creator, initial_balance)?;
        }
        Ok(())
    }

    /// Set the balance of an account.
    pub fn set_balance(&mut self, address: Address, amount: U256) -> DatabaseResult<&mut Self> {
        trace!(?address, ?amount, "setting account balance ZK={}", self.use_zk);
        let mut account = self.backend.basic_ref(address)?.unwrap_or_default();
        account.balance = amount;
        self.backend.insert_account_info(address, account);

        if self.use_zk {
            let (address, slot) = foundry_zksync_core::state::get_balance_storage(address);
            self.backend.insert_account_storage(address, slot, amount)?;
        }
        Ok(self)
    }

    /// Gets the balance of an account
    pub fn get_balance(&self, address: Address) -> DatabaseResult<U256> {
        Ok(self.backend.basic_ref(address)?.map(|acc| acc.balance).unwrap_or_default())
    }

    /// Set the nonce of an account.
    pub fn set_nonce(&mut self, address: Address, nonce: u64) -> DatabaseResult<&mut Self> {
        let mut account = self.backend.basic_ref(address)?.unwrap_or_default();
        account.nonce = nonce;
        self.backend.insert_account_info(address, account);

        if self.use_zk {
            let (address, slot) = foundry_zksync_core::state::get_nonce_storage(address);
            // fetch the full nonce to preserve account's deployment nonce
            let full_nonce = self.backend.storage(address, slot)?;
            let full_nonce = foundry_zksync_core::state::parse_full_nonce(full_nonce);
            let new_full_nonce =
                foundry_zksync_core::state::new_full_nonce(nonce, full_nonce.deploy_nonce);
            self.backend.insert_account_storage(address, slot, new_full_nonce)?;
        }

        Ok(self)
    }

    /// Returns the nonce of an account.
    pub fn get_nonce(&self, address: Address) -> DatabaseResult<u64> {
        Ok(self.backend.basic_ref(address)?.map(|acc| acc.nonce).unwrap_or_default())
    }

    /// Returns `true` if the account has no code.
    pub fn is_empty_code(&self, address: Address) -> DatabaseResult<bool> {
        Ok(self.backend.basic_ref(address)?.map(|acc| acc.is_empty_code_hash()).unwrap_or(true))
    }

    #[inline]
    pub fn set_tracing(&mut self, tracing: bool) -> &mut Self {
        self.inspector.tracing(tracing);
        self
    }

    #[inline]
    pub fn set_debugger(&mut self, debugger: bool) -> &mut Self {
        self.inspector.enable_debugger(debugger);
        self
    }

    #[inline]
    pub fn set_trace_printer(&mut self, trace_printer: bool) -> &mut Self {
        self.inspector.print(trace_printer);
        self
    }

    #[inline]
    pub fn set_gas_limit(&mut self, gas_limit: U256) -> &mut Self {
        self.gas_limit = gas_limit;
        self
    }

    /// Deploys a contract and commits the new state to the underlying database.
    ///
    /// Executes a CREATE transaction with the contract `code` and persistent database state
    /// modifications.
    pub fn deploy(
        &mut self,
        from: Address,
        code: Bytes,
        value: U256,
        rd: Option<&RevertDecoder>,
    ) -> Result<DeployResult, EvmError> {
        let env = self.build_test_env(from, TransactTo::Create, code, value);
        self.deploy_with_env(env, rd)
    }

    /// Deploys a contract using the given `env` and commits the new state to the underlying
    /// database.
    ///
    /// # Panics
    ///
    /// Panics if `env.tx.transact_to` is not `TransactTo::Create(_)`.
    pub fn deploy_with_env(
        &mut self,
        env: EnvWithHandlerCfg,
        rd: Option<&RevertDecoder>,
    ) -> Result<DeployResult, EvmError> {
        assert!(
            matches!(env.tx.transact_to, TransactTo::Create),
            "Expected create transaction, got {:?}",
            env.tx.transact_to
        );
        trace!(sender=%env.tx.caller, "deploying contract");

        let mut result = self.transact_with_env(env)?;
        result = result.into_result(rd)?;
        let Some(Output::Create(_, Some(address))) = result.out else {
            panic!("Deployment succeeded, but no address was returned: {result:#?}");
        };

        // also mark this library as persistent, this will ensure that the state of the library is
        // persistent across fork swaps in forking mode
        self.backend.add_persistent_account(address);

        debug!(%address, "deployed contract");

        Ok(DeployResult { raw: result, address })
    }

    /// Calls the `setUp()` function on a contract.
    ///
    /// This will commit any state changes to the underlying database.
    ///
    /// Ayn changes made during the setup call to env's block environment are persistent, for
    /// example `vm.chainId()` will change the `block.chainId` for all subsequent test calls.
    pub fn setup(
        &mut self,
        from: Option<Address>,
        to: Address,
        rd: Option<&RevertDecoder>,
    ) -> Result<RawCallResult, EvmError> {
        trace!(?from, ?to, "setting up contract");

        let from = from.unwrap_or(CALLER);
        self.backend.set_test_contract(to).set_caller(from);
        let calldata = Bytes::from_static(&ITest::setUpCall::SELECTOR);
        let mut res = self.transact_raw(from, to, calldata, U256::ZERO)?;
        res = res.into_result(rd)?;

        // record any changes made to the block's environment during setup
        self.env.block = res.env.block.clone();
        // and also the chainid, which can be set manually
        self.env.cfg.chain_id = res.env.cfg.chain_id;

        if let Some(changeset) = &res.state_changeset {
            let success = self.is_raw_call_success(to, Cow::Borrowed(changeset), &res, false);
            if !success {
                return Err(res.into_execution_error("execution error".to_string()).into());
            }
        }

        Ok(res)
    }

    /// Performs a call to an account on the current state of the VM.
    pub fn call(
        &self,
        from: Address,
        to: Address,
        func: &Function,
        args: &[DynSolValue],
        value: U256,
        rd: Option<&RevertDecoder>,
    ) -> Result<CallResult, EvmError> {
        let calldata = Bytes::from(func.abi_encode_input(args)?);
        let result = self.call_raw(from, to, calldata, value)?;
        result.into_decoded_result(func, rd)
    }

    /// Performs a call to an account on the current state of the VM.
    pub fn call_sol<C: SolCall>(
        &self,
        from: Address,
        to: Address,
        args: &C,
        value: U256,
        rd: Option<&RevertDecoder>,
    ) -> Result<CallResult<C::Return>, EvmError> {
        let calldata = Bytes::from(args.abi_encode());
        let mut raw = self.call_raw(from, to, calldata, value)?;
        raw = raw.into_result(rd)?;
        Ok(CallResult { decoded_result: C::abi_decode_returns(&raw.result, false)?, raw })
    }

    /// Performs a call to an account on the current state of the VM.
    pub fn transact(
        &mut self,
        from: Address,
        to: Address,
        func: &Function,
        args: &[DynSolValue],
        value: U256,
        rd: Option<&RevertDecoder>,
    ) -> Result<CallResult, EvmError> {
        let calldata = Bytes::from(func.abi_encode_input(args)?);
        let result = self.transact_raw(from, to, calldata, value)?;
        result.into_decoded_result(func, rd)
    }

    /// Performs a raw call to an account on the current state of the VM.
    pub fn call_raw(
        &self,
        from: Address,
        to: Address,
        calldata: Bytes,
        value: U256,
    ) -> eyre::Result<RawCallResult> {
        let env = self.build_test_env(from, TransactTo::Call(to), calldata, value);
        self.call_with_env(env)
    }

    /// Performs a raw call to an account on the current state of the VM.
    pub fn transact_raw(
        &mut self,
        from: Address,
        to: Address,
        calldata: Bytes,
        value: U256,
    ) -> eyre::Result<RawCallResult> {
<<<<<<< HEAD
        let env = self.build_test_env(from, TransactTo::Call(to), calldata, value);
        self.transact_with_env(env)
=======
        let mut inspector = self.inspector.clone();
        // Build VM
        let mut env = self.build_test_env(from, TransactTo::Call(to), calldata, value);
        let mut db = FuzzBackendWrapper::new(&self.backend);

        let result = match &self.zk_tx {
            Some(zk_tx) => db.inspect_ref_zk(
                &mut env,
                &mut self.zk_persisted_factory_deps.clone(),
                Some(zk_tx.factory_deps.clone()),
            )?,
            None => db.inspect_ref(&mut env, &mut inspector)?,
        };

        // Persist the snapshot failure recorded on the fuzz backend wrapper.
        let has_snapshot_failure = db.has_snapshot_failure();
        convert_executed_result(env, inspector, result, has_snapshot_failure)
>>>>>>> ab00f2ea
    }

    /// Execute the transaction configured in `env.tx`.
    ///
    /// The state after the call is **not** persisted.
    pub fn call_with_env(&self, mut env: EnvWithHandlerCfg) -> eyre::Result<RawCallResult> {
        let mut inspector = self.inspector.clone();
        let mut backend = CowBackend::new(&self.backend);
        let result = backend.inspect(&mut env, &mut inspector)?;
        convert_executed_result(env, inspector, result, backend.has_snapshot_failure())
    }

    /// Execute the transaction configured in `env.tx`.
    pub fn transact_with_env(&mut self, mut env: EnvWithHandlerCfg) -> eyre::Result<RawCallResult> {
        let mut inspector = self.inspector.clone();
<<<<<<< HEAD
        let backend = &mut self.backend;
        let result = backend.inspect(&mut env, &mut inspector)?;
        let mut result =
            convert_executed_result(env, inspector, result, backend.has_snapshot_failure())?;
        self.commit(&mut result);
        Ok(result)
=======

        let result = match &self.zk_tx {
            Some(zk_tx) => self.backend.inspect_ref_zk(
                &mut env,
                &mut self.zk_persisted_factory_deps.clone(),
                Some(zk_tx.factory_deps.clone()),
            )?,
            None => self.backend.inspect_ref(&mut env, &mut inspector)?,
        };

        convert_executed_result(env, inspector, result, self.backend.has_snapshot_failure())
>>>>>>> ab00f2ea
    }

    /// Commit the changeset to the database and adjust `self.inspector_config` values according to
    /// the executed call result.
    ///
    /// This should not be exposed to the user, as it should be called only by `transact*`.
    fn commit(&mut self, result: &mut RawCallResult) {
<<<<<<< HEAD
        // Persist changes to db.
=======
        // Persist factory deps from just executed tx
        if let Some(zk_tx) = self.zk_tx.take() {
            self.zk_persisted_factory_deps.extend(
                zk_tx
                    .factory_deps
                    .into_iter()
                    .map(|dep| (foundry_zksync_core::hash_bytecode(&dep), dep)),
            );
        }

        // Persist changes to db
>>>>>>> ab00f2ea
        if let Some(changes) = &result.state_changeset {
            self.backend.commit(changes.clone());
        }

        // Persist cheatcode state.
        self.inspector.cheatcodes = result.cheatcodes.take();
        if let Some(cheats) = self.inspector.cheatcodes.as_mut() {
            // Clear broadcastable transactions
            cheats.broadcastable_transactions.clear();
            debug!(target: "evm::executors", "cleared broadcastable transactions");

            // corrected_nonce value is needed outside of this context (setUp), so we don't
            // reset it.
        }

        // Persist the changed environment.
        self.inspector.set_env(&result.env);
    }

    /// Checks if a call to a test contract was successful.
    ///
    /// This is the same as [`Self::is_success`], but will consume the `state_changeset` map to use
    /// internally when calling `failed()`.
    pub fn is_raw_call_mut_success(
        &self,
        address: Address,
        call_result: &mut RawCallResult,
        should_fail: bool,
    ) -> bool {
        self.is_raw_call_success(
            address,
            Cow::Owned(call_result.state_changeset.take().unwrap_or_default()),
            call_result,
            should_fail,
        )
    }

    /// Checks if a call to a test contract was successful.
    ///
    /// This is the same as [`Self::is_success`] but intended for outcomes of [`Self::call_raw`].
    ///
    /// ## Background
    ///
    /// Executing and failure checking `Executor::is_success` are two steps, for ds-test
    /// legacy reasons failures can be stored in a global variables and needs to be called via a
    /// solidity call `failed()(bool)`.
    ///
    /// Snapshots make this task more complicated because now we also need to keep track of that
    /// global variable when we revert to a snapshot (because it is stored in state). Now, the
    /// problem is that the `CowBackend` is dropped after every call, so we need to keep track
    /// of the snapshot failure in the [`RawCallResult`] instead.
    pub fn is_raw_call_success(
        &self,
        address: Address,
        state_changeset: Cow<'_, StateChangeset>,
        call_result: &RawCallResult,
        should_fail: bool,
    ) -> bool {
        if call_result.has_snapshot_failure {
            // a failure occurred in a reverted snapshot, which is considered a failed test
            return should_fail;
        }
        self.is_success(address, call_result.reverted, state_changeset, should_fail)
    }

    /// Check if a call to a test contract was successful.
    ///
    /// This function checks both the VM status of the call, DSTest's `failed` status and the
    /// `globalFailed` flag which is stored in `failed` inside the `CHEATCODE_ADDRESS` contract.
    ///
    /// DSTest will not revert inside its `assertEq`-like functions which allows
    /// to test multiple assertions in 1 test function while also preserving logs.
    ///
    /// If an `assert` is violated, the contract's `failed` variable is set to true, and the
    /// `globalFailure` flag inside the `CHEATCODE_ADDRESS` is also set to true, this way, failing
    /// asserts from any contract are tracked as well.
    ///
    /// In order to check whether a test failed, we therefore need to evaluate the contract's
    /// `failed` variable and the `globalFailure` flag, which happens by calling
    /// `contract.failed()`.
    pub fn is_success(
        &self,
        address: Address,
        reverted: bool,
        state_changeset: Cow<'_, StateChangeset>,
        should_fail: bool,
    ) -> bool {
        let success = self.is_success_raw(address, reverted, state_changeset);
        should_fail ^ success
    }

    fn is_success_raw(
        &self,
        address: Address,
        reverted: bool,
        state_changeset: Cow<'_, StateChangeset>,
    ) -> bool {
        if self.backend.has_snapshot_failure() {
            // a failure occurred in a reverted snapshot, which is considered a failed test
            return false;
        }

        let mut success = !reverted;
        if success {
            // Construct a new bare-bones backend to evaluate success.
            let mut backend = self.backend.clone_empty();

            // We only clone the test contract and cheatcode accounts,
            // that's all we need to evaluate success.
            for address in [address, CHEATCODE_ADDRESS] {
                let Ok(acc) = self.backend.basic_ref(address) else { return false };
                backend.insert_account_info(address, acc.unwrap_or_default());
            }

            // If this test failed any asserts, then this changeset will contain changes
            // `false -> true` for the contract's `failed` variable and the `globalFailure` flag
            // in the state of the cheatcode address,
            // which are both read when we call `"failed()(bool)"` in the next step.
            backend.commit(state_changeset.into_owned());

            // Check if a DSTest assertion failed
            let executor =
                Self::new(backend, self.env.clone(), self.inspector.clone(), self.gas_limit);
            let call = executor.call_sol(CALLER, address, &ITest::failedCall {}, U256::ZERO, None);
            match call {
                Ok(CallResult { raw: _, decoded_result: ITest::failedReturn { failed } }) => {
                    debug!(failed, "DSTest::failed()");
                    success = !failed;
                }
                Err(err) => {
                    debug!(%err, "failed to call DSTest::failed()");
                }
            }
        }
        success
    }

    pub fn setup_zk_tx(&mut self, zk_tx: ZkTransactionMetadata) {
        self.zk_tx = Some(zk_tx);
    }

    /// Creates the environment to use when executing a transaction in a test context
    ///
    /// If using a backend with cheatcodes, `tx.gas_price` and `block.number` will be overwritten by
    /// the cheatcode state inbetween calls.
    fn build_test_env(
        &self,
        caller: Address,
        transact_to: TransactTo,
        data: Bytes,
        value: U256,
    ) -> EnvWithHandlerCfg {
        let env = Env {
            cfg: self.env.cfg.clone(),
            // We always set the gas price to 0 so we can execute the transaction regardless of
            // network conditions - the actual gas price is kept in `self.block` and is applied by
            // the cheatcode handler if it is enabled
            block: BlockEnv {
                basefee: U256::ZERO,
                gas_limit: self.gas_limit,
                ..self.env.block.clone()
            },
            tx: TxEnv {
                caller,
                transact_to,
                data,
                value,
                // As above, we set the gas price to 0.
                gas_price: U256::ZERO,
                gas_priority_fee: None,
                gas_limit: self.gas_limit.to(),
                ..self.env.tx.clone()
            },
        };

        EnvWithHandlerCfg::new_with_spec_id(Box::new(env), self.env.handler_cfg.spec_id)
    }
}

/// Represents the context after an execution error occurred.
#[derive(Debug, thiserror::Error)]
#[error("execution reverted: {reason} (gas: {})", raw.gas_used)]
pub struct ExecutionErr {
    /// The raw result of the call.
    pub raw: RawCallResult,
    /// The revert reason.
    pub reason: String,
}

impl std::ops::Deref for ExecutionErr {
    type Target = RawCallResult;

    #[inline]
    fn deref(&self) -> &Self::Target {
        &self.raw
    }
}

impl std::ops::DerefMut for ExecutionErr {
    #[inline]
    fn deref_mut(&mut self) -> &mut Self::Target {
        &mut self.raw
    }
}

#[derive(Debug, thiserror::Error)]
pub enum EvmError {
    /// Error which occurred during execution of a transaction
    #[error(transparent)]
    Execution(#[from] Box<ExecutionErr>),
    /// Error which occurred during ABI encoding/decoding
    #[error(transparent)]
    AbiError(#[from] alloy_dyn_abi::Error),
    /// Error caused which occurred due to calling the skip() cheatcode.
    #[error("Skipped")]
    SkipError,
    /// Any other error.
    #[error(transparent)]
    Eyre(#[from] eyre::Error),
}

impl From<ExecutionErr> for EvmError {
    fn from(err: ExecutionErr) -> Self {
        Self::Execution(Box::new(err))
    }
}

impl From<alloy_sol_types::Error> for EvmError {
    fn from(err: alloy_sol_types::Error) -> Self {
        Self::AbiError(err.into())
    }
}

/// The result of a deployment.
#[derive(Debug)]
pub struct DeployResult {
    /// The raw result of the deployment.
    pub raw: RawCallResult,
    /// The address of the deployed contract
    pub address: Address,
}

impl std::ops::Deref for DeployResult {
    type Target = RawCallResult;

    #[inline]
    fn deref(&self) -> &Self::Target {
        &self.raw
    }
}

impl std::ops::DerefMut for DeployResult {
    #[inline]
    fn deref_mut(&mut self) -> &mut Self::Target {
        &mut self.raw
    }
}

/// The result of a raw call.
#[derive(Debug)]
pub struct RawCallResult {
    /// The status of the call
    pub exit_reason: InstructionResult,
    /// Whether the call reverted or not
    pub reverted: bool,
    /// Whether the call includes a snapshot failure
    ///
    /// This is tracked separately from revert because a snapshot failure can occur without a
    /// revert, since assert failures are stored in a global variable (ds-test legacy)
    pub has_snapshot_failure: bool,
    /// The raw result of the call.
    pub result: Bytes,
    /// The gas used for the call
    pub gas_used: u64,
    /// Refunded gas
    pub gas_refunded: u64,
    /// The initial gas stipend for the transaction
    pub stipend: u64,
    /// The logs emitted during the call
    pub logs: Vec<Log>,
    /// The labels assigned to addresses during the call
    pub labels: HashMap<Address, String>,
    /// The traces of the call
    pub traces: Option<CallTraceArena>,
    /// The coverage info collected during the call
    pub coverage: Option<HitMaps>,
    /// The debug nodes of the call
    pub debug: Option<DebugArena>,
    /// Scripted transactions generated from this call
    pub transactions: Option<BroadcastableTransactions>,
    /// The changeset of the state.
    pub state_changeset: Option<StateChangeset>,
    /// The `revm::Env` after the call
    pub env: EnvWithHandlerCfg,
    /// The cheatcode states after execution
    pub cheatcodes: Option<Cheatcodes>,
    /// The raw output of the execution
    pub out: Option<Output>,
    /// The chisel state
    pub chisel_state: Option<(Vec<U256>, Vec<u8>, InstructionResult)>,
}

impl Default for RawCallResult {
    fn default() -> Self {
        Self {
            exit_reason: InstructionResult::Continue,
            reverted: false,
            has_snapshot_failure: false,
            result: Bytes::new(),
            gas_used: 0,
            gas_refunded: 0,
            stipend: 0,
            logs: Vec::new(),
            labels: HashMap::new(),
            traces: None,
            coverage: None,
            debug: None,
            transactions: None,
            state_changeset: None,
            env: EnvWithHandlerCfg::new_with_spec_id(Box::default(), SpecId::LATEST),
            cheatcodes: Default::default(),
            out: None,
            chisel_state: None,
        }
    }
}

impl RawCallResult {
    /// Converts the result of the call into an `EvmError`.
    pub fn into_evm_error(self, rd: Option<&RevertDecoder>) -> EvmError {
        if self.result[..] == crate::constants::MAGIC_SKIP[..] {
            return EvmError::SkipError;
        }
        let reason = rd.unwrap_or_default().decode(&self.result, Some(self.exit_reason));
        EvmError::Execution(Box::new(self.into_execution_error(reason)))
    }

    /// Converts the result of the call into an `ExecutionErr`.
    pub fn into_execution_error(self, reason: String) -> ExecutionErr {
        ExecutionErr { raw: self, reason }
    }

    /// Returns an `EvmError` if the call failed, otherwise returns `self`.
    pub fn into_result(self, rd: Option<&RevertDecoder>) -> Result<Self, EvmError> {
        if self.exit_reason.is_ok() {
            Ok(self)
        } else {
            Err(self.into_evm_error(rd))
        }
    }

    /// Decodes the result of the call with the given function.
    pub fn into_decoded_result(
        mut self,
        func: &Function,
        rd: Option<&RevertDecoder>,
    ) -> Result<CallResult, EvmError> {
        self = self.into_result(rd)?;
        let mut result = func.abi_decode_output(&self.result, false)?;
        let decoded_result = if result.len() == 1 {
            result.pop().unwrap()
        } else {
            // combine results into a tuple
            DynSolValue::Tuple(result)
        };
        Ok(CallResult { raw: self, decoded_result })
    }

    /// Returns the transactions generated from this call.
    pub fn transactions(&self) -> Option<&BroadcastableTransactions> {
        self.cheatcodes.as_ref().map(|c| &c.broadcastable_transactions)
    }
}

/// The result of a call.
pub struct CallResult<T = DynSolValue> {
    /// The raw result of the call.
    pub raw: RawCallResult,
    /// The decoded result of the call.
    pub decoded_result: T,
}

impl std::ops::Deref for CallResult {
    type Target = RawCallResult;

    #[inline]
    fn deref(&self) -> &Self::Target {
        &self.raw
    }
}

impl std::ops::DerefMut for CallResult {
    #[inline]
    fn deref_mut(&mut self) -> &mut Self::Target {
        &mut self.raw
    }
}

/// Converts the data aggregated in the `inspector` and `call` to a `RawCallResult`
fn convert_executed_result(
    env: EnvWithHandlerCfg,
    inspector: InspectorStack,
    result: ResultAndState,
    has_snapshot_failure: bool,
) -> eyre::Result<RawCallResult> {
    let ResultAndState { result: exec_result, state: state_changeset } = result;
    let (exit_reason, gas_refunded, gas_used, out) = match exec_result {
        ExecutionResult::Success { reason, gas_used, gas_refunded, output, .. } => {
            (reason.into(), gas_refunded, gas_used, Some(output))
        }
        ExecutionResult::Revert { gas_used, output } => {
            // Need to fetch the unused gas
            (InstructionResult::Revert, 0_u64, gas_used, Some(Output::Call(output)))
        }
        ExecutionResult::Halt { reason, gas_used } => (reason.into(), 0_u64, gas_used, None),
    };
    let stipend = revm::interpreter::gas::validate_initial_tx_gas(
        env.spec_id(),
        &env.tx.data,
        env.tx.transact_to.is_create(),
        &env.tx.access_list,
    );

    let result = match &out {
        Some(Output::Call(data)) => data.clone(),
        _ => Bytes::new(),
    };

    let combined_logs =
        inspector.cheatcodes.as_ref().map(|cheatcodes| cheatcodes.combined_logs.clone());
    let InspectorData { mut logs, labels, traces, coverage, debug, cheatcodes, chisel_state } =
        inspector.collect();

    let logs = match combined_logs {
        Some(combined_logs) => {
            let new_logs = combined_logs
                .into_iter()
                // .map(|log| log.unwrap_or_else(|| logs.remove(0)))
                .map(|log| {
                    log.unwrap_or_else(|| {
                        if !logs.is_empty() {
                            logs.remove(0)
                        } else {
                            Default::default()
                        }
                    })
                })
                .collect_vec();
            assert!(logs.is_empty(), "logs were not fully combined");
            new_logs
        }
        None => logs,
    };

    let transactions = match cheatcodes.as_ref() {
        Some(cheats) if !cheats.broadcastable_transactions.is_empty() => {
            Some(cheats.broadcastable_transactions.clone())
        }
        _ => None,
    };

    Ok(RawCallResult {
        exit_reason,
        reverted: !matches!(exit_reason, return_ok!()),
        has_snapshot_failure,
        result,
        gas_used,
        gas_refunded,
        stipend,
        logs,
        labels,
        traces,
        coverage,
        debug,
        transactions,
        state_changeset: Some(state_changeset),
        env,
        cheatcodes,
        out,
        chisel_state,
    })
}<|MERGE_RESOLUTION|>--- conflicted
+++ resolved
@@ -115,15 +115,7 @@
             },
         );
 
-<<<<<<< HEAD
-        Self { backend, env, inspector, gas_limit, zk_tx: None, use_zk: false }
-    }
-
-    /// Returns the spec ID of the executor.
-    pub fn spec_id(&self) -> SpecId {
-        self.env.handler_cfg.spec_id
-=======
-        Executor {
+        Self {
             backend,
             env,
             inspector,
@@ -132,7 +124,11 @@
             zk_persisted_factory_deps: Default::default(),
             use_zk: false,
         }
->>>>>>> ab00f2ea
+    }
+
+    /// Returns the spec ID of the executor.
+    pub fn spec_id(&self) -> SpecId {
+        self.env.handler_cfg.spec_id
     }
 
     /// Creates the default CREATE2 Contract Deployer for local tests and scripts.
@@ -380,28 +376,8 @@
         calldata: Bytes,
         value: U256,
     ) -> eyre::Result<RawCallResult> {
-<<<<<<< HEAD
         let env = self.build_test_env(from, TransactTo::Call(to), calldata, value);
         self.transact_with_env(env)
-=======
-        let mut inspector = self.inspector.clone();
-        // Build VM
-        let mut env = self.build_test_env(from, TransactTo::Call(to), calldata, value);
-        let mut db = FuzzBackendWrapper::new(&self.backend);
-
-        let result = match &self.zk_tx {
-            Some(zk_tx) => db.inspect_ref_zk(
-                &mut env,
-                &mut self.zk_persisted_factory_deps.clone(),
-                Some(zk_tx.factory_deps.clone()),
-            )?,
-            None => db.inspect_ref(&mut env, &mut inspector)?,
-        };
-
-        // Persist the snapshot failure recorded on the fuzz backend wrapper.
-        let has_snapshot_failure = db.has_snapshot_failure();
-        convert_executed_result(env, inspector, result, has_snapshot_failure)
->>>>>>> ab00f2ea
     }
 
     /// Execute the transaction configured in `env.tx`.
@@ -417,26 +393,12 @@
     /// Execute the transaction configured in `env.tx`.
     pub fn transact_with_env(&mut self, mut env: EnvWithHandlerCfg) -> eyre::Result<RawCallResult> {
         let mut inspector = self.inspector.clone();
-<<<<<<< HEAD
         let backend = &mut self.backend;
         let result = backend.inspect(&mut env, &mut inspector)?;
         let mut result =
             convert_executed_result(env, inspector, result, backend.has_snapshot_failure())?;
         self.commit(&mut result);
         Ok(result)
-=======
-
-        let result = match &self.zk_tx {
-            Some(zk_tx) => self.backend.inspect_ref_zk(
-                &mut env,
-                &mut self.zk_persisted_factory_deps.clone(),
-                Some(zk_tx.factory_deps.clone()),
-            )?,
-            None => self.backend.inspect_ref(&mut env, &mut inspector)?,
-        };
-
-        convert_executed_result(env, inspector, result, self.backend.has_snapshot_failure())
->>>>>>> ab00f2ea
     }
 
     /// Commit the changeset to the database and adjust `self.inspector_config` values according to
@@ -444,21 +406,7 @@
     ///
     /// This should not be exposed to the user, as it should be called only by `transact*`.
     fn commit(&mut self, result: &mut RawCallResult) {
-<<<<<<< HEAD
         // Persist changes to db.
-=======
-        // Persist factory deps from just executed tx
-        if let Some(zk_tx) = self.zk_tx.take() {
-            self.zk_persisted_factory_deps.extend(
-                zk_tx
-                    .factory_deps
-                    .into_iter()
-                    .map(|dep| (foundry_zksync_core::hash_bytecode(&dep), dep)),
-            );
-        }
-
-        // Persist changes to db
->>>>>>> ab00f2ea
         if let Some(changes) = &result.state_changeset {
             self.backend.commit(changes.clone());
         }
