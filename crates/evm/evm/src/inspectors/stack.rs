use super::{
    Cheatcodes, CheatsConfig, ChiselState, CoverageCollector, Debugger, Fuzzer, LogCollector,
    TracePrinter, Tracer,
};
use alloy_primitives::{Address, Bytes, B256, U256};
use ethers_core::types::Log;
use ethers_signers::LocalWallet;
use foundry_common::{AsTracerPointer, StorageModificationRecorder, StorageModifications};
use foundry_evm_core::{
    backend::DatabaseExt, debug::DebugArena, era_revm::storage_view::StorageView,
};
use foundry_evm_coverage::HitMaps;
use foundry_evm_traces::CallTraceArena;
use revm::{
    interpreter::{
        return_revert, CallInputs, CreateInputs, Gas, InstructionResult, Interpreter, Stack,
    },
    primitives::{BlockEnv, Env},
    EVMData, Inspector,
};
use std::{collections::BTreeMap, sync::Arc};

#[derive(Clone, Debug, Default)]
#[must_use = "builders do nothing unless you call `build` on them"]
pub struct InspectorStackBuilder {
    /// The block environment.
    ///
    /// Used in the cheatcode handler to overwrite the block environment separately from the
    /// execution block environment.
    pub block: Option<BlockEnv>,
    /// The gas price.
    ///
    /// Used in the cheatcode handler to overwrite the gas price separately from the gas price
    /// in the execution environment.
    pub gas_price: Option<U256>,
    /// The cheatcodes config.
    pub cheatcodes: Option<Arc<CheatsConfig>>,
    /// The fuzzer inspector and its state, if it exists.
    pub fuzzer: Option<Fuzzer>,
    /// Whether to enable tracing.
    pub trace: Option<bool>,
    /// Whether to enable the debugger.
    pub debug: Option<bool>,
    /// Whether logs should be collected.
    pub logs: Option<bool>,
    /// Whether coverage info should be collected.
    pub coverage: Option<bool>,
    /// Whether to print all opcode traces into the console. Useful for debugging the EVM.
    pub print: Option<bool>,
    /// The chisel state inspector.
    pub chisel_state: Option<usize>,
}

impl InspectorStackBuilder {
    /// Create a new inspector stack builder.
    #[inline]
    pub fn new() -> Self {
        Self::default()
    }

    /// Set the block environment.
    #[inline]
    pub fn block(mut self, block: BlockEnv) -> Self {
        self.block = Some(block);
        self
    }

    /// Set the gas price.
    #[inline]
    pub fn gas_price(mut self, gas_price: U256) -> Self {
        self.gas_price = Some(gas_price);
        self
    }

    /// Enable cheatcodes with the given config.
    #[inline]
    pub fn cheatcodes(mut self, config: Arc<CheatsConfig>) -> Self {
        self.cheatcodes = Some(config);
        self
    }

    /// Set the fuzzer inspector.
    #[inline]
    pub fn fuzzer(mut self, fuzzer: Fuzzer) -> Self {
        self.fuzzer = Some(fuzzer);
        self
    }

    /// Set the Chisel inspector.
    #[inline]
    pub fn chisel_state(mut self, final_pc: usize) -> Self {
        self.chisel_state = Some(final_pc);
        self
    }

    /// Set whether to collect logs.
    #[inline]
    pub fn logs(mut self, yes: bool) -> Self {
        self.logs = Some(yes);
        self
    }

    /// Set whether to collect coverage information.
    #[inline]
    pub fn coverage(mut self, yes: bool) -> Self {
        self.coverage = Some(yes);
        self
    }

    /// Set whether to enable the debugger.
    #[inline]
    pub fn debug(mut self, yes: bool) -> Self {
        self.debug = Some(yes);
        self
    }

    /// Set whether to enable the trace printer.
    #[inline]
    pub fn print(mut self, yes: bool) -> Self {
        self.print = Some(yes);
        self
    }

    /// Set whether to enable the tracer.
    #[inline]
    pub fn trace(mut self, yes: bool) -> Self {
        self.trace = Some(yes);
        self
    }

    /// Builds the stack of inspectors to use when transacting/committing on the EVM.
    ///
    /// See also [`revm::Evm::inspect_ref`] and [`revm::Evm::commit_ref`].
    pub fn build(self) -> InspectorStack {
        let Self {
            block,
            gas_price,
            cheatcodes,
            fuzzer,
            trace,
            debug,
            logs,
            coverage,
            print,
            chisel_state,
        } = self;
        let mut stack = InspectorStack::new();

        // inspectors
        if let Some(config) = cheatcodes {
            stack.set_cheatcodes(Cheatcodes::new(config));
        }
        if let Some(fuzzer) = fuzzer {
            stack.set_fuzzer(fuzzer);
        }
        if let Some(chisel_state) = chisel_state {
            stack.set_chisel(chisel_state);
        }
        stack.collect_coverage(coverage.unwrap_or(false));
        stack.collect_logs(logs.unwrap_or(true));
        stack.enable_debugger(debug.unwrap_or(false));
        stack.print(print.unwrap_or(false));
        stack.tracing(trace.unwrap_or(false));

        // environment, must come after all of the inspectors
        if let Some(block) = block {
            stack.set_block(&block);
        }
        if let Some(gas_price) = gas_price {
            stack.set_gas_price(gas_price);
        }

        stack
    }
}

/// Helper macro to call the same method on multiple inspectors without resorting to dynamic
/// dispatch.
#[macro_export]
macro_rules! call_inspectors {
    ([$($inspector:expr),+ $(,)?], |$id:ident $(,)?| $call:expr $(,)?) => {{$(
        if let Some($id) = $inspector {
            $call
        }
    )+}}
}

/// The collected results of [`InspectorStack`].
pub struct InspectorData {
    pub logs: Vec<Log>,
    pub labels: BTreeMap<Address, String>,
    pub traces: Option<CallTraceArena>,
    pub debug: Option<DebugArena>,
    pub coverage: Option<HitMaps>,
    pub cheatcodes: Option<Cheatcodes>,
    pub script_wallets: Vec<LocalWallet>,
    pub chisel_state: Option<(Stack, Vec<u8>, InstructionResult)>,
}
/// An inspector that calls multiple inspectors in sequence.
///
/// If a call to an inspector returns a value other than [InstructionResult::Continue] (or
/// equivalent) the remaining inspectors are not called.
#[derive(Debug, Clone, Default)]
pub struct InspectorStack {
    pub cheatcodes: Option<Cheatcodes>,
    pub chisel_state: Option<ChiselState>,
    pub coverage: Option<CoverageCollector>,
    pub debugger: Option<Debugger>,
    pub fuzzer: Option<Fuzzer>,
    pub log_collector: Option<LogCollector>,
    pub printer: Option<TracePrinter>,
    pub tracer: Option<Tracer>,
<<<<<<< HEAD
    pub modified_storage_keys: HashMap<StorageKey, StorageValue>,
    pub env: Option<Env>,
=======
    pub storage_modifications: StorageModifications,
>>>>>>> 2ddfbb21
}

impl InspectorStack {
    /// Creates a new inspector stack.
    ///
    /// Note that the stack is empty by default, and you must add inspectors to it.
    /// This is done by calling the `set_*` methods on the stack directly, or by building the stack
    /// with [`InspectorStack`].
    #[inline]
    pub fn new() -> Self {
        Self::default()
    }

    /// Set variables from an environment for the relevant inspectors.
    #[inline]
    pub fn set_env(&mut self, env: &Env) {
        self.set_block(&env.block);
        self.set_gas_price(env.tx.gas_price);
        self.env = Some(env.clone());
    }

    /// Sets the block for the relevant inspectors.
    #[inline]
    pub fn set_block(&mut self, block: &BlockEnv) {
        if let Some(cheatcodes) = &mut self.cheatcodes {
            cheatcodes.block = Some(block.clone());
        }
    }

    /// Sets the gas price for the relevant inspectors.
    #[inline]
    pub fn set_gas_price(&mut self, gas_price: U256) {
        if let Some(cheatcodes) = &mut self.cheatcodes {
            cheatcodes.gas_price = Some(gas_price);
        }
    }

    /// Set the cheatcodes inspector.
    #[inline]
    pub fn set_cheatcodes(&mut self, cheatcodes: Cheatcodes) {
        self.cheatcodes = Some(cheatcodes);
    }

    /// Set the fuzzer inspector.
    #[inline]
    pub fn set_fuzzer(&mut self, fuzzer: Fuzzer) {
        self.fuzzer = Some(fuzzer);
    }

    /// Set the Chisel inspector.
    #[inline]
    pub fn set_chisel(&mut self, final_pc: usize) {
        self.chisel_state = Some(ChiselState::new(final_pc));
    }

    /// Set whether to enable the coverage collector.
    #[inline]
    pub fn collect_coverage(&mut self, yes: bool) {
        self.coverage = yes.then(Default::default);
    }

    /// Set whether to enable the debugger.
    #[inline]
    pub fn enable_debugger(&mut self, yes: bool) {
        self.debugger = yes.then(Default::default);
    }

    /// Set whether to enable the log collector.
    #[inline]
    pub fn collect_logs(&mut self, yes: bool) {
        self.log_collector = yes.then(Default::default);
    }

    /// Set whether to enable the trace printer.
    #[inline]
    pub fn print(&mut self, yes: bool) {
        self.printer = yes.then(Default::default);
    }

    /// Set whether to enable the tracer.
    #[inline]
    pub fn tracing(&mut self, yes: bool) {
        self.tracer = yes.then(Default::default);
    }

    /// Collects all the data gathered during inspection into a single struct.
    #[inline]
    pub fn collect(self) -> InspectorData {
        InspectorData {
            logs: self.log_collector.map(|logs| logs.logs).unwrap_or_default(),
            labels: self
                .cheatcodes
                .as_ref()
                .map(|cheatcodes| {
                    cheatcodes.labels.clone().into_iter().map(|l| (l.0, l.1)).collect()
                })
                .unwrap_or_default(),
            traces: self.tracer.map(|tracer| tracer.traces),
            debug: self.debugger.map(|debugger| debugger.arena),
            coverage: self.coverage.map(|coverage| coverage.maps),
            script_wallets: self
                .cheatcodes
                .as_ref()
                .map(|cheatcodes| cheatcodes.script_wallets.clone())
                .unwrap_or_default(),
            cheatcodes: self.cheatcodes,
            chisel_state: self.chisel_state.and_then(|state| state.state),
        }
    }

    fn do_call_end<DB: DatabaseExt>(
        &mut self,
        data: &mut EVMData<'_, DB>,
        call: &CallInputs,
        remaining_gas: Gas,
        status: InstructionResult,
        retdata: Bytes,
    ) -> (InstructionResult, Gas, Bytes) {
        call_inspectors!(
            [
                &mut self.fuzzer,
                &mut self.debugger,
                &mut self.tracer,
                &mut self.coverage,
                &mut self.log_collector,
                &mut self.cheatcodes,
                &mut self.printer
            ],
            |inspector| {
                let (new_status, new_gas, new_retdata) =
                    inspector.call_end(data, call, remaining_gas, status, retdata.clone());

                // If the inspector returns a different status or a revert with a non-empty message,
                // we assume it wants to tell us something
                if new_status != status ||
                    (new_status == InstructionResult::Revert && new_retdata != retdata)
                {
                    return (new_status, new_gas, new_retdata)
                }
            }
        );

        (status, remaining_gas, retdata)
    }
}

impl<DB: DatabaseExt> Inspector<DB> for InspectorStack {
    fn initialize_interp(&mut self, interpreter: &mut Interpreter<'_>, data: &mut EVMData<'_, DB>) {
        let res = interpreter.instruction_result;
        call_inspectors!(
            [
                &mut self.debugger,
                &mut self.coverage,
                &mut self.tracer,
                &mut self.log_collector,
                &mut self.cheatcodes,
                &mut self.printer
            ],
            |inspector| {
                inspector.initialize_interp(interpreter, data);

                // Allow inspectors to exit early
                if interpreter.instruction_result != res {
                    #[allow(clippy::needless_return)]
                    return
                }
            }
        );
    }

    fn step(&mut self, interpreter: &mut Interpreter<'_>, data: &mut EVMData<'_, DB>) {
        let res = interpreter.instruction_result;
        call_inspectors!(
            [
                &mut self.fuzzer,
                &mut self.debugger,
                &mut self.tracer,
                &mut self.coverage,
                &mut self.log_collector,
                &mut self.cheatcodes,
                &mut self.printer
            ],
            |inspector| {
                inspector.step(interpreter, data);

                // Allow inspectors to exit early
                if interpreter.instruction_result != res {
                    #[allow(clippy::needless_return)]
                    return
                }
            }
        );
    }

    fn log(
        &mut self,
        evm_data: &mut EVMData<'_, DB>,
        address: &Address,
        topics: &[B256],
        data: &Bytes,
    ) {
        call_inspectors!(
            [&mut self.tracer, &mut self.log_collector, &mut self.cheatcodes, &mut self.printer],
            |inspector| {
                inspector.log(evm_data, address, topics, data);
            }
        );
    }

    fn step_end(&mut self, interpreter: &mut Interpreter<'_>, data: &mut EVMData<'_, DB>) {
        let res = interpreter.instruction_result;
        call_inspectors!(
            [
                &mut self.debugger,
                &mut self.tracer,
                &mut self.log_collector,
                &mut self.cheatcodes,
                &mut self.printer,
                &mut self.chisel_state
            ],
            |inspector| {
                inspector.step_end(interpreter, data);

                // Allow inspectors to exit early
                if interpreter.instruction_result != res {
                    #[allow(clippy::needless_return)]
                    return
                }
            }
        );
    }

    fn call(
        &mut self,
        data: &mut EVMData<'_, DB>,
        call: &mut CallInputs,
    ) -> (InstructionResult, Gas, Bytes) {
        call_inspectors!(
            [
                &mut self.fuzzer,
                &mut self.debugger,
                &mut self.tracer,
                &mut self.coverage,
                &mut self.log_collector,
                &mut self.cheatcodes,
                &mut self.printer
            ],
            |inspector| {
                let (status, gas, retdata) = inspector.call(data, call);

                // Allow inspectors to exit early
                #[allow(clippy::needless_return)]
                if status != InstructionResult::Continue {
                    return (status, gas, retdata)
                }
            }
        );

        (InstructionResult::Continue, Gas::new(call.gas_limit), Bytes::new())
    }

    fn call_end(
        &mut self,
        data: &mut EVMData<'_, DB>,
        call: &CallInputs,
        remaining_gas: Gas,
        status: InstructionResult,
        retdata: Bytes,
    ) -> (InstructionResult, Gas, Bytes) {
        let res = self.do_call_end(data, call, remaining_gas, status, retdata);

        if matches!(res.0, return_revert!()) {
            // Encountered a revert, since cheatcodes may have altered the evm state in such a way
            // that violates some constraints, e.g. `deal`, we need to manually roll back on revert
            // before revm reverts the state itself
            if let Some(cheats) = self.cheatcodes.as_mut() {
                cheats.on_revert(data);
            }
        }

        res
    }

    fn create(
        &mut self,
        data: &mut EVMData<'_, DB>,
        call: &mut CreateInputs,
    ) -> (InstructionResult, Option<Address>, Gas, Bytes) {
        call_inspectors!(
            [
                &mut self.debugger,
                &mut self.tracer,
                &mut self.coverage,
                &mut self.log_collector,
                &mut self.cheatcodes,
                &mut self.printer
            ],
            |inspector| {
                let (status, addr, gas, retdata) = inspector.create(data, call);

                // Allow inspectors to exit early
                if status != InstructionResult::Continue {
                    return (status, addr, gas, retdata)
                }
            }
        );

        (InstructionResult::Continue, None, Gas::new(call.gas_limit), Bytes::new())
    }

    fn create_end(
        &mut self,
        data: &mut EVMData<'_, DB>,
        call: &CreateInputs,
        status: InstructionResult,
        address: Option<Address>,
        remaining_gas: Gas,
        retdata: Bytes,
    ) -> (InstructionResult, Option<Address>, Gas, Bytes) {
        call_inspectors!(
            [
                &mut self.debugger,
                &mut self.tracer,
                &mut self.coverage,
                &mut self.log_collector,
                &mut self.cheatcodes,
                &mut self.printer
            ],
            |inspector| {
                let (new_status, new_address, new_gas, new_retdata) = inspector.create_end(
                    data,
                    call,
                    status,
                    address,
                    remaining_gas,
                    retdata.clone(),
                );

                if new_status != status {
                    return (new_status, new_address, new_gas, new_retdata)
                }
            }
        );

        (status, address, remaining_gas, retdata)
    }

    fn selfdestruct(&mut self, contract: Address, target: Address, value: U256) {
        call_inspectors!(
            [
                &mut self.debugger,
                &mut self.tracer,
                &mut self.log_collector,
                &mut self.cheatcodes,
                &mut self.printer,
                &mut self.chisel_state
            ],
            |inspector| {
                Inspector::<DB>::selfdestruct(inspector, contract, target, value);
            }
        );
    }
}

use era_cheatcodes::cheatcodes::CheatcodeTracer;
use foundry_evm_core::era_revm::db::RevmDatabaseForEra;
use multivm::vm_latest::{HistoryDisabled, ToTracerPointer};

impl<DB: DatabaseExt + Send> AsTracerPointer<StorageView<RevmDatabaseForEra<DB>>, HistoryDisabled>
    for &mut InspectorStack
{
    fn as_tracer_pointer(
        &self,
    ) -> multivm::vm_latest::TracerPointer<StorageView<RevmDatabaseForEra<DB>>, HistoryDisabled>
    {
        CheatcodeTracer::new(
            self.cheatcodes.as_ref().map(|c| c.config.clone()).unwrap_or_default(),
<<<<<<< HEAD
            self.modified_storage_keys.clone(),
            self.env.clone().unwrap(),
=======
            self.storage_modifications.clone(),
            self.cheatcodes
                .as_ref()
                .map(|c| c.broadcastable_transactions.clone())
                .unwrap_or_default(),
>>>>>>> 2ddfbb21
        )
        .into_tracer_pointer()
    }
}

impl StorageModificationRecorder for &mut InspectorStack {
    fn record_storage_modifications(&mut self, storage_modifications: StorageModifications) {
        self.storage_modifications.extend(storage_modifications);
    }

    fn get_storage_modifications(&self) -> &StorageModifications {
        &self.storage_modifications
    }
}<|MERGE_RESOLUTION|>--- conflicted
+++ resolved
@@ -210,12 +210,8 @@
     pub log_collector: Option<LogCollector>,
     pub printer: Option<TracePrinter>,
     pub tracer: Option<Tracer>,
-<<<<<<< HEAD
-    pub modified_storage_keys: HashMap<StorageKey, StorageValue>,
+    pub storage_modifications: StorageModifications,
     pub env: Option<Env>,
-=======
-    pub storage_modifications: StorageModifications,
->>>>>>> 2ddfbb21
 }
 
 impl InspectorStack {
@@ -593,16 +589,12 @@
     {
         CheatcodeTracer::new(
             self.cheatcodes.as_ref().map(|c| c.config.clone()).unwrap_or_default(),
-<<<<<<< HEAD
-            self.modified_storage_keys.clone(),
-            self.env.clone().unwrap(),
-=======
             self.storage_modifications.clone(),
             self.cheatcodes
                 .as_ref()
                 .map(|c| c.broadcastable_transactions.clone())
                 .unwrap_or_default(),
->>>>>>> 2ddfbb21
+            self.env.clone().unwrap(),
         )
         .into_tracer_pointer()
     }
