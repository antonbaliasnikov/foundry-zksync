--- conflicted
+++ resolved
@@ -19,12 +19,7 @@
 use zksync_types::{StorageKey, StorageValue};
 
 use crate::era_revm::db::RevmDatabaseForEra;
-<<<<<<< HEAD
-use multivm::vm_latest::{HistoryDisabled, ToTracerPointer};
-=======
-use era_test_node::{deps::storage_view::StorageView, fork::ForkStorage};
 use multivm::vm_latest::HistoryDisabled;
->>>>>>> eb2ae267
 
 /// A wrapper around `Backend` that ensures only `revm::DatabaseRef` functions are called.
 ///
@@ -65,14 +60,8 @@
     ) -> eyre::Result<ResultAndState>
     where
         INSP: Inspector<Self>
-<<<<<<< HEAD
-            + ToTracerPointer<StorageView<RevmDatabaseForEra<&'b mut Self>>, HistoryDisabled>,
-=======
-            + AsTracerPointer<
-                StorageView<ForkStorage<RevmDatabaseForEra<&'b mut Self>>>,
-                HistoryDisabled,
-            > + StorageModificationRecorder,
->>>>>>> eb2ae267
+            + AsTracerPointer<StorageView<RevmDatabaseForEra<&'b mut Self>>, HistoryDisabled>
+            + StorageModificationRecorder,
     {
         self.is_initialized = false;
 
