[package]
name = "foundry-evm-core"
description = "Core EVM abstractions"

version.workspace = true
edition.workspace = true
rust-version.workspace = true
authors.workspace = true
license.workspace = true
homepage.workspace = true
repository.workspace = true

[lints]
workspace = true

[dependencies]
foundry-cheatcodes-spec.workspace = true
foundry-common.workspace = true
foundry-config.workspace = true
foundry-zksync-core.workspace = true

alloy-dyn-abi = { workspace = true, features = ["arbitrary", "eip712"] }
alloy-genesis.workspace = true
alloy-json-abi.workspace = true
alloy-primitives = { workspace = true, features = [
    "serde",
    "getrandom",
    "arbitrary",
    "rlp",
] }
alloy-provider.workspace = true
alloy-rpc-types.workspace = true
alloy-serde.workspace = true
alloy-sol-types.workspace = true
alloy-transport.workspace = true

revm = { workspace = true, features = [
    "std",
    "serde",
    "memory_limit",
    "optional_eip3607",
    "optional_block_gas_limit",
    "optional_no_base_fee",
    "arbitrary",
    "optimism",
    "c-kzg",
] }
revm-inspectors.workspace = true

<<<<<<< HEAD
eyre = "0.6"
futures = "0.3"
hex.workspace = true
itertools.workspace = true
parking_lot = "0.12"
serde = "1"
serde_json = "1"
thiserror = "1"
tokio = { version = "1", features = ["time", "macros"] }
tracing = "0.1"
url = "2"
=======
arrayvec.workspace = true
auto_impl.workspace = true
derive_more.workspace = true
eyre.workspace = true
futures.workspace = true
hex.workspace = true
itertools.workspace = true
once_cell.workspace = true
parking_lot.workspace = true
rustc-hash.workspace = true
serde.workspace = true
serde_json.workspace = true
thiserror.workspace = true
tokio = { workspace = true, features = ["time", "macros"] }
tracing.workspace = true
url.workspace = true

[dev-dependencies]
foundry-test-utils.workspace = true
>>>>>>> 4af6cfae
<|MERGE_RESOLUTION|>--- conflicted
+++ resolved
@@ -17,6 +17,7 @@
 foundry-cheatcodes-spec.workspace = true
 foundry-common.workspace = true
 foundry-config.workspace = true
+foundry-macros.workspace = true
 foundry-zksync-core.workspace = true
 
 alloy-dyn-abi = { workspace = true, features = ["arbitrary", "eip712"] }
@@ -47,19 +48,6 @@
 ] }
 revm-inspectors.workspace = true
 
-<<<<<<< HEAD
-eyre = "0.6"
-futures = "0.3"
-hex.workspace = true
-itertools.workspace = true
-parking_lot = "0.12"
-serde = "1"
-serde_json = "1"
-thiserror = "1"
-tokio = { version = "1", features = ["time", "macros"] }
-tracing = "0.1"
-url = "2"
-=======
 arrayvec.workspace = true
 auto_impl.workspace = true
 derive_more.workspace = true
@@ -78,5 +66,4 @@
 url.workspace = true
 
 [dev-dependencies]
-foundry-test-utils.workspace = true
->>>>>>> 4af6cfae
+foundry-test-utils.workspace = true