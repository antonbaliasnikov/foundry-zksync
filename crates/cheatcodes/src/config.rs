--- conflicted
+++ resolved
@@ -8,11 +8,8 @@
     ResolvedRpcEndpoints,
 };
 use foundry_evm_core::opts::EvmOpts;
-<<<<<<< HEAD
 use foundry_zksync_compiler::DualCompiledContracts;
-=======
 use semver::Version;
->>>>>>> 4af6cfae
 use std::{
     collections::HashMap,
     path::{Path, PathBuf},
@@ -50,19 +47,16 @@
     pub labels: HashMap<Address, String>,
     /// Script wallets
     pub script_wallets: Option<ScriptWallets>,
-<<<<<<< HEAD
-    /// ZKSolc -> Solc Contract codes
-    pub dual_compiled_contracts: DualCompiledContracts,
-    /// Use ZK-VM on startup
-    pub use_zk: bool,
-=======
     /// Artifacts which are guaranteed to be fresh (either recompiled or cached).
     /// If Some, `vm.getDeployedCode` invocations are validated to be in scope of this list.
     /// If None, no validation is performed.
     pub available_artifacts: Option<ContractsByArtifact>,
     /// Version of the script/test contract which is currently running.
     pub running_version: Option<Version>,
->>>>>>> 4af6cfae
+    /// ZKSolc -> Solc Contract codes
+    pub dual_compiled_contracts: DualCompiledContracts,
+    /// Use ZK-VM on startup
+    pub use_zk: bool,
 }
 
 impl CheatsConfig {
@@ -70,19 +64,13 @@
     pub fn new(
         config: &Config,
         evm_opts: EvmOpts,
-<<<<<<< HEAD
+        available_artifacts: Option<ContractsByArtifact>,
         script_wallets: Option<ScriptWallets>,
+        running_version: Option<Version>,
         dual_compiled_contracts: DualCompiledContracts,
         use_zk: bool,
     ) -> Self {
-        let mut allowed_paths = vec![config.__root.0.clone()];
-=======
-        available_artifacts: Option<ContractsByArtifact>,
-        script_wallets: Option<ScriptWallets>,
-        running_version: Option<Version>,
-    ) -> Self {
         let mut allowed_paths = vec![config.root.0.clone()];
->>>>>>> 4af6cfae
         allowed_paths.extend(config.libs.clone());
         allowed_paths.extend(config.allow_paths.clone());
 
@@ -107,13 +95,10 @@
             evm_opts,
             labels: config.labels.clone(),
             script_wallets,
-<<<<<<< HEAD
+            available_artifacts,
+            running_version,
             dual_compiled_contracts,
             use_zk,
-=======
-            available_artifacts,
-            running_version,
->>>>>>> 4af6cfae
         }
     }
 
@@ -239,13 +224,10 @@
             evm_opts: Default::default(),
             labels: Default::default(),
             script_wallets: None,
-<<<<<<< HEAD
+            available_artifacts: Default::default(),
+            running_version: Default::default(),
             dual_compiled_contracts: Default::default(),
             use_zk: false,
-=======
-            available_artifacts: Default::default(),
-            running_version: Default::default(),
->>>>>>> 4af6cfae
         }
     }
 }
@@ -260,13 +242,10 @@
             &Config { root: PathBuf::from(root).into(), fs_permissions, ..Default::default() },
             Default::default(),
             None,
-<<<<<<< HEAD
+            None,
+            None,
             Default::default(),
             false,
-=======
-            None,
-            None,
->>>>>>> 4af6cfae
         )
     }
 
