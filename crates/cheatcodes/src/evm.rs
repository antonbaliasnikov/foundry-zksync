//! Implementations of [`Evm`](spec::Group::Evm) cheatcodes.

use crate::{
    inspector::{InnerEcx, RecordDebugStepInfo},
    BroadcastableTransaction, Cheatcode, Cheatcodes, CheatcodesExecutor, CheatsCtxt, Error, Result,
    Vm::*,
};
use alloy_consensus::TxEnvelope;
use alloy_genesis::{Genesis, GenesisAccount};
use alloy_primitives::{Address, Bytes, B256, U256};
use alloy_rlp::Decodable;
use alloy_sol_types::SolValue;
use foundry_common::fs::{read_json_file, write_json_file};
use foundry_evm_core::{
    abi::HARDHAT_CONSOLE_ADDRESS,
    backend::{DatabaseExt, RevertStateSnapshotAction},
    constants::{CALLER, CHEATCODE_ADDRESS, TEST_CONTRACT_ADDRESS},
};
use foundry_evm_traces::StackSnapshotType;
use rand::Rng;
use revm::primitives::{Account, Bytecode, SpecId, KECCAK_EMPTY};
<<<<<<< HEAD
use std::{collections::BTreeMap, path::Path};
=======
use std::{
    collections::{btree_map::Entry, BTreeMap},
    fmt::Display,
    path::Path,
};

>>>>>>> 59f354c1
mod record_debug_step;
use record_debug_step::{convert_call_trace_to_debug_step, flatten_call_trace};
use serde::Serialize;

mod fork;
pub(crate) mod mapping;
pub(crate) mod mock;
pub(crate) mod prank;

/// Records the `snapshotGas*` cheatcodes.
#[derive(Clone, Debug)]
pub struct GasRecord {
    /// The group name of the gas snapshot.
    pub group: String,
    /// The name of the gas snapshot.
    pub name: String,
    /// The total gas used in the gas snapshot.
    pub gas_used: u64,
    /// Depth at which the gas snapshot was taken.
    pub depth: u64,
}

/// Records `deal` cheatcodes
#[derive(Clone, Debug)]
pub struct DealRecord {
    /// Target of the deal.
    pub address: Address,
    /// The balance of the address before deal was applied
    pub old_balance: U256,
    /// Balance after deal was applied
    pub new_balance: U256,
}

/// Storage slot diff info.
#[derive(Serialize, Default)]
#[serde(rename_all = "camelCase")]
struct SlotStateDiff {
    /// Initial storage value.
    previous_value: B256,
    /// Current storage value.
    new_value: B256,
}

/// Balance diff info.
#[derive(Serialize, Default)]
#[serde(rename_all = "camelCase")]
struct BalanceDiff {
    /// Initial storage value.
    previous_value: U256,
    /// Current storage value.
    new_value: U256,
}

/// Account state diff info.
#[derive(Serialize, Default)]
#[serde(rename_all = "camelCase")]
struct AccountStateDiffs {
    /// Address label, if any set.
    label: Option<String>,
    /// Account balance changes.
    balance_diff: Option<BalanceDiff>,
    /// State changes, per slot.
    state_diff: BTreeMap<B256, SlotStateDiff>,
}

impl Display for AccountStateDiffs {
    fn fmt(&self, f: &mut std::fmt::Formatter<'_>) -> eyre::Result<(), std::fmt::Error> {
        // Print changed account.
        if let Some(label) = &self.label {
            writeln!(f, "label: {label}")?;
        }
        // Print balance diff if changed.
        if let Some(balance_diff) = &self.balance_diff {
            if balance_diff.previous_value != balance_diff.new_value {
                writeln!(
                    f,
                    "- balance diff: {} → {}",
                    balance_diff.previous_value, balance_diff.new_value
                )?;
            }
        }
        // Print state diff if any.
        if !&self.state_diff.is_empty() {
            writeln!(f, "- state diff:")?;
            for (slot, slot_changes) in &self.state_diff {
                writeln!(
                    f,
                    "@ {slot}: {} → {}",
                    slot_changes.previous_value, slot_changes.new_value
                )?;
            }
        }

        Ok(())
    }
}

impl Cheatcode for addrCall {
    fn apply(&self, _state: &mut Cheatcodes) -> Result {
        let Self { privateKey } = self;
        let wallet = super::crypto::parse_wallet(privateKey)?;
        Ok(wallet.address().abi_encode())
    }
}

impl Cheatcode for getNonce_0Call {
    fn apply_stateful(&self, ccx: &mut CheatsCtxt) -> Result {
        let Self { account } = self;

        if ccx.state.use_zk_vm {
            let nonce = foundry_zksync_core::cheatcodes::get_nonce(*account, ccx.ecx);
            return Ok(nonce.abi_encode());
        }

        get_nonce(ccx, account)
    }
}

impl Cheatcode for getNonce_1Call {
    fn apply_stateful(&self, ccx: &mut CheatsCtxt) -> Result {
        let Self { wallet } = self;
        get_nonce(ccx, &wallet.addr)
    }
}

impl Cheatcode for loadCall {
    fn apply_stateful(&self, ccx: &mut CheatsCtxt) -> Result {
        let Self { target, slot } = *self;
        ensure_not_precompile!(&target, ccx);
        ccx.ecx.load_account(target)?;
        let mut val = ccx.ecx.sload(target, slot.into())?;

        if val.is_cold && val.data.is_zero() {
            if ccx.state.has_arbitrary_storage(&target) {
                // If storage slot is untouched and load from a target with arbitrary storage,
                // then set random value for current slot.
                let rand_value = ccx.state.rng().gen();
                ccx.state.arbitrary_storage.as_mut().unwrap().save(
                    ccx.ecx,
                    target,
                    slot.into(),
                    rand_value,
                );
                val.data = rand_value;
            } else if ccx.state.is_arbitrary_storage_copy(&target) {
                // If storage slot is untouched and load from a target that copies storage from
                // a source address with arbitrary storage, then copy existing arbitrary value.
                // If no arbitrary value generated yet, then the random one is saved and set.
                let rand_value = ccx.state.rng().gen();
                val.data = ccx.state.arbitrary_storage.as_mut().unwrap().copy(
                    ccx.ecx,
                    target,
                    slot.into(),
                    rand_value,
                );
            }
        }

        Ok(val.abi_encode())
    }
}

impl Cheatcode for loadAllocsCall {
    fn apply_stateful(&self, ccx: &mut CheatsCtxt) -> Result {
        let Self { pathToAllocsJson } = self;

        let path = Path::new(pathToAllocsJson);
        ensure!(path.exists(), "allocs file does not exist: {pathToAllocsJson}");

        // Let's first assume we're reading a file with only the allocs.
        let allocs: BTreeMap<Address, GenesisAccount> = match read_json_file(path) {
            Ok(allocs) => allocs,
            Err(_) => {
                // Let's try and read from a genesis file, and extract allocs.
                let genesis = read_json_file::<Genesis>(path)?;
                genesis.alloc
            }
        };

        // Then, load the allocs into the database.
        ccx.ecx
            .db
            .load_allocs(&allocs, &mut ccx.ecx.journaled_state)
            .map(|()| Vec::default())
            .map_err(|e| fmt_err!("failed to load allocs: {e}"))
    }
}

impl Cheatcode for cloneAccountCall {
    fn apply_stateful(&self, ccx: &mut CheatsCtxt) -> Result {
        let Self { source, target } = self;

        let account = ccx.ecx.journaled_state.load_account(*source, &mut ccx.ecx.db)?;
        ccx.ecx.db.clone_account(
            &genesis_account(account.data),
            target,
            &mut ccx.ecx.journaled_state,
        )?;
        // Cloned account should persist in forked envs.
        ccx.ecx.db.add_persistent_account(*target);
        Ok(Default::default())
    }
}

impl Cheatcode for dumpStateCall {
    fn apply_stateful(&self, ccx: &mut CheatsCtxt) -> Result {
        let Self { pathToStateJson } = self;
        let path = Path::new(pathToStateJson);

        // Do not include system account or empty accounts in the dump.
        let skip = |key: &Address, val: &Account| {
            key == &CHEATCODE_ADDRESS ||
                key == &CALLER ||
                key == &HARDHAT_CONSOLE_ADDRESS ||
                key == &TEST_CONTRACT_ADDRESS ||
                key == &ccx.caller ||
                key == &ccx.state.config.evm_opts.sender ||
                val.is_empty()
        };

        let alloc = ccx
            .ecx
            .journaled_state
            .state()
            .iter_mut()
            .filter(|(key, val)| !skip(key, val))
            .map(|(key, val)| (key, genesis_account(val)))
            .collect::<BTreeMap<_, _>>();

        write_json_file(path, &alloc)?;
        Ok(Default::default())
    }
}

impl Cheatcode for recordCall {
    fn apply(&self, state: &mut Cheatcodes) -> Result {
        let Self {} = self;
        state.accesses = Some(Default::default());
        Ok(Default::default())
    }
}

impl Cheatcode for accessesCall {
    fn apply(&self, state: &mut Cheatcodes) -> Result {
        let Self { target } = *self;
        let result = state
            .accesses
            .as_mut()
            .map(|accesses| {
                (
                    &accesses.reads.entry(target).or_default()[..],
                    &accesses.writes.entry(target).or_default()[..],
                )
            })
            .unwrap_or_default();
        Ok(result.abi_encode_params())
    }
}

impl Cheatcode for recordLogsCall {
    fn apply(&self, state: &mut Cheatcodes) -> Result {
        let Self {} = self;
        state.recorded_logs = Some(Default::default());
        Ok(Default::default())
    }
}

impl Cheatcode for getRecordedLogsCall {
    fn apply(&self, state: &mut Cheatcodes) -> Result {
        let Self {} = self;
        Ok(state.recorded_logs.replace(Default::default()).unwrap_or_default().abi_encode())
    }
}

impl Cheatcode for pauseGasMeteringCall {
    fn apply(&self, state: &mut Cheatcodes) -> Result {
        let Self {} = self;
        state.gas_metering.paused = true;
        Ok(Default::default())
    }
}

impl Cheatcode for resumeGasMeteringCall {
    fn apply(&self, state: &mut Cheatcodes) -> Result {
        let Self {} = self;
        state.gas_metering.resume();
        Ok(Default::default())
    }
}

impl Cheatcode for resetGasMeteringCall {
    fn apply(&self, state: &mut Cheatcodes) -> Result {
        let Self {} = self;
        state.gas_metering.reset();
        Ok(Default::default())
    }
}

impl Cheatcode for lastCallGasCall {
    fn apply(&self, state: &mut Cheatcodes) -> Result {
        let Self {} = self;
        let Some(last_call_gas) = &state.gas_metering.last_call_gas else {
            bail!("no external call was made yet");
        };
        Ok(last_call_gas.abi_encode())
    }
}

impl Cheatcode for chainIdCall {
    fn apply_stateful(&self, ccx: &mut CheatsCtxt) -> Result {
        let Self { newChainId } = self;
        ensure!(*newChainId <= U256::from(u64::MAX), "chain ID must be less than 2^64 - 1");
        ccx.ecx.env.cfg.chain_id = newChainId.to();
        Ok(Default::default())
    }
}

impl Cheatcode for coinbaseCall {
    fn apply_stateful(&self, ccx: &mut CheatsCtxt) -> Result {
        let Self { newCoinbase } = self;
        ccx.ecx.env.block.coinbase = *newCoinbase;
        Ok(Default::default())
    }
}

impl Cheatcode for difficultyCall {
    fn apply_stateful(&self, ccx: &mut CheatsCtxt) -> Result {
        let Self { newDifficulty } = self;
        ensure!(
            ccx.ecx.spec_id() < SpecId::MERGE,
            "`difficulty` is not supported after the Paris hard fork, use `prevrandao` instead; \
             see EIP-4399: https://eips.ethereum.org/EIPS/eip-4399"
        );
        ccx.ecx.env.block.difficulty = *newDifficulty;
        Ok(Default::default())
    }
}

impl Cheatcode for feeCall {
    fn apply_stateful(&self, ccx: &mut CheatsCtxt) -> Result {
        let Self { newBasefee } = self;
        ccx.ecx.env.block.basefee = *newBasefee;
        Ok(Default::default())
    }
}

impl Cheatcode for prevrandao_0Call {
    fn apply_stateful(&self, ccx: &mut CheatsCtxt) -> Result {
        let Self { newPrevrandao } = self;
        ensure!(
            ccx.ecx.spec_id() >= SpecId::MERGE,
            "`prevrandao` is not supported before the Paris hard fork, use `difficulty` instead; \
             see EIP-4399: https://eips.ethereum.org/EIPS/eip-4399"
        );
        ccx.ecx.env.block.prevrandao = Some(*newPrevrandao);
        Ok(Default::default())
    }
}

impl Cheatcode for prevrandao_1Call {
    fn apply_stateful(&self, ccx: &mut CheatsCtxt) -> Result {
        let Self { newPrevrandao } = self;
        ensure!(
            ccx.ecx.spec_id() >= SpecId::MERGE,
            "`prevrandao` is not supported before the Paris hard fork, use `difficulty` instead; \
             see EIP-4399: https://eips.ethereum.org/EIPS/eip-4399"
        );
        ccx.ecx.env.block.prevrandao = Some((*newPrevrandao).into());
        Ok(Default::default())
    }
}

impl Cheatcode for blobhashesCall {
    fn apply_stateful(&self, ccx: &mut CheatsCtxt) -> Result {
        let Self { hashes } = self;
        ensure!(
            ccx.ecx.spec_id() >= SpecId::CANCUN,
            "`blobhashes` is not supported before the Cancun hard fork; \
             see EIP-4844: https://eips.ethereum.org/EIPS/eip-4844"
        );
        ccx.ecx.env.tx.blob_hashes.clone_from(hashes);
        Ok(Default::default())
    }
}

impl Cheatcode for getBlobhashesCall {
    fn apply_stateful(&self, ccx: &mut CheatsCtxt) -> Result {
        let Self {} = self;
        ensure!(
            ccx.ecx.spec_id() >= SpecId::CANCUN,
            "`getBlobhashes` is not supported before the Cancun hard fork; \
             see EIP-4844: https://eips.ethereum.org/EIPS/eip-4844"
        );
        Ok(ccx.ecx.env.tx.blob_hashes.clone().abi_encode())
    }
}

impl Cheatcode for rollCall {
    fn apply_stateful(&self, ccx: &mut CheatsCtxt) -> Result {
        let Self { newHeight } = self;
        if ccx.state.use_zk_vm {
            foundry_zksync_core::cheatcodes::roll(*newHeight, ccx.ecx);
            return Ok(Default::default())
        }

        ccx.ecx.env.block.number = *newHeight;
        Ok(Default::default())
    }
}

impl Cheatcode for getBlockNumberCall {
    fn apply_stateful(&self, ccx: &mut CheatsCtxt) -> Result {
        let Self {} = self;
        Ok(ccx.ecx.env.block.number.abi_encode())
    }
}

impl Cheatcode for txGasPriceCall {
    fn apply_stateful(&self, ccx: &mut CheatsCtxt) -> Result {
        let Self { newGasPrice } = self;
        ccx.ecx.env.tx.gas_price = *newGasPrice;
        Ok(Default::default())
    }
}

impl Cheatcode for warpCall {
    fn apply_stateful(&self, ccx: &mut CheatsCtxt) -> Result {
        let Self { newTimestamp } = self;
        if ccx.state.use_zk_vm {
            foundry_zksync_core::cheatcodes::warp(*newTimestamp, ccx.ecx);
            return Ok(Default::default())
        }
        ccx.ecx.env.block.timestamp = *newTimestamp;

        Ok(Default::default())
    }
}

impl Cheatcode for getBlockTimestampCall {
    fn apply_stateful(&self, ccx: &mut CheatsCtxt) -> Result {
        let Self {} = self;
        Ok(ccx.ecx.env.block.timestamp.abi_encode())
    }
}

impl Cheatcode for blobBaseFeeCall {
    fn apply_stateful(&self, ccx: &mut CheatsCtxt) -> Result {
        let Self { newBlobBaseFee } = self;
        ensure!(
            ccx.ecx.spec_id() >= SpecId::CANCUN,
            "`blobBaseFee` is not supported before the Cancun hard fork; \
             see EIP-4844: https://eips.ethereum.org/EIPS/eip-4844"
        );
        ccx.ecx.env.block.set_blob_excess_gas_and_price((*newBlobBaseFee).to());
        Ok(Default::default())
    }
}

impl Cheatcode for getBlobBaseFeeCall {
    fn apply_stateful(&self, ccx: &mut CheatsCtxt) -> Result {
        let Self {} = self;
        Ok(ccx.ecx.env.block.get_blob_excess_gas().unwrap_or(0).abi_encode())
    }
}

impl Cheatcode for dealCall {
    fn apply_stateful(&self, ccx: &mut CheatsCtxt) -> Result {
        let Self { account: address, newBalance: new_balance } = *self;
        let old_balance = if ccx.state.use_zk_vm {
            foundry_zksync_core::cheatcodes::deal(address, new_balance, ccx.ecx)
        } else {
            let account = journaled_account(ccx.ecx, address)?;
            std::mem::replace(&mut account.info.balance, new_balance)
        };
        let record = DealRecord { address, old_balance, new_balance };
        ccx.state.eth_deals.push(record);
        Ok(Default::default())
    }
}

impl Cheatcode for etchCall {
    fn apply_stateful(&self, ccx: &mut CheatsCtxt) -> Result {
        let Self { target, newRuntimeBytecode } = self;
        if ccx.state.use_zk_vm {
            foundry_zksync_core::cheatcodes::etch(*target, newRuntimeBytecode, ccx.ecx);

            return Ok(Default::default());
        }

        ensure_not_precompile!(target, ccx);
        ccx.ecx.load_account(*target)?;
        let bytecode = Bytecode::new_raw(Bytes::copy_from_slice(newRuntimeBytecode));
        ccx.ecx.journaled_state.set_code(*target, bytecode);
        Ok(Default::default())
    }
}

impl Cheatcode for resetNonceCall {
    fn apply_stateful(&self, ccx: &mut CheatsCtxt) -> Result {
        let Self { account } = self;
        if ccx.state.use_zk_vm {
            foundry_zksync_core::cheatcodes::set_nonce(*account, U256::ZERO, ccx.ecx);
            return Ok(Default::default());
        }

        let account = journaled_account(ccx.ecx, *account)?;
        // Per EIP-161, EOA nonces start at 0, but contract nonces
        // start at 1. Comparing by code_hash instead of code
        // to avoid hitting the case where account's code is None.
        let empty = account.info.code_hash == KECCAK_EMPTY;
        let nonce = if empty { 0 } else { 1 };
        account.info.nonce = nonce;
        debug!(target: "cheatcodes", nonce, "reset");
        Ok(Default::default())
    }
}

impl Cheatcode for setNonceCall {
    fn apply_stateful(&self, ccx: &mut CheatsCtxt) -> Result {
        let Self { account, newNonce } = *self;

        if ccx.state.use_zk_vm {
            foundry_zksync_core::cheatcodes::set_nonce(account, U256::from(newNonce), ccx.ecx);
            return Ok(Default::default());
        }

        let account = journaled_account(ccx.ecx, account)?;
        // nonce must increment only
        let current = account.info.nonce;
        ensure!(
            newNonce >= current,
            "new nonce ({newNonce}) must be strictly equal to or higher than the \
             account's current nonce ({current})"
        );
        account.info.nonce = newNonce;
        Ok(Default::default())
    }
}

impl Cheatcode for setNonceUnsafeCall {
    fn apply_stateful(&self, ccx: &mut CheatsCtxt) -> Result {
        let Self { account, newNonce } = *self;

        if ccx.state.use_zk_vm {
            foundry_zksync_core::cheatcodes::set_nonce(account, U256::from(newNonce), ccx.ecx);
            return Ok(Default::default());
        }

        let account = journaled_account(ccx.ecx, account)?;
        account.info.nonce = newNonce;
        Ok(Default::default())
    }
}

impl Cheatcode for storeCall {
    fn apply_stateful(&self, ccx: &mut CheatsCtxt) -> Result {
        let Self { target, slot, value } = *self;
        ensure_not_precompile!(&target, ccx);
        // ensure the account is touched
        let _ = journaled_account(ccx.ecx, target)?;
        ccx.ecx.sstore(target, slot.into(), value.into())?;
        Ok(Default::default())
    }
}

impl Cheatcode for coolCall {
    fn apply_stateful(&self, ccx: &mut CheatsCtxt) -> Result {
        let Self { target } = self;
        if let Some(account) = ccx.ecx.journaled_state.state.get_mut(target) {
            account.unmark_touch();
            account.storage.clear();
        }
        Ok(Default::default())
    }
}

impl Cheatcode for readCallersCall {
    fn apply_stateful(&self, ccx: &mut CheatsCtxt) -> Result {
        let Self {} = self;
        read_callers(ccx.state, &ccx.ecx.env.tx.caller)
    }
}

impl Cheatcode for snapshotValue_0Call {
    fn apply_stateful(&self, ccx: &mut CheatsCtxt) -> Result {
        let Self { name, value } = self;
        inner_value_snapshot(ccx, None, Some(name.clone()), value.to_string())
    }
}

impl Cheatcode for snapshotValue_1Call {
    fn apply_stateful(&self, ccx: &mut CheatsCtxt) -> Result {
        let Self { group, name, value } = self;
        inner_value_snapshot(ccx, Some(group.clone()), Some(name.clone()), value.to_string())
    }
}

impl Cheatcode for snapshotGasLastCall_0Call {
    fn apply_stateful(&self, ccx: &mut CheatsCtxt) -> Result {
        let Self { name } = self;
        let Some(last_call_gas) = &ccx.state.gas_metering.last_call_gas else {
            bail!("no external call was made yet");
        };
        inner_last_gas_snapshot(ccx, None, Some(name.clone()), last_call_gas.gasTotalUsed)
    }
}

impl Cheatcode for snapshotGasLastCall_1Call {
    fn apply_stateful(&self, ccx: &mut CheatsCtxt) -> Result {
        let Self { name, group } = self;
        let Some(last_call_gas) = &ccx.state.gas_metering.last_call_gas else {
            bail!("no external call was made yet");
        };
        inner_last_gas_snapshot(
            ccx,
            Some(group.clone()),
            Some(name.clone()),
            last_call_gas.gasTotalUsed,
        )
    }
}

impl Cheatcode for startSnapshotGas_0Call {
    fn apply_stateful(&self, ccx: &mut CheatsCtxt) -> Result {
        let Self { name } = self;
        inner_start_gas_snapshot(ccx, None, Some(name.clone()))
    }
}

impl Cheatcode for startSnapshotGas_1Call {
    fn apply_stateful(&self, ccx: &mut CheatsCtxt) -> Result {
        let Self { group, name } = self;
        inner_start_gas_snapshot(ccx, Some(group.clone()), Some(name.clone()))
    }
}

impl Cheatcode for stopSnapshotGas_0Call {
    fn apply_stateful(&self, ccx: &mut CheatsCtxt) -> Result {
        let Self {} = self;
        inner_stop_gas_snapshot(ccx, None, None)
    }
}

impl Cheatcode for stopSnapshotGas_1Call {
    fn apply_stateful(&self, ccx: &mut CheatsCtxt) -> Result {
        let Self { name } = self;
        inner_stop_gas_snapshot(ccx, None, Some(name.clone()))
    }
}

impl Cheatcode for stopSnapshotGas_2Call {
    fn apply_stateful(&self, ccx: &mut CheatsCtxt) -> Result {
        let Self { group, name } = self;
        inner_stop_gas_snapshot(ccx, Some(group.clone()), Some(name.clone()))
    }
}

// Deprecated in favor of `snapshotStateCall`
impl Cheatcode for snapshotCall {
    fn apply_stateful(&self, ccx: &mut CheatsCtxt) -> Result {
        let Self {} = self;
        inner_snapshot_state(ccx)
    }
}

impl Cheatcode for snapshotStateCall {
    fn apply_stateful(&self, ccx: &mut CheatsCtxt) -> Result {
        let Self {} = self;
        inner_snapshot_state(ccx)
    }
}

// Deprecated in favor of `revertToStateCall`
impl Cheatcode for revertToCall {
    fn apply_stateful(&self, ccx: &mut CheatsCtxt) -> Result {
        let Self { snapshotId } = self;
        inner_revert_to_state(ccx, *snapshotId)
    }
}

impl Cheatcode for revertToStateCall {
    fn apply_stateful(&self, ccx: &mut CheatsCtxt) -> Result {
        let Self { snapshotId } = self;
        inner_revert_to_state(ccx, *snapshotId)
    }
}

// Deprecated in favor of `revertToStateAndDeleteCall`
impl Cheatcode for revertToAndDeleteCall {
    fn apply_stateful(&self, ccx: &mut CheatsCtxt) -> Result {
        let Self { snapshotId } = self;
        inner_revert_to_state_and_delete(ccx, *snapshotId)
    }
}

impl Cheatcode for revertToStateAndDeleteCall {
    fn apply_stateful(&self, ccx: &mut CheatsCtxt) -> Result {
        let Self { snapshotId } = self;
        inner_revert_to_state_and_delete(ccx, *snapshotId)
    }
}

// Deprecated in favor of `deleteStateSnapshotCall`
impl Cheatcode for deleteSnapshotCall {
    fn apply_stateful(&self, ccx: &mut CheatsCtxt) -> Result {
        let Self { snapshotId } = self;
        inner_delete_state_snapshot(ccx, *snapshotId)
    }
}

impl Cheatcode for deleteStateSnapshotCall {
    fn apply_stateful(&self, ccx: &mut CheatsCtxt) -> Result {
        let Self { snapshotId } = self;
        inner_delete_state_snapshot(ccx, *snapshotId)
    }
}

// Deprecated in favor of `deleteStateSnapshotsCall`
impl Cheatcode for deleteSnapshotsCall {
    fn apply_stateful(&self, ccx: &mut CheatsCtxt) -> Result {
        let Self {} = self;
        inner_delete_state_snapshots(ccx)
    }
}

impl Cheatcode for deleteStateSnapshotsCall {
    fn apply_stateful(&self, ccx: &mut CheatsCtxt) -> Result {
        let Self {} = self;
        inner_delete_state_snapshots(ccx)
    }
}

impl Cheatcode for startStateDiffRecordingCall {
    fn apply(&self, state: &mut Cheatcodes) -> Result {
        let Self {} = self;
        state.recorded_account_diffs_stack = Some(Default::default());
        Ok(Default::default())
    }
}

impl Cheatcode for stopAndReturnStateDiffCall {
    fn apply(&self, state: &mut Cheatcodes) -> Result {
        let Self {} = self;
        get_state_diff(state)
    }
}

impl Cheatcode for getStateDiffCall {
    fn apply(&self, state: &mut Cheatcodes) -> Result {
        let mut diffs = String::new();
        let state_diffs = get_recorded_state_diffs(state);
        for (address, state_diffs) in state_diffs {
            diffs.push_str(&format!("{address}\n"));
            diffs.push_str(&format!("{state_diffs}\n"));
        }
        Ok(diffs.abi_encode())
    }
}

impl Cheatcode for getStateDiffJsonCall {
    fn apply(&self, state: &mut Cheatcodes) -> Result {
        let state_diffs = get_recorded_state_diffs(state);
        Ok(serde_json::to_string(&state_diffs)?.abi_encode())
    }
}

impl Cheatcode for broadcastRawTransactionCall {
    fn apply_full(&self, ccx: &mut CheatsCtxt, executor: &mut dyn CheatcodesExecutor) -> Result {
        let tx = TxEnvelope::decode(&mut self.data.as_ref())
            .map_err(|err| fmt_err!("failed to decode RLP-encoded transaction: {err}"))?;

        ccx.ecx.db.transact_from_tx(
            &tx.clone().into(),
            (*ccx.ecx.env).clone(),
            &mut ccx.ecx.journaled_state,
            &mut *executor.get_inspector(ccx.state),
        )?;

        if ccx.state.broadcast.is_some() {
            ccx.state.broadcastable_transactions.push_back(BroadcastableTransaction {
                rpc: ccx.db.active_fork_url(),
                transaction: tx.try_into()?,
                zk_tx: None,
            });
        }

        Ok(Default::default())
    }
}

impl Cheatcode for setBlockhashCall {
    fn apply_stateful(&self, ccx: &mut CheatsCtxt) -> Result {
        let Self { blockNumber, blockHash } = *self;
        ensure!(
            blockNumber <= ccx.ecx.env.block.number,
            "block number must be less than or equal to the current block number"
        );

        ccx.ecx.db.set_blockhash(blockNumber, blockHash);

        Ok(Default::default())
    }
}

impl Cheatcode for startDebugTraceRecordingCall {
    fn apply_full(&self, ccx: &mut CheatsCtxt, executor: &mut dyn CheatcodesExecutor) -> Result {
        let Some(tracer) = executor.tracing_inspector().and_then(|t| t.as_mut()) else {
            return Err(Error::from("no tracer initiated, consider adding -vvv flag"))
        };

        let mut info = RecordDebugStepInfo {
            // will be updated later
            start_node_idx: 0,
            // keep the original config to revert back later
            original_tracer_config: *tracer.config(),
        };

        // turn on tracer configuration for recording
        tracer.update_config(|config| {
            config
                .set_steps(true)
                .set_memory_snapshots(true)
                .set_stack_snapshots(StackSnapshotType::Full)
        });

        // track where the recording starts
        if let Some(last_node) = tracer.traces().nodes().last() {
            info.start_node_idx = last_node.idx;
        }

        ccx.state.record_debug_steps_info = Some(info);
        Ok(Default::default())
    }
}

impl Cheatcode for stopAndReturnDebugTraceRecordingCall {
    fn apply_full(&self, ccx: &mut CheatsCtxt, executor: &mut dyn CheatcodesExecutor) -> Result {
        let Some(tracer) = executor.tracing_inspector().and_then(|t| t.as_mut()) else {
            return Err(Error::from("no tracer initiated, consider adding -vvv flag"))
        };

        let Some(record_info) = ccx.state.record_debug_steps_info else {
            return Err(Error::from("nothing recorded"))
        };

        // Use the trace nodes to flatten the call trace
        let root = tracer.traces();
        let steps = flatten_call_trace(0, root, record_info.start_node_idx);

        let debug_steps: Vec<DebugStep> =
            steps.iter().map(|&step| convert_call_trace_to_debug_step(step)).collect();
        // Free up memory by clearing the steps if they are not recorded outside of cheatcode usage.
        if !record_info.original_tracer_config.record_steps {
            tracer.traces_mut().nodes_mut().iter_mut().for_each(|node| {
                node.trace.steps = Vec::new();
                node.logs = Vec::new();
                node.ordering = Vec::new();
            });
        }

        // Revert the tracer config to the one before recording
        tracer.update_config(|_config| record_info.original_tracer_config);

        // Clean up the recording info
        ccx.state.record_debug_steps_info = None;

        Ok(debug_steps.abi_encode())
    }
}

pub(super) fn get_nonce(ccx: &mut CheatsCtxt, address: &Address) -> Result {
    let account = ccx.ecx.journaled_state.load_account(*address, &mut ccx.ecx.db)?;
    Ok(account.info.nonce.abi_encode())
}

fn inner_snapshot_state(ccx: &mut CheatsCtxt) -> Result {
    Ok(ccx.ecx.db.snapshot_state(&ccx.ecx.journaled_state, &ccx.ecx.env).abi_encode())
}

fn inner_revert_to_state(ccx: &mut CheatsCtxt, snapshot_id: U256) -> Result {
    let result = if let Some(journaled_state) = ccx.ecx.db.revert_state(
        snapshot_id,
        &ccx.ecx.journaled_state,
        &mut ccx.ecx.env,
        RevertStateSnapshotAction::RevertKeep,
    ) {
        // we reset the evm's journaled_state to the state of the snapshot previous state
        ccx.ecx.journaled_state = journaled_state;
        true
    } else {
        false
    };
    Ok(result.abi_encode())
}

fn inner_revert_to_state_and_delete(ccx: &mut CheatsCtxt, snapshot_id: U256) -> Result {
    let result = if let Some(journaled_state) = ccx.ecx.db.revert_state(
        snapshot_id,
        &ccx.ecx.journaled_state,
        &mut ccx.ecx.env,
        RevertStateSnapshotAction::RevertRemove,
    ) {
        // we reset the evm's journaled_state to the state of the snapshot previous state
        ccx.ecx.journaled_state = journaled_state;
        true
    } else {
        false
    };
    Ok(result.abi_encode())
}

fn inner_delete_state_snapshot(ccx: &mut CheatsCtxt, snapshot_id: U256) -> Result {
    let result = ccx.ecx.db.delete_state_snapshot(snapshot_id);
    Ok(result.abi_encode())
}

fn inner_delete_state_snapshots(ccx: &mut CheatsCtxt) -> Result {
    ccx.ecx.db.delete_state_snapshots();
    Ok(Default::default())
}

fn inner_value_snapshot(
    ccx: &mut CheatsCtxt,
    group: Option<String>,
    name: Option<String>,
    value: String,
) -> Result {
    let (group, name) = derive_snapshot_name(ccx, group, name);

    ccx.state.gas_snapshots.entry(group).or_default().insert(name, value);

    Ok(Default::default())
}

fn inner_last_gas_snapshot(
    ccx: &mut CheatsCtxt,
    group: Option<String>,
    name: Option<String>,
    value: u64,
) -> Result {
    let (group, name) = derive_snapshot_name(ccx, group, name);

    ccx.state.gas_snapshots.entry(group).or_default().insert(name, value.to_string());

    Ok(value.abi_encode())
}

fn inner_start_gas_snapshot(
    ccx: &mut CheatsCtxt,
    group: Option<String>,
    name: Option<String>,
) -> Result {
    // Revert if there is an active gas snapshot as we can only have one active snapshot at a time.
    if ccx.state.gas_metering.active_gas_snapshot.is_some() {
        let (group, name) = ccx.state.gas_metering.active_gas_snapshot.as_ref().unwrap().clone();
        bail!("gas snapshot was already started with group: {group} and name: {name}");
    }

    let (group, name) = derive_snapshot_name(ccx, group, name);

    ccx.state.gas_metering.gas_records.push(GasRecord {
        group: group.clone(),
        name: name.clone(),
        gas_used: 0,
        depth: ccx.ecx.journaled_state.depth(),
    });

    ccx.state.gas_metering.active_gas_snapshot = Some((group, name));

    ccx.state.gas_metering.start();

    Ok(Default::default())
}

fn inner_stop_gas_snapshot(
    ccx: &mut CheatsCtxt,
    group: Option<String>,
    name: Option<String>,
) -> Result {
    // If group and name are not provided, use the last snapshot group and name.
    let (group, name) = group.zip(name).unwrap_or_else(|| {
        let (group, name) = ccx.state.gas_metering.active_gas_snapshot.as_ref().unwrap().clone();
        (group, name)
    });

    if let Some(record) = ccx
        .state
        .gas_metering
        .gas_records
        .iter_mut()
        .find(|record| record.group == group && record.name == name)
    {
        // Calculate the gas used since the snapshot was started.
        // We subtract 171 from the gas used to account for gas used by the snapshot itself.
        let value = record.gas_used.saturating_sub(171);

        ccx.state
            .gas_snapshots
            .entry(group.clone())
            .or_default()
            .insert(name.clone(), value.to_string());

        // Stop the gas metering.
        ccx.state.gas_metering.stop();

        // Remove the gas record.
        ccx.state
            .gas_metering
            .gas_records
            .retain(|record| record.group != group && record.name != name);

        // Clear last snapshot cache if we have an exact match.
        if let Some((snapshot_group, snapshot_name)) = &ccx.state.gas_metering.active_gas_snapshot {
            if snapshot_group == &group && snapshot_name == &name {
                ccx.state.gas_metering.active_gas_snapshot = None;
            }
        }

        Ok(value.abi_encode())
    } else {
        bail!("no gas snapshot was started with the name: {name} in group: {group}");
    }
}

// Derives the snapshot group and name from the provided group and name or the running contract.
fn derive_snapshot_name(
    ccx: &CheatsCtxt,
    group: Option<String>,
    name: Option<String>,
) -> (String, String) {
    let group = group.unwrap_or_else(|| {
        ccx.state.config.running_contract.clone().expect("expected running contract")
    });
    let name = name.unwrap_or_else(|| "default".to_string());
    (group, name)
}

/// Reads the current caller information and returns the current [CallerMode], `msg.sender` and
/// `tx.origin`.
///
/// Depending on the current caller mode, one of the following results will be returned:
/// - If there is an active prank:
///     - caller_mode will be equal to:
///         - [CallerMode::Prank] if the prank has been set with `vm.prank(..)`.
///         - [CallerMode::RecurrentPrank] if the prank has been set with `vm.startPrank(..)`.
///     - `msg.sender` will be equal to the address set for the prank.
///     - `tx.origin` will be equal to the default sender address unless an alternative one has been
///       set when configuring the prank.
///
/// - If there is an active broadcast:
///     - caller_mode will be equal to:
///         - [CallerMode::Broadcast] if the broadcast has been set with `vm.broadcast(..)`.
///         - [CallerMode::RecurrentBroadcast] if the broadcast has been set with
///           `vm.startBroadcast(..)`.
///     - `msg.sender` and `tx.origin` will be equal to the address provided when setting the
///       broadcast.
///
/// - If no caller modification is active:
///     - caller_mode will be equal to [CallerMode::None],
///     - `msg.sender` and `tx.origin` will be equal to the default sender address.
fn read_callers(state: &Cheatcodes, default_sender: &Address) -> Result {
    let Cheatcodes { prank, broadcast, .. } = state;

    let mut mode = CallerMode::None;
    let mut new_caller = default_sender;
    let mut new_origin = default_sender;
    if let Some(prank) = prank {
        mode = if prank.single_call { CallerMode::Prank } else { CallerMode::RecurrentPrank };
        new_caller = &prank.new_caller;
        if let Some(new) = &prank.new_origin {
            new_origin = new;
        }
    } else if let Some(broadcast) = broadcast {
        mode = if broadcast.single_call {
            CallerMode::Broadcast
        } else {
            CallerMode::RecurrentBroadcast
        };
        new_caller = &broadcast.new_origin;
        new_origin = &broadcast.new_origin;
    }

    Ok((mode, new_caller, new_origin).abi_encode_params())
}

/// Ensures the `Account` is loaded and touched.
pub(super) fn journaled_account<'a>(
    ecx: InnerEcx<'a, '_, '_>,
    addr: Address,
) -> Result<&'a mut Account> {
    ecx.load_account(addr)?;
    ecx.journaled_state.touch(&addr);
    Ok(ecx.journaled_state.state.get_mut(&addr).expect("account is loaded"))
}

/// Consumes recorded account accesses and returns them as an abi encoded
/// array of [AccountAccess]. If there are no accounts were
/// recorded as accessed, an abi encoded empty array is returned.
///
/// In the case where `stopAndReturnStateDiff` is called at a lower
/// depth than `startStateDiffRecording`, multiple `Vec<RecordedAccountAccesses>`
/// will be flattened, preserving the order of the accesses.
fn get_state_diff(state: &mut Cheatcodes) -> Result {
    let res = state
        .recorded_account_diffs_stack
        .replace(Default::default())
        .unwrap_or_default()
        .into_iter()
        .flatten()
        .collect::<Vec<_>>();
    Ok(res.abi_encode())
}

/// Helper function that creates a `GenesisAccount` from a regular `Account`.
fn genesis_account(account: &Account) -> GenesisAccount {
    GenesisAccount {
        nonce: Some(account.info.nonce),
        balance: account.info.balance,
        code: account.info.code.as_ref().map(|o| o.original_bytes()),
        storage: Some(
            account
                .storage
                .iter()
                .map(|(k, v)| (B256::from(*k), B256::from(v.present_value())))
                .collect(),
        ),
        private_key: None,
    }
}

/// Helper function to returns state diffs recorded for each changed account.
fn get_recorded_state_diffs(state: &mut Cheatcodes) -> BTreeMap<Address, AccountStateDiffs> {
    let mut state_diffs: BTreeMap<Address, AccountStateDiffs> = BTreeMap::default();
    if let Some(records) = &state.recorded_account_diffs_stack {
        records
            .iter()
            .flatten()
            .filter(|account_access| {
                !account_access.storageAccesses.is_empty() ||
                    account_access.oldBalance != account_access.newBalance
            })
            .for_each(|account_access| {
                let account_diff =
                    state_diffs.entry(account_access.account).or_insert(AccountStateDiffs {
                        label: state.labels.get(&account_access.account).cloned(),
                        ..Default::default()
                    });

                // Record account balance diffs.
                if account_access.oldBalance != account_access.newBalance {
                    // Update balance diff. Do not overwrite the initial balance if already set.
                    if let Some(diff) = &mut account_diff.balance_diff {
                        diff.new_value = account_access.newBalance;
                    } else {
                        account_diff.balance_diff = Some(BalanceDiff {
                            previous_value: account_access.oldBalance,
                            new_value: account_access.newBalance,
                        });
                    }
                }

                // Record account state diffs.
                for storage_access in &account_access.storageAccesses {
                    if storage_access.isWrite && !storage_access.reverted {
                        // Update state diff. Do not overwrite the initial value if already set.
                        match account_diff.state_diff.entry(storage_access.slot) {
                            Entry::Vacant(slot_state_diff) => {
                                slot_state_diff.insert(SlotStateDiff {
                                    previous_value: storage_access.previousValue,
                                    new_value: storage_access.newValue,
                                });
                            }
                            Entry::Occupied(mut slot_state_diff) => {
                                slot_state_diff.get_mut().new_value = storage_access.newValue;
                            }
                        }
                    }
                }
            });
    }
    state_diffs
}<|MERGE_RESOLUTION|>--- conflicted
+++ resolved
@@ -19,16 +19,12 @@
 use foundry_evm_traces::StackSnapshotType;
 use rand::Rng;
 use revm::primitives::{Account, Bytecode, SpecId, KECCAK_EMPTY};
-<<<<<<< HEAD
-use std::{collections::BTreeMap, path::Path};
-=======
 use std::{
     collections::{btree_map::Entry, BTreeMap},
     fmt::Display,
     path::Path,
 };
 
->>>>>>> 59f354c1
 mod record_debug_step;
 use record_debug_step::{convert_call_trace_to_debug_step, flatten_call_trace};
 use serde::Serialize;
