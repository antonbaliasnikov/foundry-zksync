//! Cheatcode EVM [Inspector].

use crate::{
    evm::{
        journaled_account,
        mapping::{self, MappingSlots},
        prank::Prank,
        DealRecord,
    },
    script::{Broadcast, ScriptWallets},
<<<<<<< HEAD
    test::expect::{self, ExpectedEmit, ExpectedRevert, ExpectedRevertKind},
    CheatsConfig, CheatsCtxt, Error, Result,
    Vm::{self, AccountAccess},
};

use alloy_primitives::{keccak256, Address, Bytes, Log, LogData, B256, U256, U64};
use alloy_rpc_types::request::{TransactionInput, TransactionRequest};
use alloy_sol_types::{SolInterface, SolValue};
use foundry_cheatcodes_common::{
    expect::{ExpectedCallData, ExpectedCallTracker, ExpectedCallType},
    mock::{MockCallDataContext, MockCallReturnData},
    record::RecordAccess,
};
use foundry_common::{evm::Breakpoints, provider::alloy::RpcUrl};
use foundry_evm_core::{
    backend::{DatabaseError, DatabaseExt, LocalForkId, RevertDiagnostic},
    constants::{
        CHEATCODE_ADDRESS, DEFAULT_CREATE2_DEPLOYER, DEFAULT_CREATE2_DEPLOYER_CODE,
        HARDHAT_CONSOLE_ADDRESS,
    },
};
use foundry_zksync_compiler::{DualCompiledContract, DualCompiledContracts};
use foundry_zksync_core::{
    convert::{ConvertAddress, ConvertH160, ConvertH256, ConvertRU256, ConvertU256},
    ZkTransactionMetadata,
=======
    test::expect::{
        self, ExpectedCallData, ExpectedCallTracker, ExpectedCallType, ExpectedEmit,
        ExpectedRevert, ExpectedRevertKind,
    },
    CheatsConfig, CheatsCtxt, DynCheatcode, Error, Result, Vm,
    Vm::AccountAccess,
};
use alloy_primitives::{Address, Bytes, Log, TxKind, B256, U256};
use alloy_rpc_types::request::{TransactionInput, TransactionRequest};
use alloy_sol_types::{SolInterface, SolValue};
use foundry_common::{evm::Breakpoints, SELECTOR_LEN};
use foundry_config::Config;
use foundry_evm_core::{
    abi::Vm::stopExpectSafeMemoryCall,
    backend::{DatabaseExt, RevertDiagnostic},
    constants::{CHEATCODE_ADDRESS, HARDHAT_CONSOLE_ADDRESS},
    InspectorExt,
>>>>>>> 4af6cfae
};
use itertools::Itertools;
use revm::{
    interpreter::{
        opcode, CallInputs, CallOutcome, CallScheme, CreateInputs, CreateOutcome, Gas,
        InstructionResult, Interpreter, InterpreterAction, InterpreterResult,
    },
<<<<<<< HEAD
    primitives::{
        AccountInfo, BlockEnv, Bytecode, CreateScheme, Env, ExecutionResult, HashMap as rHashMap,
        Output, StorageSlot, TransactTo, KECCAK_EMPTY,
    },
    EVMData, Inspector,
=======
    primitives::{BlockEnv, CreateScheme, TransactTo},
    EvmContext, InnerEvmContext, Inspector,
>>>>>>> 4af6cfae
};
use rustc_hash::FxHashMap;
use serde_json::Value;
use std::{
    collections::{BTreeMap, HashMap, VecDeque},
    fs::File,
    io::BufReader,
    ops::Range,
    path::PathBuf,
    sync::Arc,
};
use zksync_types::{
    block::{pack_block_info, unpack_block_info},
    get_code_key, get_nonce_key,
    utils::{decompose_full_nonce, nonces_to_full_nonce, storage_key_for_eth_balance},
    ACCOUNT_CODE_STORAGE_ADDRESS, CONTRACT_DEPLOYER_ADDRESS, CURRENT_VIRTUAL_BLOCK_INFO_POSITION,
    H256, KNOWN_CODES_STORAGE_ADDRESS, L2_BASE_TOKEN_ADDRESS, NONCE_HOLDER_ADDRESS,
    SYSTEM_CONTEXT_ADDRESS,
};

macro_rules! try_or_continue {
    ($e:expr) => {
        match $e {
            Ok(v) => v,
            Err(_) => return,
        }
    };
}

/// Contains additional, test specific resources that should be kept for the duration of the test
#[derive(Debug, Default)]
pub struct Context {
    /// Buffered readers for files opened for reading (path => BufReader mapping)
    pub opened_read_files: HashMap<PathBuf, BufReader<File>>,
}

/// Every time we clone `Context`, we want it to be empty
impl Clone for Context {
    fn clone(&self) -> Self {
        Default::default()
    }
}

impl Context {
    /// Clears the context.
    #[inline]
    pub fn clear(&mut self) {
        self.opened_read_files.clear();
    }
}

/// Helps collecting transactions from different forks.
#[derive(Clone, Debug, Default)]
pub struct BroadcastableTransaction {
    /// The optional RPC URL.
    pub rpc: Option<String>,
    /// The transaction to broadcast.
    pub transaction: TransactionRequest,
    /// ZK-VM factory deps
    pub zk_tx: Option<ZkTransactionMetadata>,
}

/// List of transactions that can be broadcasted.
pub type BroadcastableTransactions = VecDeque<BroadcastableTransaction>;

/// An EVM inspector that handles calls to various cheatcodes, each with their own behavior.
///
/// Cheatcodes can be called by contracts during execution to modify the VM environment, such as
/// mocking addresses, signatures and altering call reverts.
///
/// Executing cheatcodes can be very powerful. Most cheatcodes are limited to evm internals, but
/// there are also cheatcodes like `ffi` which can execute arbitrary commands or `writeFile` and
/// `readFile` which can manipulate files of the filesystem. Therefore, several restrictions are
/// implemented for these cheatcodes:
/// - `ffi`, and file cheatcodes are _always_ opt-in (via foundry config) and never enabled by
///   default: all respective cheatcode handlers implement the appropriate checks
/// - File cheatcodes require explicit permissions which paths are allowed for which operation, see
///   `Config.fs_permission`
/// - Only permitted accounts are allowed to execute cheatcodes in forking mode, this ensures no
///   contract deployed on the live network is able to execute cheatcodes by simply calling the
///   cheatcode address: by default, the caller, test contract and newly deployed contracts are
///   allowed to execute cheatcodes
#[derive(Clone, Debug)]
pub struct Cheatcodes {
    /// The block environment
    ///
    /// Used in the cheatcode handler to overwrite the block environment separately from the
    /// execution block environment.
    pub block: Option<BlockEnv>,

    /// The gas price
    ///
    /// Used in the cheatcode handler to overwrite the gas price separately from the gas price
    /// in the execution environment.
    pub gas_price: Option<U256>,

    /// Address labels
    pub labels: HashMap<Address, String>,

    /// Prank information
    pub prank: Option<Prank>,

    /// Expected revert information
    pub expected_revert: Option<ExpectedRevert>,

    /// Additional diagnostic for reverts
    pub fork_revert_diagnostic: Option<RevertDiagnostic>,

    /// Recorded storage reads and writes
    pub accesses: Option<RecordAccess>,

    /// Recorded account accesses (calls, creates) organized by relative call depth, where the
    /// topmost vector corresponds to accesses at the depth at which account access recording
    /// began. Each vector in the matrix represents a list of accesses at a specific call
    /// depth. Once that call context has ended, the last vector is removed from the matrix and
    /// merged into the previous vector.
    pub recorded_account_diffs_stack: Option<Vec<Vec<AccountAccess>>>,

    /// Recorded logs
    pub recorded_logs: Option<Vec<crate::Vm::Log>>,

    /// Cache of the amount of gas used in previous call.
    /// This is used by the `lastCallGas` cheatcode.
    pub last_call_gas: Option<crate::Vm::Gas>,

    /// Mocked calls
    // **Note**: inner must a BTreeMap because of special `Ord` impl for `MockCallDataContext`
    pub mocked_calls: HashMap<Address, BTreeMap<MockCallDataContext, MockCallReturnData>>,

    /// Expected calls
    pub expected_calls: ExpectedCallTracker,
    /// Expected emits
    pub expected_emits: VecDeque<ExpectedEmit>,

    /// Map of context depths to memory offset ranges that may be written to within the call depth.
    pub allowed_mem_writes: FxHashMap<u64, Vec<Range<u64>>>,

    /// Current broadcasting information
    pub broadcast: Option<Broadcast>,

    /// Scripting based transactions
    pub broadcastable_transactions: BroadcastableTransactions,

    /// Additional, user configurable context this Inspector has access to when inspecting a call
    pub config: Arc<CheatsConfig>,

    /// Test-scoped context holding data that needs to be reset every test run
    pub context: Context,

    /// Whether to commit FS changes such as file creations, writes and deletes.
    /// Used to prevent duplicate changes file executing non-committing calls.
    pub fs_commit: bool,

    /// Serialized JSON values.
    // **Note**: both must a BTreeMap to ensure the order of the keys is deterministic.
    pub serialized_jsons: BTreeMap<String, BTreeMap<String, Value>>,

    /// All recorded ETH `deal`s.
    pub eth_deals: Vec<DealRecord>,

    /// Holds the stored gas info for when we pause gas metering. It is an `Option<Option<..>>`
    /// because the `call` callback in an `Inspector` doesn't get access to
    /// the `revm::Interpreter` which holds the `revm::Gas` struct that
    /// we need to copy. So we convert it to a `Some(None)` in `apply_cheatcode`, and once we have
    /// the interpreter, we copy the gas struct. Then each time there is an execution of an
    /// operation, we reset the gas.
    pub gas_metering: Option<Option<Gas>>,

    /// Holds stored gas info for when we pause gas metering, and we're entering/inside
    /// CREATE / CREATE2 frames. This is needed to make gas meter pausing work correctly when
    /// paused and creating new contracts.
    pub gas_metering_create: Option<Option<Gas>>,

    /// Mapping slots.
    pub mapping_slots: Option<HashMap<Address, MappingSlots>>,

    /// The current program counter.
    pub pc: usize,
    /// Breakpoints supplied by the `breakpoint` cheatcode.
    /// `char -> (address, pc)`
    pub breakpoints: Breakpoints,

    /// Use ZK-VM to execute CALLs and CREATEs.
    pub use_zk_vm: bool,

    /// Dual compiled contracts
    pub dual_compiled_contracts: DualCompiledContracts,

    /// Logs printed during ZK-VM execution.
    /// EVM logs have the value `None` so they can be interpolated later, since
    /// they are recorded by [foundry_evm::inspectors::LogCollector] tracer.
    pub combined_logs: Vec<Option<Log>>,

    /// Starts the cheatcode inspector in ZK mode.
    /// This is set to `false`, once the startup migration is completed.
    pub startup_zk: bool,

    /// The list of factory_deps seen so far during a test or script execution.
    /// Ideally these would be persisted in the storage, but since modifying [revm::JournaledState]
    /// would be a significant refactor, we maintain the factory_dep part in the [Cheatcodes].
    /// This can be done as each test runs with its own [Cheatcodes] instance, thereby
    /// providing the necessary level of isolation.
    pub persisted_factory_deps: HashMap<H256, Vec<u8>>,
}

// This is not derived because calling this in `fn new` with `..Default::default()` creates a second
// `CheatsConfig` which is unused, and inside it `ProjectPathsConfig` is relatively expensive to
// create.
impl Default for Cheatcodes {
    fn default() -> Self {
        Self::new(Arc::default())
    }
}

impl Cheatcodes {
    /// Creates a new `Cheatcodes` with the given settings.
    pub fn new(config: Arc<CheatsConfig>) -> Self {
<<<<<<< HEAD
        let labels = config.labels.clone();
        let script_wallets = config.script_wallets.clone();
        let mut dual_compiled_contracts = config.dual_compiled_contracts.clone();

        // We add the empty bytecode manually so it is correctly translated in zk mode.
        // This is used in many places in foundry, e.g. in cheatcode contract's account code.
        let empty_bytes = Bytes::from_static(&[0]);
        let zk_bytecode_hash = foundry_zksync_core::hash_bytecode(&foundry_zksync_core::EMPTY_CODE);
        let zk_deployed_bytecode = foundry_zksync_core::EMPTY_CODE.to_vec();

        dual_compiled_contracts.push(DualCompiledContract {
            name: String::from("EmptyEVMBytecode"),
            zk_bytecode_hash,
            zk_deployed_bytecode: zk_deployed_bytecode.clone(),
            zk_factory_deps: Default::default(),
            evm_bytecode_hash: B256::from_slice(&keccak256(&empty_bytes)[..]),
            evm_deployed_bytecode: Bytecode::new_raw(empty_bytes.clone())
                .to_checked()
                .bytecode
                .to_vec(),
            evm_bytecode: Bytecode::new_raw(empty_bytes).to_checked().bytecode.to_vec(),
        });

        let mut persisted_factory_deps = HashMap::new();
        persisted_factory_deps.insert(zk_bytecode_hash, zk_deployed_bytecode);

        let startup_zk = config.use_zk;
        Self {
            config,
            fs_commit: true,
            labels,
            script_wallets,
            dual_compiled_contracts,
            startup_zk,
            ..Default::default()
        }
=======
        Self {
            fs_commit: true,
            labels: config.labels.clone(),
            config,
            block: Default::default(),
            gas_price: Default::default(),
            prank: Default::default(),
            expected_revert: Default::default(),
            fork_revert_diagnostic: Default::default(),
            accesses: Default::default(),
            recorded_account_diffs_stack: Default::default(),
            recorded_logs: Default::default(),
            last_call_gas: Default::default(),
            mocked_calls: Default::default(),
            expected_calls: Default::default(),
            expected_emits: Default::default(),
            allowed_mem_writes: Default::default(),
            broadcast: Default::default(),
            broadcastable_transactions: Default::default(),
            context: Default::default(),
            serialized_jsons: Default::default(),
            eth_deals: Default::default(),
            gas_metering: Default::default(),
            gas_metering_create: Default::default(),
            mapping_slots: Default::default(),
            pc: Default::default(),
            breakpoints: Default::default(),
        }
    }

    /// Returns the configured script wallets.
    pub fn script_wallets(&self) -> Option<&ScriptWallets> {
        self.config.script_wallets.as_ref()
>>>>>>> 4af6cfae
    }

    fn apply_cheatcode<DB: DatabaseExt>(
        &mut self,
        ecx: &mut EvmContext<DB>,
        call: &CallInputs,
    ) -> Result {
        // decode the cheatcode call
        let decoded = Vm::VmCalls::abi_decode(&call.input, false).map_err(|e| {
            if let alloy_sol_types::Error::UnknownSelector { name: _, selector } = e {
                let msg = format!(
                    "unknown cheatcode with selector {selector}; \
                     you may have a mismatch between the `Vm` interface (likely in `forge-std`) \
                     and the `forge` version"
                );
                return alloy_sol_types::Error::Other(std::borrow::Cow::Owned(msg));
            }
            e
        })?;
        let caller = call.caller;

        // ensure the caller is allowed to execute cheatcodes,
        // but only if the backend is in forking mode
        ecx.db.ensure_cheatcode_access_forking_mode(&caller)?;

        apply_dispatch(
            &decoded,
            &mut CheatsCtxt {
                state: self,
                ecx: &mut ecx.inner,
                precompiles: &mut ecx.precompiles,
                caller,
            },
        )
    }

    /// Determines the address of the contract and marks it as allowed
    /// Returns the address of the contract created
    ///
    /// There may be cheatcodes in the constructor of the new contract, in order to allow them
    /// automatically we need to determine the new address
    fn allow_cheatcodes_on_create<DB: DatabaseExt>(
        &self,
        ecx: &mut InnerEvmContext<DB>,
        inputs: &CreateInputs,
    ) -> Address {
        let old_nonce = ecx
            .journaled_state
            .state
            .get(&inputs.caller)
            .map(|acc| acc.info.nonce)
            .unwrap_or_default();
        let created_address = inputs.created_address(old_nonce);
<<<<<<< HEAD
        if data.journaled_state.depth > 1 && !data.db.has_cheatcode_access(&inputs.caller) {
=======

        if ecx.journaled_state.depth > 1 && !ecx.db.has_cheatcode_access(&inputs.caller) {
>>>>>>> 4af6cfae
            // we only grant cheat code access for new contracts if the caller also has
            // cheatcode access and the new contract is created in top most call
            return created_address;
        }

        ecx.db.allow_cheatcode_access(created_address);

        created_address
    }

    /// Called when there was a revert.
    ///
    /// Cleanup any previously applied cheatcodes that altered the state in such a way that revm's
    /// revert would run into issues.
    pub fn on_revert<DB: DatabaseExt>(&mut self, ecx: &mut EvmContext<DB>) {
        trace!(deals=?self.eth_deals.len(), "rolling back deals");

        // Delay revert clean up until expected revert is handled, if set.
        if self.expected_revert.is_some() {
            return;
        }

        // we only want to apply cleanup top level
        if ecx.journaled_state.depth() > 0 {
            return;
        }

        // Roll back all previously applied deals
        // This will prevent overflow issues in revm's [`JournaledState::journal_revert`] routine
        // which rolls back any transfers.
        while let Some(record) = self.eth_deals.pop() {
            if let Some(acc) = ecx.journaled_state.state.get_mut(&record.address) {
                acc.info.balance = record.old_balance;
            }
        }
    }

    /// Selects the appropriate VM for the fork. Options: EVM, ZK-VM.
    /// CALL and CREATE are handled by the selected VM.
    ///
    /// Additionally:
    /// * Translates block information
    /// * Translates all persisted addresses
    pub fn select_fork_vm<DB: DatabaseExt>(
        &mut self,
        data: &mut EVMData<'_, DB>,
        fork_id: LocalForkId,
    ) {
        let fork_info = data.db.get_fork_info(fork_id).expect("failed getting fork info");
        if fork_info.fork_type.is_evm() {
            self.select_evm(data)
        } else {
            self.select_zk_vm(data, Some(&fork_info.fork_env))
        }
    }

    /// Switch to EVM and translate block info, balances, nonces and deployed codes for persistent
    /// accounts
    pub fn select_evm<DB: DatabaseExt>(&mut self, data: &mut EVMData<'_, DB>) {
        if !self.use_zk_vm {
            tracing::info!("already in EVM");
            return
        }

        tracing::info!("switching to EVM");
        self.use_zk_vm = false;

        let system_account = SYSTEM_CONTEXT_ADDRESS.to_address();
        journaled_account(data, system_account).expect("failed to load account");
        let balance_account = L2_BASE_TOKEN_ADDRESS.to_address();
        journaled_account(data, balance_account).expect("failed to load account");
        let nonce_account = NONCE_HOLDER_ADDRESS.to_address();
        journaled_account(data, nonce_account).expect("failed to load account");
        let account_code_account = ACCOUNT_CODE_STORAGE_ADDRESS.to_address();
        journaled_account(data, account_code_account).expect("failed to load account");

        // TODO we might need to store the deployment nonce under the contract storage
        // to not lose it across VMs.

        let block_info_key = CURRENT_VIRTUAL_BLOCK_INFO_POSITION.to_ru256();
        let (block_info, _) =
            data.journaled_state.sload(system_account, block_info_key, data.db).unwrap_or_default();
        let (block_number, block_timestamp) = unpack_block_info(block_info.to_u256());
        data.env.block.number = U256::from(block_number);
        data.env.block.timestamp = U256::from(block_timestamp);

        let test_contract = data.db.get_test_contract_address();
        for address in data.db.persistent_accounts() {
            info!(?address, "importing to evm state");

            let zk_address = address.to_h160();
            let balance_key = storage_key_for_eth_balance(&zk_address).key().to_ru256();
            let nonce_key = get_nonce_key(&zk_address).key().to_ru256();

            let (balance, _) = data
                .journaled_state
                .sload(balance_account, balance_key, data.db)
                .unwrap_or_default();
            let (full_nonce, _) =
                data.journaled_state.sload(nonce_account, nonce_key, data.db).unwrap_or_default();
            let (tx_nonce, _deployment_nonce) = decompose_full_nonce(full_nonce.to_u256());
            let nonce = tx_nonce.as_u64();

            let account_code_key = get_code_key(&zk_address).key().to_ru256();
            let (code_hash, code) = data
                .journaled_state
                .sload(account_code_account, account_code_key, data.db)
                .map(|(value, _)| value)
                .ok()
                .and_then(|zk_bytecode_hash| {
                    self.dual_compiled_contracts
                        .find_by_zk_bytecode_hash(zk_bytecode_hash.to_h256())
                        .map(|contract| {
                            (
                                contract.evm_bytecode_hash,
                                Some(Bytecode::new_raw(Bytes::from(
                                    contract.evm_deployed_bytecode.clone(),
                                ))),
                            )
                        })
                })
                .unwrap_or_else(|| (KECCAK_EMPTY, None));

            let account = journaled_account(data, address).expect("failed to load account");
            let _ = std::mem::replace(&mut account.info.balance, balance);
            let _ = std::mem::replace(&mut account.info.nonce, nonce);

            if test_contract.map(|addr| addr == address).unwrap_or_default() {
                tracing::trace!(?address, "ignoring code translation for test contract");
            } else {
                account.info.code_hash = code_hash;
                account.info.code = code.clone();
            }
        }
    }

    /// Switch to ZK-VM and translate block info, balances, nonces and deployed codes for persistent
    /// accounts
    pub fn select_zk_vm<DB: DatabaseExt>(
        &mut self,
        data: &mut EVMData<'_, DB>,
        new_env: Option<&Env>,
    ) {
        if self.use_zk_vm {
            tracing::info!("already in ZK-VM");
            return
        }

        tracing::info!("switching to ZK-VM");
        self.use_zk_vm = true;

        let env = new_env.unwrap_or(data.env);

        let mut system_storage: rHashMap<U256, StorageSlot> = Default::default();
        let block_info_key = CURRENT_VIRTUAL_BLOCK_INFO_POSITION.to_ru256();
        let block_info =
            pack_block_info(env.block.number.as_limbs()[0], env.block.timestamp.as_limbs()[0]);
        system_storage.insert(block_info_key, StorageSlot::new(block_info.to_ru256()));

        let mut l2_eth_storage: rHashMap<U256, StorageSlot> = Default::default();
        let mut nonce_storage: rHashMap<U256, StorageSlot> = Default::default();
        let mut account_code_storage: rHashMap<U256, StorageSlot> = Default::default();
        let mut known_codes_storage: rHashMap<U256, StorageSlot> = Default::default();
        let mut deployed_codes: HashMap<Address, AccountInfo> = Default::default();

        for address in data.db.persistent_accounts() {
            info!(?address, "importing to zk state");

            let account = journaled_account(data, address).expect("failed to load account");
            let info = &account.info;
            let zk_address = address.to_h160();

            let balance_key = storage_key_for_eth_balance(&zk_address).key().to_ru256();
            let nonce_key = get_nonce_key(&zk_address).key().to_ru256();
            l2_eth_storage.insert(balance_key, StorageSlot::new(info.balance));

            // TODO we need to find a proper way to handle deploy nonces instead of replicating
            let full_nonce = nonces_to_full_nonce(info.nonce.into(), info.nonce.into());
            nonce_storage.insert(nonce_key, StorageSlot::new(full_nonce.to_ru256()));

            if let Some(contract) = self.dual_compiled_contracts.iter().find(|contract| {
                info.code_hash != KECCAK_EMPTY && info.code_hash == contract.evm_bytecode_hash
            }) {
                account_code_storage.insert(
                    zk_address.to_h256().to_ru256(),
                    StorageSlot::new(contract.zk_bytecode_hash.to_ru256()),
                );
                known_codes_storage
                    .insert(contract.zk_bytecode_hash.to_ru256(), StorageSlot::new(U256::ZERO));

                let code_hash = B256::from_slice(contract.zk_bytecode_hash.as_bytes());
                deployed_codes.insert(
                    address,
                    AccountInfo {
                        balance: info.balance,
                        nonce: info.nonce,
                        code_hash,
                        code: Some(Bytecode::new_raw(Bytes::from(
                            contract.zk_deployed_bytecode.clone(),
                        ))),
                    },
                );
            } else {
                tracing::debug!("no zk contract found for {:?}", info.code_hash)
            }
        }

        let system_addr = SYSTEM_CONTEXT_ADDRESS.to_address();
        let system_account = journaled_account(data, system_addr).expect("failed to load account");
        system_account.storage.extend(system_storage.clone());

        let balance_addr = L2_BASE_TOKEN_ADDRESS.to_address();
        let balance_account =
            journaled_account(data, balance_addr).expect("failed to load account");
        balance_account.storage.extend(l2_eth_storage.clone());

        let nonce_addr = NONCE_HOLDER_ADDRESS.to_address();
        let nonce_account = journaled_account(data, nonce_addr).expect("failed to load account");
        nonce_account.storage.extend(nonce_storage.clone());

        let account_code_addr = ACCOUNT_CODE_STORAGE_ADDRESS.to_address();
        let account_code_account =
            journaled_account(data, account_code_addr).expect("failed to load account");
        account_code_account.storage.extend(account_code_storage.clone());

        let known_codes_addr = KNOWN_CODES_STORAGE_ADDRESS.to_address();
        let known_codes_account =
            journaled_account(data, known_codes_addr).expect("failed to load account");
        known_codes_account.storage.extend(known_codes_storage.clone());

        let test_contract = data.db.get_test_contract_address();
        for (address, info) in deployed_codes {
            let account = journaled_account(data, address).expect("failed to load account");
            let _ = std::mem::replace(&mut account.info.balance, info.balance);
            let _ = std::mem::replace(&mut account.info.nonce, info.nonce);
            if test_contract.map(|addr| addr == address).unwrap_or_default() {
                tracing::trace!(?address, "ignoring code translation for test contract");
            } else {
                account.info.code_hash = info.code_hash;
                account.info.code = info.code.clone();
            }
        }
    }
}

impl<DB: DatabaseExt + Send> Inspector<DB> for Cheatcodes {
    #[inline]
    fn initialize_interp(&mut self, _: &mut Interpreter, ecx: &mut EvmContext<DB>) {
        // When the first interpreter is initialized we've circumvented the balance and gas checks,
        // so we apply our actual block data with the correct fees and all.
        if let Some(block) = self.block.take() {
            ecx.env.block = block;
        }
        if let Some(gas_price) = self.gas_price.take() {
            ecx.env.tx.gas_price = gas_price;
        }
        if self.startup_zk && !self.use_zk_vm {
            self.startup_zk = false; // We only do this once.
            self.select_zk_vm(data, None);
        }
    }

    fn step_end(&mut self, interpreter: &mut Interpreter<'_>, data: &mut EVMData<'_, DB>) {
        // ovverride address(x).balance retrieval to make it consistent between EraVM and EVM
        if self.use_zk_vm {
            let address = match interpreter.current_opcode() {
                opcode::SELFBALANCE => interpreter.contract().address,
                opcode::BALANCE => {
                    if interpreter.stack.is_empty() {
                        interpreter.instruction_result = InstructionResult::StackUnderflow;
                        return;
                    }

                    Address::from_word(B256::from(unsafe { interpreter.stack.pop_unsafe() }))
                }
                _ => return,
            };

            // Safety: Length is checked above.
            let balance = foundry_zksync_core::balance(address, data.db, &mut data.journaled_state);

            // Skip the current BALANCE instruction since we've already handled it
            match interpreter.stack.push(balance) {
                Ok(_) => unsafe {
                    interpreter.instruction_pointer = interpreter.instruction_pointer.add(1);
                },
                Err(e) => {
                    interpreter.instruction_result = e;
                }
            }
        }
    }

    fn step(&mut self, interpreter: &mut Interpreter, ecx: &mut EvmContext<DB>) {
        let ecx = &mut ecx.inner;
        self.pc = interpreter.program_counter();

        // reset gas if gas metering is turned off
        match self.gas_metering {
            Some(None) => {
                // need to store gas metering
                self.gas_metering = Some(Some(interpreter.gas));
            }
            Some(Some(gas)) => {
                match interpreter.current_opcode() {
                    opcode::CREATE | opcode::CREATE2 => {
                        // set we're about to enter CREATE frame to meter its gas on first opcode
                        // inside it
                        self.gas_metering_create = Some(None)
                    }
                    opcode::STOP | opcode::RETURN | opcode::SELFDESTRUCT | opcode::REVERT => {
                        // If we are ending current execution frame, we want to just fully reset gas
                        // otherwise weird things with returning gas from a call happen
                        // ref: https://github.com/bluealloy/revm/blob/2cb991091d32330cfe085320891737186947ce5a/crates/revm/src/evm_impl.rs#L190
                        //
                        // It would be nice if we had access to the interpreter in `call_end`, as we
                        // could just do this there instead.
                        match self.gas_metering_create {
                            None | Some(None) => {
                                interpreter.gas = Gas::new(0);
                            }
                            Some(Some(gas)) => {
                                // If this was CREATE frame, set correct gas limit. This is needed
                                // because CREATE opcodes deduct additional gas for code storage,
                                // and deducted amount is compared to gas limit. If we set this to
                                // 0, the CREATE would fail with out of gas.
                                //
                                // If we however set gas limit to the limit of outer frame, it would
                                // cause a panic after erasing gas cost post-create. Reason for this
                                // is pre-create REVM records `gas_limit - (gas_limit / 64)` as gas
                                // used, and erases costs by `remaining` gas post-create.
                                // gas used ref: https://github.com/bluealloy/revm/blob/2cb991091d32330cfe085320891737186947ce5a/crates/revm/src/instructions/host.rs#L254-L258
                                // post-create erase ref: https://github.com/bluealloy/revm/blob/2cb991091d32330cfe085320891737186947ce5a/crates/revm/src/instructions/host.rs#L279
                                interpreter.gas = Gas::new(gas.limit());

                                // reset CREATE gas metering because we're about to exit its frame
                                self.gas_metering_create = None
                            }
                        }
                    }
                    _ => {
                        // if just starting with CREATE opcodes, record its inner frame gas
                        if let Some(None) = self.gas_metering_create {
                            self.gas_metering_create = Some(Some(interpreter.gas))
                        }

                        // dont monitor gas changes, keep it constant
                        interpreter.gas = gas;
                    }
                }
            }
            _ => {}
        }

        // Record writes and reads if `record` has been called
        if let Some(storage_accesses) = &mut self.accesses {
            match interpreter.current_opcode() {
                opcode::SLOAD => {
                    let key = try_or_continue!(interpreter.stack().peek(0));
                    storage_accesses
                        .reads
                        .entry(interpreter.contract().target_address)
                        .or_default()
                        .push(key);
                }
                opcode::SSTORE => {
                    let key = try_or_continue!(interpreter.stack().peek(0));

                    // An SSTORE does an SLOAD internally
                    storage_accesses
                        .reads
                        .entry(interpreter.contract().target_address)
                        .or_default()
                        .push(key);
                    storage_accesses
                        .writes
                        .entry(interpreter.contract().target_address)
                        .or_default()
                        .push(key);
                }
                _ => (),
            }
        }

        // Record account access via SELFDESTRUCT if `recordAccountAccesses` has been called
        if let Some(account_accesses) = &mut self.recorded_account_diffs_stack {
            if interpreter.current_opcode() == opcode::SELFDESTRUCT {
                let target = try_or_continue!(interpreter.stack().peek(0));
                // load balance of this account
                let value = ecx
                    .balance(interpreter.contract().target_address)
                    .map(|(b, _)| b)
                    .unwrap_or(U256::ZERO);
                let account = Address::from_word(B256::from(target));
                // get previous balance and initialized status of the target account
                // TODO: use load_account_exists
                let (initialized, old_balance) = if let Ok((account, _)) =
                    ecx.journaled_state.load_account(account, &mut ecx.db)
                {
                    (account.info.exists(), account.info.balance)
                } else {
                    (false, U256::ZERO)
                };
                // register access for the target account
                let access = crate::Vm::AccountAccess {
                    chainInfo: crate::Vm::ChainInfo {
                        forkId: ecx.db.active_fork_id().unwrap_or_default(),
                        chainId: U256::from(ecx.env.cfg.chain_id),
                    },
                    accessor: interpreter.contract().target_address,
                    account,
                    kind: crate::Vm::AccountAccessKind::SelfDestruct,
                    initialized,
                    oldBalance: old_balance,
                    newBalance: old_balance + value,
                    value,
                    data: Bytes::new(),
                    reverted: false,
                    deployedCode: Bytes::new(),
                    storageAccesses: vec![],
                    depth: ecx.journaled_state.depth(),
                };
                // Ensure that we're not selfdestructing a context recording was initiated on
                if let Some(last) = account_accesses.last_mut() {
                    last.push(access);
                }
            }
        }

        // Record granular ordered storage accesses if `startStateDiffRecording` has been called
        if let Some(recorded_account_diffs_stack) = &mut self.recorded_account_diffs_stack {
            match interpreter.current_opcode() {
                opcode::SLOAD => {
                    let key = try_or_continue!(interpreter.stack().peek(0));
                    let address = interpreter.contract().target_address;

                    // Try to include present value for informational purposes, otherwise assume
                    // it's not set (zero value)
                    let mut present_value = U256::ZERO;
                    // Try to load the account and the slot's present value
                    if ecx.load_account(address).is_ok() {
                        if let Ok((previous, _)) = ecx.sload(address, key) {
                            present_value = previous;
                        }
                    }
                    let access = crate::Vm::StorageAccess {
                        account: interpreter.contract().target_address,
                        slot: key.into(),
                        isWrite: false,
                        previousValue: present_value.into(),
                        newValue: present_value.into(),
                        reverted: false,
                    };
                    append_storage_access(
                        recorded_account_diffs_stack,
                        access,
                        ecx.journaled_state.depth(),
                    );
                }
                opcode::SSTORE => {
                    let key = try_or_continue!(interpreter.stack().peek(0));
                    let value = try_or_continue!(interpreter.stack().peek(1));
                    let address = interpreter.contract().target_address;
                    // Try to load the account and the slot's previous value, otherwise, assume it's
                    // not set (zero value)
                    let mut previous_value = U256::ZERO;
                    if ecx.load_account(address).is_ok() {
                        if let Ok((previous, _)) = ecx.sload(address, key) {
                            previous_value = previous;
                        }
                    }

                    let access = crate::Vm::StorageAccess {
                        account: address,
                        slot: key.into(),
                        isWrite: true,
                        previousValue: previous_value.into(),
                        newValue: value.into(),
                        reverted: false,
                    };
                    append_storage_access(
                        recorded_account_diffs_stack,
                        access,
                        ecx.journaled_state.depth(),
                    );
                }
                // Record account accesses via the EXT family of opcodes
                opcode::EXTCODECOPY |
                opcode::EXTCODESIZE |
                opcode::EXTCODEHASH |
                opcode::BALANCE => {
                    let kind = match interpreter.current_opcode() {
                        opcode::EXTCODECOPY => crate::Vm::AccountAccessKind::Extcodecopy,
                        opcode::EXTCODESIZE => crate::Vm::AccountAccessKind::Extcodesize,
                        opcode::EXTCODEHASH => crate::Vm::AccountAccessKind::Extcodehash,
                        opcode::BALANCE => crate::Vm::AccountAccessKind::Balance,
                        _ => unreachable!(),
                    };
                    let address = Address::from_word(B256::from(try_or_continue!(interpreter
                        .stack()
                        .peek(0))));
                    let balance;
                    let initialized;
                    // TODO: use ecx.load_account
                    if let Ok((acc, _)) = ecx.journaled_state.load_account(address, &mut ecx.db) {
                        initialized = acc.info.exists();
                        balance = acc.info.balance;
                    } else {
                        initialized = false;
                        balance = U256::ZERO;
                    }
                    let account_access = crate::Vm::AccountAccess {
                        chainInfo: crate::Vm::ChainInfo {
                            forkId: ecx.db.active_fork_id().unwrap_or_default(),
                            chainId: U256::from(ecx.env.cfg.chain_id),
                        },
                        accessor: interpreter.contract().target_address,
                        account: address,
                        kind,
                        initialized,
                        oldBalance: balance,
                        newBalance: balance,
                        value: U256::ZERO,
                        data: Bytes::new(),
                        reverted: false,
                        deployedCode: Bytes::new(),
                        storageAccesses: vec![],
                        depth: ecx.journaled_state.depth(),
                    };
                    // Record the EXT* call as an account access at the current depth
                    // (future storage accesses will be recorded in a new "Resume" context)
                    if let Some(last) = recorded_account_diffs_stack.last_mut() {
                        last.push(account_access);
                    } else {
                        recorded_account_diffs_stack.push(vec![account_access]);
                    }
                }
                _ => (),
            }
        }

        // If the allowed memory writes cheatcode is active at this context depth, check to see
        // if the current opcode can either mutate directly or expand memory. If the opcode at
        // the current program counter is a match, check if the modified memory lies within the
        // allowed ranges. If not, revert and fail the test.
        if let Some(ranges) = self.allowed_mem_writes.get(&ecx.journaled_state.depth()) {
            // The `mem_opcode_match` macro is used to match the current opcode against a list of
            // opcodes that can mutate memory (either directly or expansion via reading). If the
            // opcode is a match, the memory offsets that are being written to are checked to be
            // within the allowed ranges. If not, the test is failed and the transaction is
            // reverted. For all opcodes that can mutate memory aside from MSTORE,
            // MSTORE8, and MLOAD, the size and destination offset are on the stack, and
            // the macro expands all of these cases. For MSTORE, MSTORE8, and MLOAD, the
            // size of the memory write is implicit, so these cases are hard-coded.
            macro_rules! mem_opcode_match {
                ($(($opcode:ident, $offset_depth:expr, $size_depth:expr, $writes:expr)),* $(,)?) => {
                    match interpreter.current_opcode() {
                        ////////////////////////////////////////////////////////////////
                        //    OPERATIONS THAT CAN EXPAND/MUTATE MEMORY BY WRITING     //
                        ////////////////////////////////////////////////////////////////

                        opcode::MSTORE => {
                            // The offset of the mstore operation is at the top of the stack.
                            let offset = try_or_continue!(interpreter.stack().peek(0)).saturating_to::<u64>();

                            // If none of the allowed ranges contain [offset, offset + 32), memory has been
                            // unexpectedly mutated.
                            if !ranges.iter().any(|range| {
                                range.contains(&offset) && range.contains(&(offset + 31))
                            }) {
                                // SPECIAL CASE: When the compiler attempts to store the selector for
                                // `stopExpectSafeMemory`, this is allowed. It will do so at the current free memory
                                // pointer, which could have been updated to the exclusive upper bound during
                                // execution.
                                let value = try_or_continue!(interpreter.stack().peek(1)).to_be_bytes::<32>();
                                let selector = stopExpectSafeMemoryCall {}.cheatcode().func.selector_bytes;
                                if value[0..SELECTOR_LEN] == selector {
                                    return
                                }

                                disallowed_mem_write(offset, 32, interpreter, ranges);
                                return
                            }
                        }
                        opcode::MSTORE8 => {
                            // The offset of the mstore8 operation is at the top of the stack.
                            let offset = try_or_continue!(interpreter.stack().peek(0)).saturating_to::<u64>();

                            // If none of the allowed ranges contain the offset, memory has been
                            // unexpectedly mutated.
                            if !ranges.iter().any(|range| range.contains(&offset)) {
                                disallowed_mem_write(offset, 1, interpreter, ranges);
                                return
                            }
                        }

                        ////////////////////////////////////////////////////////////////
                        //        OPERATIONS THAT CAN EXPAND MEMORY BY READING        //
                        ////////////////////////////////////////////////////////////////

                        opcode::MLOAD => {
                            // The offset of the mload operation is at the top of the stack
                            let offset = try_or_continue!(interpreter.stack().peek(0)).saturating_to::<u64>();

                            // If the offset being loaded is >= than the memory size, the
                            // memory is being expanded. If none of the allowed ranges contain
                            // [offset, offset + 32), memory has been unexpectedly mutated.
                            if offset >= interpreter.shared_memory.len() as u64 && !ranges.iter().any(|range| {
                                range.contains(&offset) && range.contains(&(offset + 31))
                            }) {
                                disallowed_mem_write(offset, 32, interpreter, ranges);
                                return
                            }
                        }

                        ////////////////////////////////////////////////////////////////
                        //          OPERATIONS WITH OFFSET AND SIZE ON STACK          //
                        ////////////////////////////////////////////////////////////////

                        opcode::CALL => {
                            // The destination offset of the operation is the fifth element on the stack.
                            let dest_offset = try_or_continue!(interpreter.stack().peek(5)).saturating_to::<u64>();

                            // The size of the data that will be copied is the sixth element on the stack.
                            let size = try_or_continue!(interpreter.stack().peek(6)).saturating_to::<u64>();

                            // If none of the allowed ranges contain [dest_offset, dest_offset + size),
                            // memory outside of the expected ranges has been touched. If the opcode
                            // only reads from memory, this is okay as long as the memory is not expanded.
                            let fail_cond = !ranges.iter().any(|range| {
                                range.contains(&dest_offset) &&
                                    range.contains(&(dest_offset + size.saturating_sub(1)))
                            });

                            // If the failure condition is met, set the output buffer to a revert string
                            // that gives information about the allowed ranges and revert.
                            if fail_cond {
                                // SPECIAL CASE: When a call to `stopExpectSafeMemory` is performed, this is allowed.
                                // It allocated calldata at the current free memory pointer, and will attempt to read
                                // from this memory region to perform the call.
                                let to = Address::from_word(try_or_continue!(interpreter.stack().peek(1)).to_be_bytes::<32>().into());
                                if to == CHEATCODE_ADDRESS {
                                    let args_offset = try_or_continue!(interpreter.stack().peek(3)).saturating_to::<usize>();
                                    let args_size = try_or_continue!(interpreter.stack().peek(4)).saturating_to::<usize>();
                                    let selector = stopExpectSafeMemoryCall {}.cheatcode().func.selector_bytes;
                                    let memory_word = interpreter.shared_memory.slice(args_offset, args_size);
                                    if memory_word[0..SELECTOR_LEN] == selector {
                                        return
                                    }
                                }

                                disallowed_mem_write(dest_offset, size, interpreter, ranges);
                                return
                            }
                        }

                        $(opcode::$opcode => {
                            // The destination offset of the operation.
                            let dest_offset = try_or_continue!(interpreter.stack().peek($offset_depth)).saturating_to::<u64>();

                            // The size of the data that will be copied.
                            let size = try_or_continue!(interpreter.stack().peek($size_depth)).saturating_to::<u64>();

                            // If none of the allowed ranges contain [dest_offset, dest_offset + size),
                            // memory outside of the expected ranges has been touched. If the opcode
                            // only reads from memory, this is okay as long as the memory is not expanded.
                            let fail_cond = !ranges.iter().any(|range| {
                                    range.contains(&dest_offset) &&
                                        range.contains(&(dest_offset + size.saturating_sub(1)))
                                }) && ($writes ||
                                    [dest_offset, (dest_offset + size).saturating_sub(1)].into_iter().any(|offset| {
                                        offset >= interpreter.shared_memory.len() as u64
                                    })
                                );

                            // If the failure condition is met, set the output buffer to a revert string
                            // that gives information about the allowed ranges and revert.
                            if fail_cond {
                                disallowed_mem_write(dest_offset, size, interpreter, ranges);
                                return
                            }
                        })*
                        _ => ()
                    }
                }
            }

            // Check if the current opcode can write to memory, and if so, check if the memory
            // being written to is registered as safe to modify.
            mem_opcode_match!(
                (CALLDATACOPY, 0, 2, true),
                (CODECOPY, 0, 2, true),
                (RETURNDATACOPY, 0, 2, true),
                (EXTCODECOPY, 1, 3, true),
                (CALLCODE, 5, 6, true),
                (STATICCALL, 4, 5, true),
                (DELEGATECALL, 4, 5, true),
                (KECCAK256, 0, 1, false),
                (LOG0, 0, 1, false),
                (LOG1, 0, 1, false),
                (LOG2, 0, 1, false),
                (LOG3, 0, 1, false),
                (LOG4, 0, 1, false),
                (CREATE, 1, 2, false),
                (CREATE2, 1, 2, false),
                (RETURN, 0, 1, false),
                (REVERT, 0, 1, false),
            )
        }

        // Record writes with sstore (and sha3) if `StartMappingRecording` has been called
        if let Some(mapping_slots) = &mut self.mapping_slots {
            mapping::step(mapping_slots, interpreter);
        }
    }

    fn log(&mut self, _context: &mut EvmContext<DB>, log: &Log) {
        if !self.expected_emits.is_empty() {
            expect::handle_expect_emit(self, log);
        }

        // Stores this log if `recordLogs` has been called
        if let Some(storage_recorded_logs) = &mut self.recorded_logs {
            storage_recorded_logs.push(Vm::Log {
                topics: log.data.topics().to_vec(),
                data: log.data.data.clone(),
                emitter: log.address,
            });
        }

        self.combined_logs.push(None);
    }

    fn call(&mut self, ecx: &mut EvmContext<DB>, call: &mut CallInputs) -> Option<CallOutcome> {
        let gas = Gas::new(call.gas_limit);

        // At the root call to test function or script `run()`/`setUp()` functions, we are
        // decreasing sender nonce to ensure that it matches on-chain nonce once we start
        // broadcasting.
        if ecx.journaled_state.depth == 0 {
            let sender = ecx.env.tx.caller;
            if sender != Config::DEFAULT_SENDER {
                let account = match super::evm::journaled_account(ecx, sender) {
                    Ok(account) => account,
                    Err(err) => {
                        return Some(CallOutcome {
                            result: InterpreterResult {
                                result: InstructionResult::Revert,
                                output: err.abi_encode().into(),
                                gas,
                            },
                            memory_offset: call.return_memory_offset.clone(),
                        })
                    }
                };
                let prev = account.info.nonce;
                account.info.nonce = prev.saturating_sub(1);

                debug!(target: "cheatcodes", %sender, nonce=account.info.nonce, prev, "corrected nonce");
            }
        }

        if call.target_address == CHEATCODE_ADDRESS {
            return match self.apply_cheatcode(ecx, call) {
                Ok(retdata) => Some(CallOutcome {
                    result: InterpreterResult {
                        result: InstructionResult::Return,
                        output: retdata.into(),
                        gas,
                    },
                    memory_offset: call.return_memory_offset.clone(),
                }),
                Err(err) => Some(CallOutcome {
                    result: InterpreterResult {
                        result: InstructionResult::Revert,
                        output: err.abi_encode().into(),
                        gas,
                    },
                    memory_offset: call.return_memory_offset.clone(),
                }),
            };
        }

<<<<<<< HEAD
        if call.contract == HARDHAT_CONSOLE_ADDRESS {
            self.combined_logs.push(None);

            return (InstructionResult::Continue, gas, Bytes::new());
=======
        let ecx = &mut ecx.inner;

        if call.target_address == HARDHAT_CONSOLE_ADDRESS {
            return None
>>>>>>> 4af6cfae
        }

        // Handle expected calls

        // Grab the different calldatas expected.
        if let Some(expected_calls_for_target) = self.expected_calls.get_mut(&call.bytecode_address)
        {
            // Match every partial/full calldata
            for (calldata, (expected, actual_count)) in expected_calls_for_target {
                // Increment actual times seen if...
                // The calldata is at most, as big as this call's input, and
                if calldata.len() <= call.input.len() &&
                    // Both calldata match, taking the length of the assumed smaller one (which will have at least the selector), and
                    *calldata == call.input[..calldata.len()] &&
                    // The value matches, if provided
                    expected
                        .value
                        .map_or(true, |value| Some(value) == call.transfer_value()) &&
                    // The gas matches, if provided
                    expected.gas.map_or(true, |gas| gas == call.gas_limit) &&
                    // The minimum gas matches, if provided
                    expected.min_gas.map_or(true, |min_gas| min_gas <= call.gas_limit)
                {
                    *actual_count += 1;
                }
            }
        }

        // Handle mocked calls
        if let Some(mocks) = self.mocked_calls.get(&call.bytecode_address) {
            let ctx =
                MockCallDataContext { calldata: call.input.clone(), value: call.transfer_value() };
            if let Some(return_data) = mocks.get(&ctx).or_else(|| {
                mocks
                    .iter()
                    .find(|(mock, _)| {
                        call.input.get(..mock.calldata.len()) == Some(&mock.calldata[..]) &&
                            mock.value.map_or(true, |value| Some(value) == call.transfer_value())
                    })
                    .map(|(_, v)| v)
            }) {
                return Some(CallOutcome {
                    result: InterpreterResult {
                        result: return_data.ret_type,
                        output: return_data.data.clone(),
                        gas,
                    },
                    memory_offset: call.return_memory_offset.clone(),
                })
            }
        }

        // Apply our prank
        if let Some(prank) = &self.prank {
            if ecx.journaled_state.depth() >= prank.depth && call.caller == prank.prank_caller {
                let mut prank_applied = false;

                // At the target depth we set `msg.sender`
                if ecx.journaled_state.depth() == prank.depth {
                    call.caller = prank.new_caller;
                    prank_applied = true;
                }

                // At the target depth, or deeper, we set `tx.origin`
                if let Some(new_origin) = prank.new_origin {
                    ecx.env.tx.caller = new_origin;
                    prank_applied = true;
                }

                // If prank applied for first time, then update
                if prank_applied {
                    if let Some(applied_prank) = prank.first_time_applied() {
                        self.prank = Some(applied_prank);
                    }
                }
            }
        }

        // Apply our broadcast
        if let Some(broadcast) = &self.broadcast {
            // We only apply a broadcast *to a specific depth*.
            //
            // We do this because any subsequent contract calls *must* exist on chain and
            // we only want to grab *this* call, not internal ones
            if ecx.journaled_state.depth() == broadcast.depth &&
                call.caller == broadcast.original_caller
            {
                // At the target depth we set `msg.sender` & tx.origin.
                // We are simulating the caller as being an EOA, so *both* must be set to the
                // broadcast.origin.
                ecx.env.tx.caller = broadcast.new_origin;

                call.caller = broadcast.new_origin;
                // Add a `legacy` transaction to the VecDeque. We use a legacy transaction here
                // because we only need the from, to, value, and data. We can later change this
                // into 1559, in the cli package, relatively easily once we
                // know the target chain supports EIP-1559.
                if !call.is_static {
                    if let Err(err) = ecx.load_account(broadcast.new_origin) {
                        return Some(CallOutcome {
                            result: InterpreterResult {
                                result: InstructionResult::Revert,
                                output: Error::encode(err),
                                gas,
                            },
                            memory_offset: call.return_memory_offset.clone(),
                        })
                    }

                    let is_fixed_gas_limit = check_if_fixed_gas_limit(ecx, call.gas_limit);

                    let nonce = foundry_zksync_core::nonce(
                        broadcast.new_origin,
                        data.db,
                        &mut data.journaled_state,
                    ) as u64;

                    let account =
                        ecx.journaled_state.state().get_mut(&broadcast.new_origin).unwrap();

                    let zk_tx = if self.use_zk_vm {
                        // We shouldn't need factory_deps for CALLs
                        Some(ZkTransactionMetadata { factory_deps: Default::default() })
                    } else {
                        None
                    };

                    self.broadcastable_transactions.push_back(BroadcastableTransaction {
                        rpc: ecx.db.active_fork_url(),
                        transaction: TransactionRequest {
                            from: Some(broadcast.new_origin),
                            to: Some(TxKind::from(Some(call.target_address))),
                            value: call.transfer_value(),
                            input: TransactionInput::new(call.input.clone()),
<<<<<<< HEAD
                            nonce: Some(U64::from(nonce)),
=======
                            nonce: Some(account.info.nonce),
>>>>>>> 4af6cfae
                            gas: if is_fixed_gas_limit {
                                Some(call.gas_limit as u128)
                            } else {
                                None
                            },
                            ..Default::default()
                        },
                        zk_tx,
                    });
                    debug!(target: "cheatcodes", tx=?self.broadcastable_transactions.back().unwrap(), "broadcastable call");

                    let prev = account.info.nonce;

                    // Touch account to ensure that incremented nonce is committed
                    account.mark_touch();
                    account.info.nonce += 1;
                    debug!(target: "cheatcodes", address=%broadcast.new_origin, nonce=prev+1, prev, "incremented nonce");
                } else if broadcast.single_call {
                    let msg = "`staticcall`s are not allowed after `broadcast`; use `startBroadcast` instead";
                    return Some(CallOutcome {
                        result: InterpreterResult {
                            result: InstructionResult::Revert,
                            output: Error::encode(msg),
                            gas,
                        },
                        memory_offset: call.return_memory_offset.clone(),
                    })
                }
            }
        }

        // Record called accounts if `startStateDiffRecording` has been called
        if let Some(recorded_account_diffs_stack) = &mut self.recorded_account_diffs_stack {
            // Determine if account is "initialized," ie, it has a non-zero balance, a non-zero
            // nonce, a non-zero KECCAK_EMPTY codehash, or non-empty code
            let initialized;
            let old_balance;
            // TODO: use ecx.load_account
            if let Ok((acc, _)) = ecx.journaled_state.load_account(call.target_address, &mut ecx.db)
            {
                initialized = acc.info.exists();
                old_balance = acc.info.balance;
            } else {
                initialized = false;
                old_balance = U256::ZERO;
            }
            let kind = match call.scheme {
                CallScheme::Call => crate::Vm::AccountAccessKind::Call,
                CallScheme::CallCode => crate::Vm::AccountAccessKind::CallCode,
                CallScheme::DelegateCall => crate::Vm::AccountAccessKind::DelegateCall,
                CallScheme::StaticCall => crate::Vm::AccountAccessKind::StaticCall,
            };
            // Record this call by pushing it to a new pending vector; all subsequent calls at
            // that depth will be pushed to the same vector. When the call ends, the
            // RecordedAccountAccess (and all subsequent RecordedAccountAccesses) will be
            // updated with the revert status of this call, since the EVM does not mark accounts
            // as "warm" if the call from which they were accessed is reverted
            recorded_account_diffs_stack.push(vec![AccountAccess {
                chainInfo: crate::Vm::ChainInfo {
                    forkId: ecx.db.active_fork_id().unwrap_or_default(),
                    chainId: U256::from(ecx.env.cfg.chain_id),
                },
                accessor: call.caller,
                account: call.bytecode_address,
                kind,
                initialized,
                oldBalance: old_balance,
                newBalance: U256::ZERO, // updated on call_end
                value: call.call_value(),
                data: call.input.clone(),
                reverted: false,
                deployedCode: Bytes::new(),
                storageAccesses: vec![], // updated on step
                depth: ecx.journaled_state.depth(),
            }]);
        }

<<<<<<< HEAD
        if self.use_zk_vm {
            if let TransactTo::Call(test_contract) = data.env.tx.transact_to {
                if call.contract == test_contract {
                    info!("using evm for calls to test contract {:?}", data.env);
                    return (InstructionResult::Continue, gas, Bytes::new())
                }
            }

            info!("running call in zk vm {:#?}", call);

            let ccx = foundry_zksync_core::vm::CheatcodeTracerContext {
                mocked_calls: self.mocked_calls.clone(),
                expected_calls: Some(&mut self.expected_calls),
                accesses: self.accesses.as_mut(),
                persisted_factory_deps: Some(&mut self.persisted_factory_deps),
            };
            if let Ok(result) = foundry_zksync_core::vm::call::<_, DatabaseError>(
                call,
                data.env,
                data.db,
                &mut data.journaled_state,
                ccx,
            ) {
                self.combined_logs.extend(result.logs.clone().into_iter().map(|log| {
                    Some(Log {
                        address: log.address,
                        data: LogData::new_unchecked(log.topics, log.data),
                    })
                }));
                //for each log in cloned logs call handle_expect_emit
                if !self.expected_emits.is_empty() {
                    for log in result.logs {
                        expect::handle_expect_emit(self, &log.address, &log.topics, &log.data);
                    }
                }

                return match result.execution_result {
                    ExecutionResult::Success { output, .. } => match output {
                        Output::Call(bytes) => (InstructionResult::Return, gas, bytes),
                        _ => (InstructionResult::Revert, gas, Bytes::new()),
                    },
                    ExecutionResult::Revert { output, .. } => {
                        (InstructionResult::Revert, gas, output)
                    }
                    ExecutionResult::Halt { .. } => (
                        InstructionResult::Revert,
                        gas,
                        Bytes::from_iter(String::from("zk vm halted").as_bytes()),
                    ),
                }
            }
        }

        (InstructionResult::Continue, gas, Bytes::new())
=======
        None
>>>>>>> 4af6cfae
    }

    fn call_end(
        &mut self,
        ecx: &mut EvmContext<DB>,
        call: &CallInputs,
        mut outcome: CallOutcome,
    ) -> CallOutcome {
        let ecx = &mut ecx.inner;
        let cheatcode_call = call.target_address == CHEATCODE_ADDRESS ||
            call.target_address == HARDHAT_CONSOLE_ADDRESS;

        // Clean up pranks/broadcasts if it's not a cheatcode call end. We shouldn't do
        // it for cheatcode calls because they are not appplied for cheatcodes in the `call` hook.
        // This should be placed before the revert handling, because we might exit early there
        if !cheatcode_call {
            // Clean up pranks
            if let Some(prank) = &self.prank {
                if ecx.journaled_state.depth() == prank.depth {
                    ecx.env.tx.caller = prank.prank_origin;

                    // Clean single-call prank once we have returned to the original depth
                    if prank.single_call {
                        let _ = self.prank.take();
                    }
                }
            }

            // Clean up broadcast
            if let Some(broadcast) = &self.broadcast {
                if ecx.journaled_state.depth() == broadcast.depth {
                    ecx.env.tx.caller = broadcast.original_origin;

                    // Clean single-call broadcast once we have returned to the original depth
                    if broadcast.single_call {
                        let _ = self.broadcast.take();
                    }
                }
            }
        }

        // Handle expected reverts
        if let Some(expected_revert) = &self.expected_revert {
            if ecx.journaled_state.depth() <= expected_revert.depth {
                let needs_processing: bool = match expected_revert.kind {
                    ExpectedRevertKind::Default => !cheatcode_call,
                    // `pending_processing` == true means that we're in the `call_end` hook for
                    // `vm.expectCheatcodeRevert` and shouldn't expect revert here
                    ExpectedRevertKind::Cheatcode { pending_processing } => {
                        cheatcode_call && !pending_processing
                    }
                };

                if needs_processing {
                    let expected_revert = std::mem::take(&mut self.expected_revert).unwrap();
                    return match expect::handle_expect_revert(
                        false,
                        expected_revert.reason.as_deref(),
                        outcome.result.result,
                        outcome.result.output.clone(),
                    ) {
                        Err(error) => {
                            trace!(expected=?expected_revert, ?error, status=?outcome.result.result, "Expected revert mismatch");
                            outcome.result.result = InstructionResult::Revert;
                            outcome.result.output = error.abi_encode().into();
                            outcome
                        }
                        Ok((_, retdata)) => {
                            outcome.result.result = InstructionResult::Return;
                            outcome.result.output = retdata;
                            outcome
                        }
                    };
                }

                // Flip `pending_processing` flag for cheatcode revert expectations, marking that
                // we've exited the `expectCheatcodeRevert` call scope
                if let ExpectedRevertKind::Cheatcode { pending_processing } =
                    &mut self.expected_revert.as_mut().unwrap().kind
                {
                    if *pending_processing {
                        *pending_processing = false;
                    }
                }
            }
        }

        // Exit early for calls to cheatcodes as other logic is not relevant for cheatcode
        // invocations
        if cheatcode_call {
            return outcome
        }

        // Record the gas usage of the call, this allows the `lastCallGas` cheatcode to
        // retrieve the gas usage of the last call.
        let gas = outcome.result.gas;
        self.last_call_gas = Some(crate::Vm::Gas {
            gasLimit: gas.limit(),
            gasTotalUsed: gas.spent(),
            gasMemoryUsed: 0,
            gasRefunded: gas.refunded(),
            gasRemaining: gas.remaining(),
        });

        // If `startStateDiffRecording` has been called, update the `reverted` status of the
        // previous call depth's recorded accesses, if any
        if let Some(recorded_account_diffs_stack) = &mut self.recorded_account_diffs_stack {
            // The root call cannot be recorded.
            if ecx.journaled_state.depth() > 0 {
                let mut last_recorded_depth =
                    recorded_account_diffs_stack.pop().expect("missing CALL account accesses");
                // Update the reverted status of all deeper calls if this call reverted, in
                // accordance with EVM behavior
                if outcome.result.is_revert() {
                    last_recorded_depth.iter_mut().for_each(|element| {
                        element.reverted = true;
                        element
                            .storageAccesses
                            .iter_mut()
                            .for_each(|storage_access| storage_access.reverted = true);
                    })
                }
                let call_access = last_recorded_depth.first_mut().expect("empty AccountAccesses");
                // Assert that we're at the correct depth before recording post-call state changes.
                // Depending on the depth the cheat was called at, there may not be any pending
                // calls to update if execution has percolated up to a higher depth.
                if call_access.depth == ecx.journaled_state.depth() {
                    // TODO: use ecx.load_account
                    if let Ok((acc, _)) =
                        ecx.journaled_state.load_account(call.target_address, &mut ecx.db)
                    {
                        debug_assert!(access_is_call(call_access.kind));
                        call_access.newBalance = acc.info.balance;
                    }
                }
                // Merge the last depth's AccountAccesses into the AccountAccesses at the current
                // depth, or push them back onto the pending vector if higher depths were not
                // recorded. This preserves ordering of accesses.
                if let Some(last) = recorded_account_diffs_stack.last_mut() {
                    last.append(&mut last_recorded_depth);
                } else {
                    recorded_account_diffs_stack.push(last_recorded_depth);
                }
            }
        }

        // At the end of the call,
        // we need to check if we've found all the emits.
        // We know we've found all the expected emits in the right order
        // if the queue is fully matched.
        // If it's not fully matched, then either:
        // 1. Not enough events were emitted (we'll know this because the amount of times we
        // inspected events will be less than the size of the queue) 2. The wrong events
        // were emitted (The inspected events should match the size of the queue, but still some
        // events will not be matched)

        // First, check that we're at the call depth where the emits were declared from.
        let should_check_emits = self
            .expected_emits
            .iter()
            .any(|expected| expected.depth == ecx.journaled_state.depth()) &&
            // Ignore staticcalls
            !call.is_static;
        if should_check_emits {
            // Not all emits were matched.
            if self.expected_emits.iter().any(|expected| !expected.found) {
                outcome.result.result = InstructionResult::Revert;
                outcome.result.output = "log != expected log".abi_encode().into();
                return outcome
            } else {
                // All emits were found, we're good.
                // Clear the queue, as we expect the user to declare more events for the next call
                // if they wanna match further events.
                self.expected_emits.clear()
            }
        }

        // this will ensure we don't have false positives when trying to diagnose reverts in fork
        // mode
        let diag = self.fork_revert_diagnostic.take();

        // if there's a revert and a previous call was diagnosed as fork related revert then we can
        // return a better error here
        if outcome.result.is_revert() {
            if let Some(err) = diag {
                outcome.result.output = Error::encode(err.to_error_msg(&self.labels));
                return outcome
            }
        }

        // try to diagnose reverts in multi-fork mode where a call is made to an address that does
        // not exist
        if let TransactTo::Call(test_contract) = ecx.env.tx.transact_to {
            // if a call to a different contract than the original test contract returned with
            // `Stop` we check if the contract actually exists on the active fork
            if ecx.db.is_forked_mode() &&
                outcome.result.result == InstructionResult::Stop &&
                call.target_address != test_contract
            {
                self.fork_revert_diagnostic =
                    ecx.db.diagnose_revert(call.target_address, &ecx.journaled_state);
            }
        }

        // If the depth is 0, then this is the root call terminating
        if ecx.journaled_state.depth() == 0 {
            // If we already have a revert, we shouldn't run the below logic as it can obfuscate an
            // earlier error that happened first with unrelated information about
            // another error when using cheatcodes.
            if outcome.result.is_revert() {
                return outcome;
            }

            // If there's not a revert, we can continue on to run the last logic for expect*
            // cheatcodes. Match expected calls
            for (address, calldatas) in &self.expected_calls {
                // Loop over each address, and for each address, loop over each calldata it expects.
                for (calldata, (expected, actual_count)) in calldatas {
                    // Grab the values we expect to see
                    let ExpectedCallData { gas, min_gas, value, count, call_type } = expected;

                    let failed = match call_type {
                        // If the cheatcode was called with a `count` argument,
                        // we must check that the EVM performed a CALL with this calldata exactly
                        // `count` times.
                        ExpectedCallType::Count => *count != *actual_count,
                        // If the cheatcode was called without a `count` argument,
                        // we must check that the EVM performed a CALL with this calldata at least
                        // `count` times. The amount of times to check was
                        // the amount of time the cheatcode was called.
                        ExpectedCallType::NonCount => *count > *actual_count,
                    };
                    if failed {
                        let expected_values = [
                            Some(format!("data {}", hex::encode_prefixed(calldata))),
                            value.as_ref().map(|v| format!("value {v}")),
                            gas.map(|g| format!("gas {g}")),
                            min_gas.map(|g| format!("minimum gas {g}")),
                        ]
                        .into_iter()
                        .flatten()
                        .join(", ");
                        let but = if outcome.result.is_ok() {
                            let s = if *actual_count == 1 { "" } else { "s" };
                            format!("was called {actual_count} time{s}")
                        } else {
                            "the call reverted instead; \
                             ensure you're testing the happy path when using `expectCall`"
                                .to_string()
                        };
                        let s = if *count == 1 { "" } else { "s" };
                        let msg = format!(
                            "expected call to {address} with {expected_values} \
                             to be called {count} time{s}, but {but}"
                        );
                        outcome.result.result = InstructionResult::Revert;
                        outcome.result.output = Error::encode(msg);

                        return outcome;
                    }
                }
            }

            // Check if we have any leftover expected emits
            // First, if any emits were found at the root call, then we its ok and we remove them.
            self.expected_emits.retain(|expected| !expected.found);
            // If not empty, we got mismatched emits
            if !self.expected_emits.is_empty() {
                let msg = if outcome.result.is_ok() {
                    "expected an emit, but no logs were emitted afterwards. \
                     you might have mismatched events or not enough events were emitted"
                } else {
                    "expected an emit, but the call reverted instead. \
                     ensure you're testing the happy path when using `expectEmit`"
                };
                outcome.result.result = InstructionResult::Revert;
                outcome.result.output = Error::encode(msg);
                return outcome;
            }
        }

        outcome
    }

    fn create(
        &mut self,
        ecx: &mut EvmContext<DB>,
        call: &mut CreateInputs,
    ) -> Option<CreateOutcome> {
        let ecx = &mut ecx.inner;
        let gas = Gas::new(call.gas_limit);

        // Apply our prank
        if let Some(prank) = &self.prank {
            if ecx.journaled_state.depth() >= prank.depth && call.caller == prank.prank_caller {
                // At the target depth we set `msg.sender`
                if ecx.journaled_state.depth() == prank.depth {
                    call.caller = prank.new_caller;
                }

                // At the target depth, or deeper, we set `tx.origin`
                if let Some(new_origin) = prank.new_origin {
                    ecx.env.tx.caller = new_origin;
                }
            }
        }

        // Apply our broadcast
        if let Some(broadcast) = &self.broadcast {
            if ecx.journaled_state.depth() >= broadcast.depth &&
                call.caller == broadcast.original_caller
            {
                if let Err(err) =
                    ecx.journaled_state.load_account(broadcast.new_origin, &mut ecx.db)
                {
                    return Some(CreateOutcome {
                        result: InterpreterResult {
                            result: InstructionResult::Revert,
                            output: Error::encode(err),
                            gas,
                        },
                        address: None,
                    })
                }

                ecx.env.tx.caller = broadcast.new_origin;

<<<<<<< HEAD
                if data.journaled_state.depth() == broadcast.depth {
                    let (mut bytecode, mut to, mut nonce) = process_broadcast_create(
                        broadcast.new_origin,
                        call.init_code.clone(),
                        data,
                        call,
                    );
                    let is_fixed_gas_limit = check_if_fixed_gas_limit(data, call.gas_limit);
=======
                if ecx.journaled_state.depth() == broadcast.depth {
                    call.caller = broadcast.new_origin;
                    let is_fixed_gas_limit = check_if_fixed_gas_limit(ecx, call.gas_limit);

                    let account = &ecx.journaled_state.state()[&broadcast.new_origin];
>>>>>>> 4af6cfae

                    let zk_tx = if self.use_zk_vm {
                        to = Some(CONTRACT_DEPLOYER_ADDRESS.to_address());
                        nonce = foundry_zksync_core::nonce(
                            broadcast.new_origin,
                            data.db,
                            &mut data.journaled_state,
                        ) as u64;
                        let contract = self
                            .dual_compiled_contracts
                            .find_by_evm_bytecode(&call.init_code.0)
                            .unwrap_or_else(|| {
                                panic!("failed finding contract for {:?}", call.init_code)
                            });
                        let factory_deps =
                            self.dual_compiled_contracts.fetch_all_factory_deps(contract);

                        let constructor_input =
                            call.init_code[contract.evm_bytecode.len()..].to_vec();
                        let create_input = foundry_zksync_core::encode_create_params(
                            &call.scheme,
                            contract.zk_bytecode_hash,
                            constructor_input,
                        );
                        bytecode = Bytes::from(create_input);

                        Some(ZkTransactionMetadata { factory_deps })
                    } else {
                        None
                    };

                    self.broadcastable_transactions.push_back(BroadcastableTransaction {
                        rpc: ecx.db.active_fork_url(),
                        transaction: TransactionRequest {
                            from: Some(broadcast.new_origin),
                            to: None,
                            value: Some(call.value),
                            input: TransactionInput::new(call.init_code.clone()),
                            nonce: Some(account.info.nonce),
                            gas: if is_fixed_gas_limit {
                                Some(call.gas_limit as u128)
                            } else {
                                None
                            },
                            ..Default::default()
                        },
                        zk_tx,
                    });

                    let kind = match call.scheme {
                        CreateScheme::Create => "create",
                        CreateScheme::Create2 { .. } => "create2",
                    };
                    debug!(target: "cheatcodes", tx=?self.broadcastable_transactions.back().unwrap(), "broadcastable {kind}");
                }
            }
        }

        // allow cheatcodes from the address of the new contract
        // Compute the address *after* any possible broadcast updates, so it's based on the updated
        // call inputs
        let address = self.allow_cheatcodes_on_create(ecx, call);
        // If `recordAccountAccesses` has been called, record the create
        if let Some(recorded_account_diffs_stack) = &mut self.recorded_account_diffs_stack {
            // Record the create context as an account access and create a new vector to record all
            // subsequent account accesses
            recorded_account_diffs_stack.push(vec![AccountAccess {
                chainInfo: crate::Vm::ChainInfo {
                    forkId: ecx.db.active_fork_id().unwrap_or_default(),
                    chainId: U256::from(ecx.env.cfg.chain_id),
                },
                accessor: call.caller,
                account: address,
                kind: crate::Vm::AccountAccessKind::Create,
                initialized: true,
                oldBalance: U256::ZERO, // updated on create_end
                newBalance: U256::ZERO, // updated on create_end
                value: call.value,
                data: call.init_code.clone(),
                reverted: false,
                deployedCode: Bytes::new(), // updated on create_end
                storageAccesses: vec![],    // updated on create_end
                depth: ecx.journaled_state.depth(),
            }]);
        }

<<<<<<< HEAD
        if self.use_zk_vm {
            info!("running create in zk vm");
            if call.init_code.0 == DEFAULT_CREATE2_DEPLOYER_CODE {
                info!("ignoring DEFAULT_CREATE2_DEPLOYER_CODE for zk");
                return (InstructionResult::Continue, None, gas, Bytes::new())
            }

            let zk_contract = self
                .dual_compiled_contracts
                .find_by_evm_bytecode(&call.init_code.0)
                .unwrap_or_else(|| panic!("failed finding contract for {:?}", call.init_code));

            let factory_deps = self.dual_compiled_contracts.fetch_all_factory_deps(zk_contract);
            tracing::debug!(contract = zk_contract.name, "using dual compiled contract");
            let ccx = foundry_zksync_core::vm::CheatcodeTracerContext {
                mocked_calls: self.mocked_calls.clone(),
                expected_calls: Some(&mut self.expected_calls),
                accesses: self.accesses.as_mut(),
                persisted_factory_deps: Some(&mut self.persisted_factory_deps),
            };
            if let Ok(result) = foundry_zksync_core::vm::create::<_, DatabaseError>(
                call,
                zk_contract,
                factory_deps,
                data.env,
                data.db,
                &mut data.journaled_state,
                ccx,
            ) {
                self.combined_logs.extend(result.logs.clone().into_iter().map(|log| {
                    Some(Log {
                        address: log.address,
                        data: LogData::new_unchecked(log.topics, log.data),
                    })
                }));

                // for each log in cloned logs call handle_expect_emit
                if !self.expected_emits.is_empty() {
                    for log in result.logs {
                        expect::handle_expect_emit(self, &log.address, &log.topics, &log.data);
                    }
                }

                return match result.execution_result {
                    ExecutionResult::Success { output, .. } => match output {
                        Output::Create(bytes, address) => {
                            (InstructionResult::Return, address, gas, bytes)
                        }
                        _ => (InstructionResult::Revert, None, gas, Bytes::new()),
                    },
                    ExecutionResult::Revert { output, .. } => {
                        (InstructionResult::Revert, None, gas, output)
                    }
                    ExecutionResult::Halt { .. } => (
                        InstructionResult::Revert,
                        None,
                        gas,
                        Bytes::from_iter(String::from("zk vm halted").as_bytes()),
                    ),
                }
            }
        }

        (InstructionResult::Continue, None, gas, Bytes::new())
=======
        None
>>>>>>> 4af6cfae
    }

    fn create_end(
        &mut self,
        ecx: &mut EvmContext<DB>,
        _call: &CreateInputs,
        mut outcome: CreateOutcome,
    ) -> CreateOutcome {
        let ecx = &mut ecx.inner;

        // Clean up pranks
        if let Some(prank) = &self.prank {
            if ecx.journaled_state.depth() == prank.depth {
                ecx.env.tx.caller = prank.prank_origin;

                // Clean single-call prank once we have returned to the original depth
                if prank.single_call {
                    std::mem::take(&mut self.prank);
                }
            }
        }

        // Clean up broadcasts
        if let Some(broadcast) = &self.broadcast {
            if ecx.journaled_state.depth() == broadcast.depth {
                ecx.env.tx.caller = broadcast.original_origin;

                // Clean single-call broadcast once we have returned to the original depth
                if broadcast.single_call {
                    std::mem::take(&mut self.broadcast);
                }
            }
        }

        // Handle expected reverts
        if let Some(expected_revert) = &self.expected_revert {
            if ecx.journaled_state.depth() <= expected_revert.depth &&
                matches!(expected_revert.kind, ExpectedRevertKind::Default)
            {
                let expected_revert = std::mem::take(&mut self.expected_revert).unwrap();
                return match expect::handle_expect_revert(
                    true,
                    expected_revert.reason.as_deref(),
                    outcome.result.result,
                    outcome.result.output.clone(),
                ) {
                    Ok((address, retdata)) => {
                        outcome.result.result = InstructionResult::Return;
                        outcome.result.output = retdata;
                        outcome.address = address;
                        outcome
                    }
                    Err(err) => {
                        outcome.result.result = InstructionResult::Revert;
                        outcome.result.output = err.abi_encode().into();
                        outcome
                    }
                };
            }
        }

        // If `startStateDiffRecording` has been called, update the `reverted` status of the
        // previous call depth's recorded accesses, if any
        if let Some(recorded_account_diffs_stack) = &mut self.recorded_account_diffs_stack {
            // The root call cannot be recorded.
            if ecx.journaled_state.depth() > 0 {
                let mut last_depth =
                    recorded_account_diffs_stack.pop().expect("missing CREATE account accesses");
                // Update the reverted status of all deeper calls if this call reverted, in
                // accordance with EVM behavior
                if outcome.result.is_revert() {
                    last_depth.iter_mut().for_each(|element| {
                        element.reverted = true;
                        element
                            .storageAccesses
                            .iter_mut()
                            .for_each(|storage_access| storage_access.reverted = true);
                    })
                }
                let create_access = last_depth.first_mut().expect("empty AccountAccesses");
                // Assert that we're at the correct depth before recording post-create state
                // changes. Depending on what depth the cheat was called at, there
                // may not be any pending calls to update if execution has
                // percolated up to a higher depth.
                if create_access.depth == ecx.journaled_state.depth() {
                    debug_assert_eq!(
                        create_access.kind as u8,
                        crate::Vm::AccountAccessKind::Create as u8
                    );
                    if let Some(address) = outcome.address {
                        if let Ok((created_acc, _)) =
                            ecx.journaled_state.load_account(address, &mut ecx.db)
                        {
                            create_access.newBalance = created_acc.info.balance;
                            create_access.deployedCode =
                                created_acc.info.code.clone().unwrap_or_default().original_bytes();
                        }
                    }
                }
                // Merge the last depth's AccountAccesses into the AccountAccesses at the current
                // depth, or push them back onto the pending vector if higher depths were not
                // recorded. This preserves ordering of accesses.
                if let Some(last) = recorded_account_diffs_stack.last_mut() {
                    last.append(&mut last_depth);
                } else {
                    recorded_account_diffs_stack.push(last_depth);
                }
            }
        }

        outcome
    }
}

impl<DB: DatabaseExt> InspectorExt<DB> for Cheatcodes {
    fn should_use_create2_factory(
        &mut self,
        ecx: &mut EvmContext<DB>,
        inputs: &mut CreateInputs,
    ) -> bool {
        if let CreateScheme::Create2 { .. } = inputs.scheme {
            let target_depth = if let Some(prank) = &self.prank {
                prank.depth
            } else if let Some(broadcast) = &self.broadcast {
                broadcast.depth
            } else {
                1
            };

            ecx.journaled_state.depth() == target_depth &&
                (self.broadcast.is_some() || self.config.always_use_create_2_factory)
        } else {
            false
        }
    }
}

/// Helper that expands memory, stores a revert string pertaining to a disallowed memory write,
/// and sets the return range to the revert string's location in memory.
///
/// This will set the interpreter's next action to a return with the revert string as the output.
/// And trigger a revert.
fn disallowed_mem_write(
    dest_offset: u64,
    size: u64,
    interpreter: &mut Interpreter,
    ranges: &[Range<u64>],
) {
    let revert_string = format!(
        "memory write at offset 0x{:02X} of size 0x{:02X} not allowed; safe range: {}",
        dest_offset,
        size,
        ranges.iter().map(|r| format!("(0x{:02X}, 0x{:02X}]", r.start, r.end)).join(" U ")
    );

    interpreter.instruction_result = InstructionResult::Revert;
    interpreter.next_action = InterpreterAction::Return {
        result: InterpreterResult {
            output: Error::encode(revert_string),
            gas: interpreter.gas,
            result: InstructionResult::Revert,
        },
    };
}

// Determines if the gas limit on a given call was manually set in the script and should therefore
// not be overwritten by later estimations
fn check_if_fixed_gas_limit<DB: DatabaseExt>(
    ecx: &InnerEvmContext<DB>,
    call_gas_limit: u64,
) -> bool {
    // If the gas limit was not set in the source code it is set to the estimated gas left at the
    // time of the call, which should be rather close to configured gas limit.
    // TODO: Find a way to reliably make this determination.
    // For example by generating it in the compilation or EVM simulation process
    U256::from(ecx.env.tx.gas_limit) > ecx.env.block.gas_limit &&
        U256::from(call_gas_limit) <= ecx.env.block.gas_limit
        // Transfers in forge scripts seem to be estimated at 2300 by revm leading to "Intrinsic
        // gas too low" failure when simulated on chain
        && call_gas_limit > 2300
}

/// Dispatches the cheatcode call to the appropriate function.
fn apply_dispatch<DB: DatabaseExt>(calls: &Vm::VmCalls, ccx: &mut CheatsCtxt<DB>) -> Result {
    macro_rules! match_ {
        ($($variant:ident),*) => {
            match calls {
                $(Vm::VmCalls::$variant(cheat) => crate::Cheatcode::apply_traced(cheat, ccx),)*
            }
        };
    }
    vm_calls!(match_)
}

/// Returns true if the kind of account access is a call.
fn access_is_call(kind: crate::Vm::AccountAccessKind) -> bool {
    matches!(
        kind,
        crate::Vm::AccountAccessKind::Call |
            crate::Vm::AccountAccessKind::StaticCall |
            crate::Vm::AccountAccessKind::CallCode |
            crate::Vm::AccountAccessKind::DelegateCall
    )
}

/// Appends an AccountAccess that resumes the recording of the current context.
fn append_storage_access(
    accesses: &mut [Vec<AccountAccess>],
    storage_access: crate::Vm::StorageAccess,
    storage_depth: u64,
) {
    if let Some(last) = accesses.last_mut() {
        // Assert that there's an existing record for the current context.
        if !last.is_empty() && last.first().unwrap().depth < storage_depth {
            // Three cases to consider:
            // 1. If there hasn't been a context switch since the start of this context, then add
            //    the storage access to the current context record.
            // 2. If there's an existing Resume record, then add the storage access to it.
            // 3. Otherwise, create a new Resume record based on the current context.
            if last.len() == 1 {
                last.first_mut().unwrap().storageAccesses.push(storage_access);
            } else {
                let last_record = last.last_mut().unwrap();
                if last_record.kind as u8 == crate::Vm::AccountAccessKind::Resume as u8 {
                    last_record.storageAccesses.push(storage_access);
                } else {
                    let entry = last.first().unwrap();
                    let resume_record = crate::Vm::AccountAccess {
                        chainInfo: crate::Vm::ChainInfo {
                            forkId: entry.chainInfo.forkId,
                            chainId: entry.chainInfo.chainId,
                        },
                        accessor: entry.accessor,
                        account: entry.account,
                        kind: crate::Vm::AccountAccessKind::Resume,
                        initialized: entry.initialized,
                        storageAccesses: vec![storage_access],
                        reverted: entry.reverted,
                        // The remaining fields are defaults
                        oldBalance: U256::ZERO,
                        newBalance: U256::ZERO,
                        value: U256::ZERO,
                        data: Bytes::new(),
                        deployedCode: Bytes::new(),
                        depth: entry.depth,
                    };
                    last.push(resume_record);
                }
            }
        }
    }
}<|MERGE_RESOLUTION|>--- conflicted
+++ resolved
@@ -8,13 +8,11 @@
         DealRecord,
     },
     script::{Broadcast, ScriptWallets},
-<<<<<<< HEAD
     test::expect::{self, ExpectedEmit, ExpectedRevert, ExpectedRevertKind},
-    CheatsConfig, CheatsCtxt, Error, Result,
+    CheatsConfig, CheatsCtxt, DynCheatcode, Error, Result,
     Vm::{self, AccountAccess},
 };
-
-use alloy_primitives::{keccak256, Address, Bytes, Log, LogData, B256, U256, U64};
+use alloy_primitives::{keccak256, Address, Bytes, Log, TxKind, B256, U256};
 use alloy_rpc_types::request::{TransactionInput, TransactionRequest};
 use alloy_sol_types::{SolInterface, SolValue};
 use foundry_cheatcodes_common::{
@@ -22,37 +20,18 @@
     mock::{MockCallDataContext, MockCallReturnData},
     record::RecordAccess,
 };
-use foundry_common::{evm::Breakpoints, provider::alloy::RpcUrl};
+use foundry_common::{evm::Breakpoints, SELECTOR_LEN};
+use foundry_config::Config;
 use foundry_evm_core::{
+    abi::Vm::stopExpectSafeMemoryCall,
     backend::{DatabaseError, DatabaseExt, LocalForkId, RevertDiagnostic},
-    constants::{
-        CHEATCODE_ADDRESS, DEFAULT_CREATE2_DEPLOYER, DEFAULT_CREATE2_DEPLOYER_CODE,
-        HARDHAT_CONSOLE_ADDRESS,
-    },
+    constants::{CHEATCODE_ADDRESS, DEFAULT_CREATE2_DEPLOYER_CODE, HARDHAT_CONSOLE_ADDRESS},
+    InspectorExt,
 };
 use foundry_zksync_compiler::{DualCompiledContract, DualCompiledContracts};
 use foundry_zksync_core::{
     convert::{ConvertAddress, ConvertH160, ConvertH256, ConvertRU256, ConvertU256},
     ZkTransactionMetadata,
-=======
-    test::expect::{
-        self, ExpectedCallData, ExpectedCallTracker, ExpectedCallType, ExpectedEmit,
-        ExpectedRevert, ExpectedRevertKind,
-    },
-    CheatsConfig, CheatsCtxt, DynCheatcode, Error, Result, Vm,
-    Vm::AccountAccess,
-};
-use alloy_primitives::{Address, Bytes, Log, TxKind, B256, U256};
-use alloy_rpc_types::request::{TransactionInput, TransactionRequest};
-use alloy_sol_types::{SolInterface, SolValue};
-use foundry_common::{evm::Breakpoints, SELECTOR_LEN};
-use foundry_config::Config;
-use foundry_evm_core::{
-    abi::Vm::stopExpectSafeMemoryCall,
-    backend::{DatabaseExt, RevertDiagnostic},
-    constants::{CHEATCODE_ADDRESS, HARDHAT_CONSOLE_ADDRESS},
-    InspectorExt,
->>>>>>> 4af6cfae
 };
 use itertools::Itertools;
 use revm::{
@@ -60,16 +39,11 @@
         opcode, CallInputs, CallOutcome, CallScheme, CreateInputs, CreateOutcome, Gas,
         InstructionResult, Interpreter, InterpreterAction, InterpreterResult,
     },
-<<<<<<< HEAD
     primitives::{
-        AccountInfo, BlockEnv, Bytecode, CreateScheme, Env, ExecutionResult, HashMap as rHashMap,
-        Output, StorageSlot, TransactTo, KECCAK_EMPTY,
+        AccountInfo, BlockEnv, Bytecode, CreateScheme, Env, EvmStorageSlot, ExecutionResult,
+        HashMap as rHashMap, Output, TransactTo, KECCAK_EMPTY,
     },
-    EVMData, Inspector,
-=======
-    primitives::{BlockEnv, CreateScheme, TransactTo},
     EvmContext, InnerEvmContext, Inspector,
->>>>>>> 4af6cfae
 };
 use rustc_hash::FxHashMap;
 use serde_json::Value;
@@ -287,9 +261,6 @@
 impl Cheatcodes {
     /// Creates a new `Cheatcodes` with the given settings.
     pub fn new(config: Arc<CheatsConfig>) -> Self {
-<<<<<<< HEAD
-        let labels = config.labels.clone();
-        let script_wallets = config.script_wallets.clone();
         let mut dual_compiled_contracts = config.dual_compiled_contracts.clone();
 
         // We add the empty bytecode manually so it is correctly translated in zk mode.
@@ -304,31 +275,26 @@
             zk_deployed_bytecode: zk_deployed_bytecode.clone(),
             zk_factory_deps: Default::default(),
             evm_bytecode_hash: B256::from_slice(&keccak256(&empty_bytes)[..]),
-            evm_deployed_bytecode: Bytecode::new_raw(empty_bytes.clone())
-                .to_checked()
-                .bytecode
+            evm_deployed_bytecode: revm::interpreter::analysis::to_analysed(Bytecode::new_raw(
+                empty_bytes.clone(),
+            ))
+            .bytecode()
+            .to_vec(),
+            evm_bytecode: revm::interpreter::analysis::to_analysed(Bytecode::new_raw(empty_bytes))
+                .bytecode()
                 .to_vec(),
-            evm_bytecode: Bytecode::new_raw(empty_bytes).to_checked().bytecode.to_vec(),
         });
 
         let mut persisted_factory_deps = HashMap::new();
         persisted_factory_deps.insert(zk_bytecode_hash, zk_deployed_bytecode);
 
         let startup_zk = config.use_zk;
-        Self {
-            config,
-            fs_commit: true,
-            labels,
-            script_wallets,
-            dual_compiled_contracts,
-            startup_zk,
-            ..Default::default()
-        }
-=======
         Self {
             fs_commit: true,
             labels: config.labels.clone(),
             config,
+            dual_compiled_contracts,
+            startup_zk,
             block: Default::default(),
             gas_price: Default::default(),
             prank: Default::default(),
@@ -352,13 +318,15 @@
             mapping_slots: Default::default(),
             pc: Default::default(),
             breakpoints: Default::default(),
+            combined_logs: Default::default(),
+            use_zk_vm: Default::default(),
+            persisted_factory_deps: Default::default(),
         }
     }
 
     /// Returns the configured script wallets.
     pub fn script_wallets(&self) -> Option<&ScriptWallets> {
         self.config.script_wallets.as_ref()
->>>>>>> 4af6cfae
     }
 
     fn apply_cheatcode<DB: DatabaseExt>(
@@ -412,12 +380,7 @@
             .map(|acc| acc.info.nonce)
             .unwrap_or_default();
         let created_address = inputs.created_address(old_nonce);
-<<<<<<< HEAD
-        if data.journaled_state.depth > 1 && !data.db.has_cheatcode_access(&inputs.caller) {
-=======
-
         if ecx.journaled_state.depth > 1 && !ecx.db.has_cheatcode_access(&inputs.caller) {
->>>>>>> 4af6cfae
             // we only grant cheat code access for new contracts if the caller also has
             // cheatcode access and the new contract is created in top most call
             return created_address;
@@ -463,7 +426,7 @@
     /// * Translates all persisted addresses
     pub fn select_fork_vm<DB: DatabaseExt>(
         &mut self,
-        data: &mut EVMData<'_, DB>,
+        data: &mut InnerEvmContext<DB>,
         fork_id: LocalForkId,
     ) {
         let fork_info = data.db.get_fork_info(fork_id).expect("failed getting fork info");
@@ -476,7 +439,7 @@
 
     /// Switch to EVM and translate block info, balances, nonces and deployed codes for persistent
     /// accounts
-    pub fn select_evm<DB: DatabaseExt>(&mut self, data: &mut EVMData<'_, DB>) {
+    pub fn select_evm<DB: DatabaseExt>(&mut self, data: &mut InnerEvmContext<DB>) {
         if !self.use_zk_vm {
             tracing::info!("already in EVM");
             return
@@ -498,8 +461,10 @@
         // to not lose it across VMs.
 
         let block_info_key = CURRENT_VIRTUAL_BLOCK_INFO_POSITION.to_ru256();
-        let (block_info, _) =
-            data.journaled_state.sload(system_account, block_info_key, data.db).unwrap_or_default();
+        let (block_info, _) = data
+            .journaled_state
+            .sload(system_account, block_info_key, &mut data.db)
+            .unwrap_or_default();
         let (block_number, block_timestamp) = unpack_block_info(block_info.to_u256());
         data.env.block.number = U256::from(block_number);
         data.env.block.timestamp = U256::from(block_timestamp);
@@ -514,17 +479,19 @@
 
             let (balance, _) = data
                 .journaled_state
-                .sload(balance_account, balance_key, data.db)
+                .sload(balance_account, balance_key, &mut data.db)
                 .unwrap_or_default();
-            let (full_nonce, _) =
-                data.journaled_state.sload(nonce_account, nonce_key, data.db).unwrap_or_default();
+            let (full_nonce, _) = data
+                .journaled_state
+                .sload(nonce_account, nonce_key, &mut data.db)
+                .unwrap_or_default();
             let (tx_nonce, _deployment_nonce) = decompose_full_nonce(full_nonce.to_u256());
             let nonce = tx_nonce.as_u64();
 
             let account_code_key = get_code_key(&zk_address).key().to_ru256();
             let (code_hash, code) = data
                 .journaled_state
-                .sload(account_code_account, account_code_key, data.db)
+                .sload(account_code_account, account_code_key, &mut data.db)
                 .map(|(value, _)| value)
                 .ok()
                 .and_then(|zk_bytecode_hash| {
@@ -558,7 +525,7 @@
     /// accounts
     pub fn select_zk_vm<DB: DatabaseExt>(
         &mut self,
-        data: &mut EVMData<'_, DB>,
+        data: &mut InnerEvmContext<DB>,
         new_env: Option<&Env>,
     ) {
         if self.use_zk_vm {
@@ -569,18 +536,18 @@
         tracing::info!("switching to ZK-VM");
         self.use_zk_vm = true;
 
-        let env = new_env.unwrap_or(data.env);
-
-        let mut system_storage: rHashMap<U256, StorageSlot> = Default::default();
+        let env = new_env.unwrap_or(data.env.as_ref());
+
+        let mut system_storage: rHashMap<U256, EvmStorageSlot> = Default::default();
         let block_info_key = CURRENT_VIRTUAL_BLOCK_INFO_POSITION.to_ru256();
         let block_info =
             pack_block_info(env.block.number.as_limbs()[0], env.block.timestamp.as_limbs()[0]);
-        system_storage.insert(block_info_key, StorageSlot::new(block_info.to_ru256()));
-
-        let mut l2_eth_storage: rHashMap<U256, StorageSlot> = Default::default();
-        let mut nonce_storage: rHashMap<U256, StorageSlot> = Default::default();
-        let mut account_code_storage: rHashMap<U256, StorageSlot> = Default::default();
-        let mut known_codes_storage: rHashMap<U256, StorageSlot> = Default::default();
+        system_storage.insert(block_info_key, EvmStorageSlot::new(block_info.to_ru256()));
+
+        let mut l2_eth_storage: rHashMap<U256, EvmStorageSlot> = Default::default();
+        let mut nonce_storage: rHashMap<U256, EvmStorageSlot> = Default::default();
+        let mut account_code_storage: rHashMap<U256, EvmStorageSlot> = Default::default();
+        let mut known_codes_storage: rHashMap<U256, EvmStorageSlot> = Default::default();
         let mut deployed_codes: HashMap<Address, AccountInfo> = Default::default();
 
         for address in data.db.persistent_accounts() {
@@ -592,21 +559,21 @@
 
             let balance_key = storage_key_for_eth_balance(&zk_address).key().to_ru256();
             let nonce_key = get_nonce_key(&zk_address).key().to_ru256();
-            l2_eth_storage.insert(balance_key, StorageSlot::new(info.balance));
+            l2_eth_storage.insert(balance_key, EvmStorageSlot::new(info.balance));
 
             // TODO we need to find a proper way to handle deploy nonces instead of replicating
             let full_nonce = nonces_to_full_nonce(info.nonce.into(), info.nonce.into());
-            nonce_storage.insert(nonce_key, StorageSlot::new(full_nonce.to_ru256()));
+            nonce_storage.insert(nonce_key, EvmStorageSlot::new(full_nonce.to_ru256()));
 
             if let Some(contract) = self.dual_compiled_contracts.iter().find(|contract| {
                 info.code_hash != KECCAK_EMPTY && info.code_hash == contract.evm_bytecode_hash
             }) {
                 account_code_storage.insert(
                     zk_address.to_h256().to_ru256(),
-                    StorageSlot::new(contract.zk_bytecode_hash.to_ru256()),
+                    EvmStorageSlot::new(contract.zk_bytecode_hash.to_ru256()),
                 );
                 known_codes_storage
-                    .insert(contract.zk_bytecode_hash.to_ru256(), StorageSlot::new(U256::ZERO));
+                    .insert(contract.zk_bytecode_hash.to_ru256(), EvmStorageSlot::new(U256::ZERO));
 
                 let code_hash = B256::from_slice(contract.zk_bytecode_hash.as_bytes());
                 deployed_codes.insert(
@@ -676,15 +643,15 @@
         }
         if self.startup_zk && !self.use_zk_vm {
             self.startup_zk = false; // We only do this once.
-            self.select_zk_vm(data, None);
+            self.select_zk_vm(ecx, None);
         }
     }
 
-    fn step_end(&mut self, interpreter: &mut Interpreter<'_>, data: &mut EVMData<'_, DB>) {
+    fn step_end(&mut self, interpreter: &mut Interpreter, ecx: &mut EvmContext<DB>) {
         // ovverride address(x).balance retrieval to make it consistent between EraVM and EVM
         if self.use_zk_vm {
             let address = match interpreter.current_opcode() {
-                opcode::SELFBALANCE => interpreter.contract().address,
+                opcode::SELFBALANCE => interpreter.contract().target_address,
                 opcode::BALANCE => {
                     if interpreter.stack.is_empty() {
                         interpreter.instruction_result = InstructionResult::StackUnderflow;
@@ -697,7 +664,7 @@
             };
 
             // Safety: Length is checked above.
-            let balance = foundry_zksync_core::balance(address, data.db, &mut data.journaled_state);
+            let balance = foundry_zksync_core::balance(address, ecx);
 
             // Skip the current BALANCE instruction since we've already handled it
             match interpreter.stack.push(balance) {
@@ -1201,17 +1168,10 @@
             };
         }
 
-<<<<<<< HEAD
-        if call.contract == HARDHAT_CONSOLE_ADDRESS {
+        if call.bytecode_address == HARDHAT_CONSOLE_ADDRESS {
             self.combined_logs.push(None);
 
-            return (InstructionResult::Continue, gas, Bytes::new());
-=======
-        let ecx = &mut ecx.inner;
-
-        if call.target_address == HARDHAT_CONSOLE_ADDRESS {
-            return None
->>>>>>> 4af6cfae
+            return None;
         }
 
         // Handle expected calls
@@ -1266,18 +1226,19 @@
 
         // Apply our prank
         if let Some(prank) = &self.prank {
-            if ecx.journaled_state.depth() >= prank.depth && call.caller == prank.prank_caller {
+            if ecx.inner.journaled_state.depth() >= prank.depth && call.caller == prank.prank_caller
+            {
                 let mut prank_applied = false;
 
                 // At the target depth we set `msg.sender`
-                if ecx.journaled_state.depth() == prank.depth {
+                if ecx.inner.journaled_state.depth() == prank.depth {
                     call.caller = prank.new_caller;
                     prank_applied = true;
                 }
 
                 // At the target depth, or deeper, we set `tx.origin`
                 if let Some(new_origin) = prank.new_origin {
-                    ecx.env.tx.caller = new_origin;
+                    ecx.inner.env.tx.caller = new_origin;
                     prank_applied = true;
                 }
 
@@ -1296,13 +1257,13 @@
             //
             // We do this because any subsequent contract calls *must* exist on chain and
             // we only want to grab *this* call, not internal ones
-            if ecx.journaled_state.depth() == broadcast.depth &&
+            if ecx.inner.journaled_state.depth() == broadcast.depth &&
                 call.caller == broadcast.original_caller
             {
                 // At the target depth we set `msg.sender` & tx.origin.
                 // We are simulating the caller as being an EOA, so *both* must be set to the
                 // broadcast.origin.
-                ecx.env.tx.caller = broadcast.new_origin;
+                ecx.inner.env.tx.caller = broadcast.new_origin;
 
                 call.caller = broadcast.new_origin;
                 // Add a `legacy` transaction to the VecDeque. We use a legacy transaction here
@@ -1310,7 +1271,7 @@
                 // into 1559, in the cli package, relatively easily once we
                 // know the target chain supports EIP-1559.
                 if !call.is_static {
-                    if let Err(err) = ecx.load_account(broadcast.new_origin) {
+                    if let Err(err) = ecx.inner.load_account(broadcast.new_origin) {
                         return Some(CallOutcome {
                             result: InterpreterResult {
                                 result: InstructionResult::Revert,
@@ -1321,16 +1282,19 @@
                         })
                     }
 
-                    let is_fixed_gas_limit = check_if_fixed_gas_limit(ecx, call.gas_limit);
-
-                    let nonce = foundry_zksync_core::nonce(
-                        broadcast.new_origin,
-                        data.db,
-                        &mut data.journaled_state,
-                    ) as u64;
+                    let is_fixed_gas_limit = check_if_fixed_gas_limit(&ecx.inner, call.gas_limit);
 
                     let account =
-                        ecx.journaled_state.state().get_mut(&broadcast.new_origin).unwrap();
+                        ecx.inner.journaled_state.state().get_mut(&broadcast.new_origin).unwrap();
+
+                    let nonce = if self.use_zk_vm {
+                        foundry_zksync_core::nonce(broadcast.new_origin, ecx) as u64
+                    } else {
+                        account.info.nonce
+                    };
+
+                    let account =
+                        ecx.inner.journaled_state.state().get_mut(&broadcast.new_origin).unwrap();
 
                     let zk_tx = if self.use_zk_vm {
                         // We shouldn't need factory_deps for CALLs
@@ -1340,17 +1304,13 @@
                     };
 
                     self.broadcastable_transactions.push_back(BroadcastableTransaction {
-                        rpc: ecx.db.active_fork_url(),
+                        rpc: ecx.inner.db.active_fork_url(),
                         transaction: TransactionRequest {
                             from: Some(broadcast.new_origin),
                             to: Some(TxKind::from(Some(call.target_address))),
                             value: call.transfer_value(),
                             input: TransactionInput::new(call.input.clone()),
-<<<<<<< HEAD
-                            nonce: Some(U64::from(nonce)),
-=======
-                            nonce: Some(account.info.nonce),
->>>>>>> 4af6cfae
+                            nonce: Some(nonce),
                             gas: if is_fixed_gas_limit {
                                 Some(call.gas_limit as u128)
                             } else {
@@ -1389,7 +1349,8 @@
             let initialized;
             let old_balance;
             // TODO: use ecx.load_account
-            if let Ok((acc, _)) = ecx.journaled_state.load_account(call.target_address, &mut ecx.db)
+            if let Ok((acc, _)) =
+                ecx.inner.journaled_state.load_account(call.target_address, &mut ecx.inner.db)
             {
                 initialized = acc.info.exists();
                 old_balance = acc.info.balance;
@@ -1410,8 +1371,8 @@
             // as "warm" if the call from which they were accessed is reverted
             recorded_account_diffs_stack.push(vec![AccountAccess {
                 chainInfo: crate::Vm::ChainInfo {
-                    forkId: ecx.db.active_fork_id().unwrap_or_default(),
-                    chainId: U256::from(ecx.env.cfg.chain_id),
+                    forkId: ecx.inner.db.active_fork_id().unwrap_or_default(),
+                    chainId: U256::from(ecx.inner.env.cfg.chain_id),
                 },
                 accessor: call.caller,
                 account: call.bytecode_address,
@@ -1424,16 +1385,15 @@
                 reverted: false,
                 deployedCode: Bytes::new(),
                 storageAccesses: vec![], // updated on step
-                depth: ecx.journaled_state.depth(),
+                depth: ecx.inner.journaled_state.depth(),
             }]);
         }
 
-<<<<<<< HEAD
         if self.use_zk_vm {
-            if let TransactTo::Call(test_contract) = data.env.tx.transact_to {
-                if call.contract == test_contract {
-                    info!("using evm for calls to test contract {:?}", data.env);
-                    return (InstructionResult::Continue, gas, Bytes::new())
+            if let TransactTo::Call(test_contract) = ecx.env.tx.transact_to {
+                if call.bytecode_address == test_contract {
+                    info!("using evm for calls to test contract {:?}", ecx.env);
+                    return None
                 }
             }
 
@@ -1445,47 +1405,55 @@
                 accesses: self.accesses.as_mut(),
                 persisted_factory_deps: Some(&mut self.persisted_factory_deps),
             };
-            if let Ok(result) = foundry_zksync_core::vm::call::<_, DatabaseError>(
-                call,
-                data.env,
-                data.db,
-                &mut data.journaled_state,
-                ccx,
-            ) {
-                self.combined_logs.extend(result.logs.clone().into_iter().map(|log| {
-                    Some(Log {
-                        address: log.address,
-                        data: LogData::new_unchecked(log.topics, log.data),
-                    })
-                }));
+            if let Ok(result) = foundry_zksync_core::vm::call::<_, DatabaseError>(call, ecx, ccx) {
+                self.combined_logs.extend(result.logs.clone().into_iter().map(|log| Some(log)));
                 //for each log in cloned logs call handle_expect_emit
                 if !self.expected_emits.is_empty() {
                     for log in result.logs {
-                        expect::handle_expect_emit(self, &log.address, &log.topics, &log.data);
+                        expect::handle_expect_emit(self, &log);
                     }
                 }
 
                 return match result.execution_result {
                     ExecutionResult::Success { output, .. } => match output {
-                        Output::Call(bytes) => (InstructionResult::Return, gas, bytes),
-                        _ => (InstructionResult::Revert, gas, Bytes::new()),
+                        Output::Call(bytes) => Some(CallOutcome {
+                            result: InterpreterResult {
+                                result: InstructionResult::Return,
+                                output: bytes,
+                                gas,
+                            },
+                            memory_offset: call.return_memory_offset.clone(),
+                        }),
+                        _ => Some(CallOutcome {
+                            result: InterpreterResult {
+                                result: InstructionResult::Revert,
+                                output: Bytes::new(),
+                                gas,
+                            },
+                            memory_offset: call.return_memory_offset.clone(),
+                        }),
                     },
-                    ExecutionResult::Revert { output, .. } => {
-                        (InstructionResult::Revert, gas, output)
-                    }
-                    ExecutionResult::Halt { .. } => (
-                        InstructionResult::Revert,
-                        gas,
-                        Bytes::from_iter(String::from("zk vm halted").as_bytes()),
-                    ),
-                }
-            }
-        }
-
-        (InstructionResult::Continue, gas, Bytes::new())
-=======
+                    ExecutionResult::Revert { output, .. } => Some(CallOutcome {
+                        result: InterpreterResult {
+                            result: InstructionResult::Revert,
+                            output,
+                            gas,
+                        },
+                        memory_offset: call.return_memory_offset.clone(),
+                    }),
+                    ExecutionResult::Halt { .. } => Some(CallOutcome {
+                        result: InterpreterResult {
+                            result: InstructionResult::Revert,
+                            output: Bytes::from_iter(String::from("zk vm halted").as_bytes()),
+                            gas,
+                        },
+                        memory_offset: call.return_memory_offset.clone(),
+                    }),
+                }
+            }
+        }
+
         None
->>>>>>> 4af6cfae
     }
 
     fn call_end(
@@ -1775,7 +1743,6 @@
         ecx: &mut EvmContext<DB>,
         call: &mut CreateInputs,
     ) -> Option<CreateOutcome> {
-        let ecx = &mut ecx.inner;
         let gas = Gas::new(call.gas_limit);
 
         // Apply our prank
@@ -1798,9 +1765,7 @@
             if ecx.journaled_state.depth() >= broadcast.depth &&
                 call.caller == broadcast.original_caller
             {
-                if let Err(err) =
-                    ecx.journaled_state.load_account(broadcast.new_origin, &mut ecx.db)
-                {
+                if let Err(err) = ecx.load_account(broadcast.new_origin) {
                     return Some(CreateOutcome {
                         result: InterpreterResult {
                             result: InstructionResult::Revert,
@@ -1813,30 +1778,18 @@
 
                 ecx.env.tx.caller = broadcast.new_origin;
 
-<<<<<<< HEAD
-                if data.journaled_state.depth() == broadcast.depth {
-                    let (mut bytecode, mut to, mut nonce) = process_broadcast_create(
-                        broadcast.new_origin,
-                        call.init_code.clone(),
-                        data,
-                        call,
-                    );
-                    let is_fixed_gas_limit = check_if_fixed_gas_limit(data, call.gas_limit);
-=======
                 if ecx.journaled_state.depth() == broadcast.depth {
                     call.caller = broadcast.new_origin;
                     let is_fixed_gas_limit = check_if_fixed_gas_limit(ecx, call.gas_limit);
 
                     let account = &ecx.journaled_state.state()[&broadcast.new_origin];
->>>>>>> 4af6cfae
+                    let mut to = None;
+                    let mut nonce = account.info.nonce;
+                    let mut call_init_code = call.init_code.clone();
 
                     let zk_tx = if self.use_zk_vm {
-                        to = Some(CONTRACT_DEPLOYER_ADDRESS.to_address());
-                        nonce = foundry_zksync_core::nonce(
-                            broadcast.new_origin,
-                            data.db,
-                            &mut data.journaled_state,
-                        ) as u64;
+                        to = Some(TxKind::Call(CONTRACT_DEPLOYER_ADDRESS.to_address()));
+                        nonce = foundry_zksync_core::nonce(broadcast.new_origin, ecx) as u64;
                         let contract = self
                             .dual_compiled_contracts
                             .find_by_evm_bytecode(&call.init_code.0)
@@ -1853,7 +1806,7 @@
                             contract.zk_bytecode_hash,
                             constructor_input,
                         );
-                        bytecode = Bytes::from(create_input);
+                        call_init_code = Bytes::from(create_input);
 
                         Some(ZkTransactionMetadata { factory_deps })
                     } else {
@@ -1864,10 +1817,10 @@
                         rpc: ecx.db.active_fork_url(),
                         transaction: TransactionRequest {
                             from: Some(broadcast.new_origin),
-                            to: None,
+                            to,
                             value: Some(call.value),
-                            input: TransactionInput::new(call.init_code.clone()),
-                            nonce: Some(account.info.nonce),
+                            input: TransactionInput::new(call_init_code),
+                            nonce: Some(nonce),
                             gas: if is_fixed_gas_limit {
                                 Some(call.gas_limit as u128)
                             } else {
@@ -1915,12 +1868,11 @@
             }]);
         }
 
-<<<<<<< HEAD
         if self.use_zk_vm {
             info!("running create in zk vm");
             if call.init_code.0 == DEFAULT_CREATE2_DEPLOYER_CODE {
                 info!("ignoring DEFAULT_CREATE2_DEPLOYER_CODE for zk");
-                return (InstructionResult::Continue, None, gas, Bytes::new())
+                return None
             }
 
             let zk_contract = self
@@ -1940,49 +1892,58 @@
                 call,
                 zk_contract,
                 factory_deps,
-                data.env,
-                data.db,
-                &mut data.journaled_state,
+                ecx,
                 ccx,
             ) {
-                self.combined_logs.extend(result.logs.clone().into_iter().map(|log| {
-                    Some(Log {
-                        address: log.address,
-                        data: LogData::new_unchecked(log.topics, log.data),
-                    })
-                }));
+                self.combined_logs.extend(result.logs.clone().into_iter().map(|log| Some(log)));
 
                 // for each log in cloned logs call handle_expect_emit
                 if !self.expected_emits.is_empty() {
                     for log in result.logs {
-                        expect::handle_expect_emit(self, &log.address, &log.topics, &log.data);
+                        expect::handle_expect_emit(self, &log);
                     }
                 }
 
                 return match result.execution_result {
                     ExecutionResult::Success { output, .. } => match output {
-                        Output::Create(bytes, address) => {
-                            (InstructionResult::Return, address, gas, bytes)
-                        }
-                        _ => (InstructionResult::Revert, None, gas, Bytes::new()),
+                        Output::Create(bytes, address) => Some(CreateOutcome {
+                            result: InterpreterResult {
+                                result: InstructionResult::Return,
+                                output: bytes,
+                                gas,
+                            },
+                            address,
+                        }),
+                        _ => Some(CreateOutcome {
+                            result: InterpreterResult {
+                                result: InstructionResult::Revert,
+                                output: Bytes::new(),
+                                gas,
+                            },
+                            address: None,
+                        }),
                     },
-                    ExecutionResult::Revert { output, .. } => {
-                        (InstructionResult::Revert, None, gas, output)
-                    }
-                    ExecutionResult::Halt { .. } => (
-                        InstructionResult::Revert,
-                        None,
-                        gas,
-                        Bytes::from_iter(String::from("zk vm halted").as_bytes()),
-                    ),
-                }
-            }
-        }
-
-        (InstructionResult::Continue, None, gas, Bytes::new())
-=======
+                    ExecutionResult::Revert { output, .. } => Some(CreateOutcome {
+                        result: InterpreterResult {
+                            result: InstructionResult::Revert,
+                            output,
+                            gas,
+                        },
+                        address: None,
+                    }),
+                    ExecutionResult::Halt { .. } => Some(CreateOutcome {
+                        result: InterpreterResult {
+                            result: InstructionResult::Revert,
+                            output: Bytes::from_iter(String::from("zk vm halted").as_bytes()),
+                            gas,
+                        },
+                        address: None,
+                    }),
+                }
+            }
+        }
+
         None
->>>>>>> 4af6cfae
     }
 
     fn create_end(
@@ -2097,7 +2058,7 @@
     }
 }
 
-impl<DB: DatabaseExt> InspectorExt<DB> for Cheatcodes {
+impl<DB: DatabaseExt + Send> InspectorExt<DB> for Cheatcodes {
     fn should_use_create2_factory(
         &mut self,
         ecx: &mut EvmContext<DB>,
