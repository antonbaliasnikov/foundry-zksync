//! Cheatcode EVM [Inspector].

use crate::{
    evm::{
        journaled_account,
        mapping::{self, MappingSlots},
        prank::Prank,
        DealRecord,
    },
    script::{Broadcast, ScriptWallets},
    test::expect::{self, ExpectedEmit, ExpectedRevert, ExpectedRevertKind},
    CheatsConfig, CheatsCtxt, DynCheatcode, Error, Result,
    Vm::{self, AccountAccess},
};
use alloy_primitives::{keccak256, Address, Bytes, Log, TxKind, B256, U256};
use alloy_rpc_types::request::{TransactionInput, TransactionRequest};
use alloy_sol_types::{SolInterface, SolValue};
use foundry_cheatcodes_common::{
    expect::{ExpectedCallData, ExpectedCallTracker, ExpectedCallType},
    mock::{MockCallDataContext, MockCallReturnData},
    record::RecordAccess,
};
use foundry_common::{evm::Breakpoints, SELECTOR_LEN};
use foundry_config::Config;
use foundry_evm_core::{
    abi::Vm::stopExpectSafeMemoryCall,
    backend::{DatabaseError, DatabaseExt, LocalForkId, RevertDiagnostic},
    constants::{CHEATCODE_ADDRESS, DEFAULT_CREATE2_DEPLOYER_CODE, HARDHAT_CONSOLE_ADDRESS},
    InspectorExt,
};
use foundry_zksync_compiler::{DualCompiledContract, DualCompiledContracts};
use foundry_zksync_core::{
    convert::{ConvertAddress, ConvertH160, ConvertH256, ConvertRU256, ConvertU256},
    ZkTransactionMetadata,
};
use itertools::Itertools;
use revm::{
    interpreter::{
        opcode, CallInputs, CallOutcome, CallScheme, CreateInputs, CreateOutcome, Gas,
        InstructionResult, Interpreter, InterpreterAction, InterpreterResult,
    },
    primitives::{
        AccountInfo, BlockEnv, Bytecode, CreateScheme, Env, EvmStorageSlot, ExecutionResult,
        HashMap as rHashMap, Output, TransactTo, KECCAK_EMPTY,
    },
    EvmContext, InnerEvmContext, Inspector,
};
use rustc_hash::FxHashMap;
use serde_json::Value;
use std::{
    collections::{BTreeMap, HashMap, VecDeque},
    fs::File,
    io::BufReader,
    ops::Range,
    path::PathBuf,
    sync::Arc,
};
use zksync_types::{
    block::{pack_block_info, unpack_block_info},
    get_code_key, get_nonce_key,
    utils::{decompose_full_nonce, nonces_to_full_nonce, storage_key_for_eth_balance},
    ACCOUNT_CODE_STORAGE_ADDRESS, CONTRACT_DEPLOYER_ADDRESS, CURRENT_VIRTUAL_BLOCK_INFO_POSITION,
    H256, KNOWN_CODES_STORAGE_ADDRESS, L2_BASE_TOKEN_ADDRESS, NONCE_HOLDER_ADDRESS,
    SYSTEM_CONTEXT_ADDRESS,
};

macro_rules! try_or_continue {
    ($e:expr) => {
        match $e {
            Ok(v) => v,
            Err(_) => return,
        }
    };
}

/// Contains additional, test specific resources that should be kept for the duration of the test
#[derive(Debug, Default)]
pub struct Context {
    /// Buffered readers for files opened for reading (path => BufReader mapping)
    pub opened_read_files: HashMap<PathBuf, BufReader<File>>,
}

/// Every time we clone `Context`, we want it to be empty
impl Clone for Context {
    fn clone(&self) -> Self {
        Default::default()
    }
}

impl Context {
    /// Clears the context.
    #[inline]
    pub fn clear(&mut self) {
        self.opened_read_files.clear();
    }
}

/// Helps collecting transactions from different forks.
#[derive(Clone, Debug, Default)]
pub struct BroadcastableTransaction {
    /// The optional RPC URL.
    pub rpc: Option<String>,
    /// The transaction to broadcast.
    pub transaction: TransactionRequest,
    /// ZK-VM factory deps
    pub zk_tx: Option<ZkTransactionMetadata>,
}

/// List of transactions that can be broadcasted.
pub type BroadcastableTransactions = VecDeque<BroadcastableTransaction>;

/// An EVM inspector that handles calls to various cheatcodes, each with their own behavior.
///
/// Cheatcodes can be called by contracts during execution to modify the VM environment, such as
/// mocking addresses, signatures and altering call reverts.
///
/// Executing cheatcodes can be very powerful. Most cheatcodes are limited to evm internals, but
/// there are also cheatcodes like `ffi` which can execute arbitrary commands or `writeFile` and
/// `readFile` which can manipulate files of the filesystem. Therefore, several restrictions are
/// implemented for these cheatcodes:
/// - `ffi`, and file cheatcodes are _always_ opt-in (via foundry config) and never enabled by
///   default: all respective cheatcode handlers implement the appropriate checks
/// - File cheatcodes require explicit permissions which paths are allowed for which operation, see
///   `Config.fs_permission`
/// - Only permitted accounts are allowed to execute cheatcodes in forking mode, this ensures no
///   contract deployed on the live network is able to execute cheatcodes by simply calling the
///   cheatcode address: by default, the caller, test contract and newly deployed contracts are
///   allowed to execute cheatcodes
#[derive(Clone, Debug)]
pub struct Cheatcodes {
    /// The block environment
    ///
    /// Used in the cheatcode handler to overwrite the block environment separately from the
    /// execution block environment.
    pub block: Option<BlockEnv>,

    /// The gas price
    ///
    /// Used in the cheatcode handler to overwrite the gas price separately from the gas price
    /// in the execution environment.
    pub gas_price: Option<U256>,

    /// Address labels
    pub labels: HashMap<Address, String>,

    /// Prank information
    pub prank: Option<Prank>,

    /// Expected revert information
    pub expected_revert: Option<ExpectedRevert>,

    /// Additional diagnostic for reverts
    pub fork_revert_diagnostic: Option<RevertDiagnostic>,

    /// Recorded storage reads and writes
    pub accesses: Option<RecordAccess>,

    /// Recorded account accesses (calls, creates) organized by relative call depth, where the
    /// topmost vector corresponds to accesses at the depth at which account access recording
    /// began. Each vector in the matrix represents a list of accesses at a specific call
    /// depth. Once that call context has ended, the last vector is removed from the matrix and
    /// merged into the previous vector.
    pub recorded_account_diffs_stack: Option<Vec<Vec<AccountAccess>>>,

    /// Recorded logs
    pub recorded_logs: Option<Vec<crate::Vm::Log>>,

    /// Cache of the amount of gas used in previous call.
    /// This is used by the `lastCallGas` cheatcode.
    pub last_call_gas: Option<crate::Vm::Gas>,

    /// Mocked calls
    // **Note**: inner must a BTreeMap because of special `Ord` impl for `MockCallDataContext`
    pub mocked_calls: HashMap<Address, BTreeMap<MockCallDataContext, MockCallReturnData>>,

    /// Expected calls
    pub expected_calls: ExpectedCallTracker,
    /// Expected emits
    pub expected_emits: VecDeque<ExpectedEmit>,

    /// Map of context depths to memory offset ranges that may be written to within the call depth.
    pub allowed_mem_writes: FxHashMap<u64, Vec<Range<u64>>>,

    /// Current broadcasting information
    pub broadcast: Option<Broadcast>,

    /// Scripting based transactions
    pub broadcastable_transactions: BroadcastableTransactions,

    /// Additional, user configurable context this Inspector has access to when inspecting a call
    pub config: Arc<CheatsConfig>,

    /// Test-scoped context holding data that needs to be reset every test run
    pub context: Context,

    /// Whether to commit FS changes such as file creations, writes and deletes.
    /// Used to prevent duplicate changes file executing non-committing calls.
    pub fs_commit: bool,

    /// Serialized JSON values.
    // **Note**: both must a BTreeMap to ensure the order of the keys is deterministic.
    pub serialized_jsons: BTreeMap<String, BTreeMap<String, Value>>,

    /// All recorded ETH `deal`s.
    pub eth_deals: Vec<DealRecord>,

    /// Holds the stored gas info for when we pause gas metering. It is an `Option<Option<..>>`
    /// because the `call` callback in an `Inspector` doesn't get access to
    /// the `revm::Interpreter` which holds the `revm::Gas` struct that
    /// we need to copy. So we convert it to a `Some(None)` in `apply_cheatcode`, and once we have
    /// the interpreter, we copy the gas struct. Then each time there is an execution of an
    /// operation, we reset the gas.
    pub gas_metering: Option<Option<Gas>>,

    /// Holds stored gas info for when we pause gas metering, and we're entering/inside
    /// CREATE / CREATE2 frames. This is needed to make gas meter pausing work correctly when
    /// paused and creating new contracts.
    pub gas_metering_create: Option<Option<Gas>>,

    /// Mapping slots.
    pub mapping_slots: Option<HashMap<Address, MappingSlots>>,

    /// The current program counter.
    pub pc: usize,
    /// Breakpoints supplied by the `breakpoint` cheatcode.
    /// `char -> (address, pc)`
    pub breakpoints: Breakpoints,

    /// Use ZK-VM to execute CALLs and CREATEs.
    pub use_zk_vm: bool,

    /// Dual compiled contracts
    pub dual_compiled_contracts: DualCompiledContracts,

    /// Logs printed during ZK-VM execution.
    /// EVM logs have the value `None` so they can be interpolated later, since
    /// they are recorded by [foundry_evm::inspectors::LogCollector] tracer.
    pub combined_logs: Vec<Option<Log>>,

    /// Starts the cheatcode inspector in ZK mode.
    /// This is set to `false`, once the startup migration is completed.
    pub startup_zk: bool,

    /// The list of factory_deps seen so far during a test or script execution.
    /// Ideally these would be persisted in the storage, but since modifying [revm::JournaledState]
    /// would be a significant refactor, we maintain the factory_dep part in the [Cheatcodes].
    /// This can be done as each test runs with its own [Cheatcodes] instance, thereby
    /// providing the necessary level of isolation.
    pub persisted_factory_deps: HashMap<H256, Vec<u8>>,
}

// This is not derived because calling this in `fn new` with `..Default::default()` creates a second
// `CheatsConfig` which is unused, and inside it `ProjectPathsConfig` is relatively expensive to
// create.
impl Default for Cheatcodes {
    fn default() -> Self {
        Self::new(Arc::default())
    }
}

impl Cheatcodes {
    /// Creates a new `Cheatcodes` with the given settings.
    pub fn new(config: Arc<CheatsConfig>) -> Self {
        let mut dual_compiled_contracts = config.dual_compiled_contracts.clone();

        // We add the empty bytecode manually so it is correctly translated in zk mode.
        // This is used in many places in foundry, e.g. in cheatcode contract's account code.
        let empty_bytes = Bytes::from_static(&[0]);
        let zk_bytecode_hash = foundry_zksync_core::hash_bytecode(&foundry_zksync_core::EMPTY_CODE);
        let zk_deployed_bytecode = foundry_zksync_core::EMPTY_CODE.to_vec();

        dual_compiled_contracts.push(DualCompiledContract {
            name: String::from("EmptyEVMBytecode"),
            zk_bytecode_hash,
            zk_deployed_bytecode: zk_deployed_bytecode.clone(),
            zk_factory_deps: Default::default(),
            evm_bytecode_hash: B256::from_slice(&keccak256(&empty_bytes)[..]),
            evm_deployed_bytecode: revm::interpreter::analysis::to_analysed(Bytecode::new_raw(
                empty_bytes.clone(),
            ))
            .bytecode()
            .to_vec(),
            evm_bytecode: revm::interpreter::analysis::to_analysed(Bytecode::new_raw(empty_bytes))
                .bytecode()
                .to_vec(),
        });

        let mut persisted_factory_deps = HashMap::new();
        persisted_factory_deps.insert(zk_bytecode_hash, zk_deployed_bytecode);

        let startup_zk = config.use_zk;
        Self {
            fs_commit: true,
            labels: config.labels.clone(),
            config,
            dual_compiled_contracts,
            startup_zk,
            block: Default::default(),
            gas_price: Default::default(),
            prank: Default::default(),
            expected_revert: Default::default(),
            fork_revert_diagnostic: Default::default(),
            accesses: Default::default(),
            recorded_account_diffs_stack: Default::default(),
            recorded_logs: Default::default(),
            last_call_gas: Default::default(),
            mocked_calls: Default::default(),
            expected_calls: Default::default(),
            expected_emits: Default::default(),
            allowed_mem_writes: Default::default(),
            broadcast: Default::default(),
            broadcastable_transactions: Default::default(),
            context: Default::default(),
            serialized_jsons: Default::default(),
            eth_deals: Default::default(),
            gas_metering: Default::default(),
            gas_metering_create: Default::default(),
            mapping_slots: Default::default(),
            pc: Default::default(),
            breakpoints: Default::default(),
            combined_logs: Default::default(),
            use_zk_vm: Default::default(),
            persisted_factory_deps: Default::default(),
        }
    }

    /// Returns the configured script wallets.
    pub fn script_wallets(&self) -> Option<&ScriptWallets> {
        self.config.script_wallets.as_ref()
    }

    fn apply_cheatcode<DB: DatabaseExt>(
        &mut self,
        ecx: &mut EvmContext<DB>,
        call: &CallInputs,
    ) -> Result {
        // decode the cheatcode call
        let decoded = Vm::VmCalls::abi_decode(&call.input, false).map_err(|e| {
            if let alloy_sol_types::Error::UnknownSelector { name: _, selector } = e {
                let msg = format!(
                    "unknown cheatcode with selector {selector}; \
                     you may have a mismatch between the `Vm` interface (likely in `forge-std`) \
                     and the `forge` version"
                );
                return alloy_sol_types::Error::Other(std::borrow::Cow::Owned(msg));
            }
            e
        })?;
        let caller = call.caller;

        // ensure the caller is allowed to execute cheatcodes,
        // but only if the backend is in forking mode
        ecx.db.ensure_cheatcode_access_forking_mode(&caller)?;

        apply_dispatch(
            &decoded,
            &mut CheatsCtxt {
                state: self,
                ecx: &mut ecx.inner,
                precompiles: &mut ecx.precompiles,
                caller,
            },
        )
    }

    /// Determines the address of the contract and marks it as allowed
    /// Returns the address of the contract created
    ///
    /// There may be cheatcodes in the constructor of the new contract, in order to allow them
    /// automatically we need to determine the new address
    fn allow_cheatcodes_on_create<DB: DatabaseExt>(
        &self,
        ecx: &mut InnerEvmContext<DB>,
        inputs: &CreateInputs,
    ) -> Address {
        let old_nonce = ecx
            .journaled_state
            .state
            .get(&inputs.caller)
            .map(|acc| acc.info.nonce)
            .unwrap_or_default();
        let created_address = inputs.created_address(old_nonce);
        if ecx.journaled_state.depth > 1 && !ecx.db.has_cheatcode_access(&inputs.caller) {
            // we only grant cheat code access for new contracts if the caller also has
            // cheatcode access and the new contract is created in top most call
            return created_address;
        }

        ecx.db.allow_cheatcode_access(created_address);

        created_address
    }

    /// Called when there was a revert.
    ///
    /// Cleanup any previously applied cheatcodes that altered the state in such a way that revm's
    /// revert would run into issues.
    pub fn on_revert<DB: DatabaseExt>(&mut self, ecx: &mut EvmContext<DB>) {
        trace!(deals=?self.eth_deals.len(), "rolling back deals");

        // Delay revert clean up until expected revert is handled, if set.
        if self.expected_revert.is_some() {
            return;
        }

        // we only want to apply cleanup top level
        if ecx.journaled_state.depth() > 0 {
            return;
        }

        // Roll back all previously applied deals
        // This will prevent overflow issues in revm's [`JournaledState::journal_revert`] routine
        // which rolls back any transfers.
        while let Some(record) = self.eth_deals.pop() {
            if let Some(acc) = ecx.journaled_state.state.get_mut(&record.address) {
                acc.info.balance = record.old_balance;
            }
        }
    }

    /// Selects the appropriate VM for the fork. Options: EVM, ZK-VM.
    /// CALL and CREATE are handled by the selected VM.
    ///
    /// Additionally:
    /// * Translates block information
    /// * Translates all persisted addresses
    pub fn select_fork_vm<DB: DatabaseExt>(
        &mut self,
        data: &mut InnerEvmContext<DB>,
        fork_id: LocalForkId,
    ) {
        let fork_info = data.db.get_fork_info(fork_id).expect("failed getting fork info");
        if fork_info.fork_type.is_evm() {
            self.select_evm(data)
        } else {
            self.select_zk_vm(data, Some(&fork_info.fork_env))
        }
    }

    /// Switch to EVM and translate block info, balances, nonces and deployed codes for persistent
    /// accounts
    pub fn select_evm<DB: DatabaseExt>(&mut self, data: &mut InnerEvmContext<DB>) {
        if !self.use_zk_vm {
            tracing::info!("already in EVM");
            return
        }

        tracing::info!("switching to EVM");
        self.use_zk_vm = false;

        let system_account = SYSTEM_CONTEXT_ADDRESS.to_address();
        journaled_account(data, system_account).expect("failed to load account");
        let balance_account = L2_BASE_TOKEN_ADDRESS.to_address();
        journaled_account(data, balance_account).expect("failed to load account");
        let nonce_account = NONCE_HOLDER_ADDRESS.to_address();
        journaled_account(data, nonce_account).expect("failed to load account");
        let account_code_account = ACCOUNT_CODE_STORAGE_ADDRESS.to_address();
        journaled_account(data, account_code_account).expect("failed to load account");

        // TODO we might need to store the deployment nonce under the contract storage
        // to not lose it across VMs.

        let block_info_key = CURRENT_VIRTUAL_BLOCK_INFO_POSITION.to_ru256();
        let (block_info, _) = data
            .journaled_state
            .sload(system_account, block_info_key, &mut data.db)
            .unwrap_or_default();
        let (block_number, block_timestamp) = unpack_block_info(block_info.to_u256());
        data.env.block.number = U256::from(block_number);
        data.env.block.timestamp = U256::from(block_timestamp);

        let test_contract = data.db.get_test_contract_address();
        for address in data.db.persistent_accounts() {
            info!(?address, "importing to evm state");

            let zk_address = address.to_h160();
            let balance_key = storage_key_for_eth_balance(&zk_address).key().to_ru256();
            let nonce_key = get_nonce_key(&zk_address).key().to_ru256();

            let (balance, _) = data
                .journaled_state
                .sload(balance_account, balance_key, &mut data.db)
                .unwrap_or_default();
            let (full_nonce, _) = data
                .journaled_state
                .sload(nonce_account, nonce_key, &mut data.db)
                .unwrap_or_default();
            let (tx_nonce, _deployment_nonce) = decompose_full_nonce(full_nonce.to_u256());
            let nonce = tx_nonce.as_u64();

            let account_code_key = get_code_key(&zk_address).key().to_ru256();
            let (code_hash, code) = data
                .journaled_state
                .sload(account_code_account, account_code_key, &mut data.db)
                .map(|(value, _)| value)
                .ok()
                .and_then(|zk_bytecode_hash| {
                    self.dual_compiled_contracts
                        .find_by_zk_bytecode_hash(zk_bytecode_hash.to_h256())
                        .map(|contract| {
                            (
                                contract.evm_bytecode_hash,
                                Some(Bytecode::new_raw(Bytes::from(
                                    contract.evm_deployed_bytecode.clone(),
                                ))),
                            )
                        })
                })
                .unwrap_or_else(|| (KECCAK_EMPTY, None));

            let account = journaled_account(data, address).expect("failed to load account");
            let _ = std::mem::replace(&mut account.info.balance, balance);
            let _ = std::mem::replace(&mut account.info.nonce, nonce);

            if test_contract.map(|addr| addr == address).unwrap_or_default() {
                tracing::trace!(?address, "ignoring code translation for test contract");
            } else {
                account.info.code_hash = code_hash;
                account.info.code = code.clone();
            }
        }
    }

    /// Switch to ZK-VM and translate block info, balances, nonces and deployed codes for persistent
    /// accounts
    pub fn select_zk_vm<DB: DatabaseExt>(
        &mut self,
        data: &mut InnerEvmContext<DB>,
        new_env: Option<&Env>,
    ) {
        if self.use_zk_vm {
            tracing::info!("already in ZK-VM");
            return
        }

        tracing::info!("switching to ZK-VM");
        self.use_zk_vm = true;

        let env = new_env.unwrap_or(data.env.as_ref());

        let mut system_storage: rHashMap<U256, EvmStorageSlot> = Default::default();
        let block_info_key = CURRENT_VIRTUAL_BLOCK_INFO_POSITION.to_ru256();
        let block_info =
            pack_block_info(env.block.number.as_limbs()[0], env.block.timestamp.as_limbs()[0]);
        system_storage.insert(block_info_key, EvmStorageSlot::new(block_info.to_ru256()));

        let mut l2_eth_storage: rHashMap<U256, EvmStorageSlot> = Default::default();
        let mut nonce_storage: rHashMap<U256, EvmStorageSlot> = Default::default();
        let mut account_code_storage: rHashMap<U256, EvmStorageSlot> = Default::default();
        let mut known_codes_storage: rHashMap<U256, EvmStorageSlot> = Default::default();
        let mut deployed_codes: HashMap<Address, AccountInfo> = Default::default();

        for address in data.db.persistent_accounts() {
            info!(?address, "importing to zk state");

            let account = journaled_account(data, address).expect("failed to load account");
            let info = &account.info;
            let zk_address = address.to_h160();

            let balance_key = storage_key_for_eth_balance(&zk_address).key().to_ru256();
            let nonce_key = get_nonce_key(&zk_address).key().to_ru256();
            l2_eth_storage.insert(balance_key, EvmStorageSlot::new(info.balance));

            // TODO we need to find a proper way to handle deploy nonces instead of replicating
            let full_nonce = nonces_to_full_nonce(info.nonce.into(), info.nonce.into());
            nonce_storage.insert(nonce_key, EvmStorageSlot::new(full_nonce.to_ru256()));

            if let Some(contract) = self.dual_compiled_contracts.iter().find(|contract| {
                info.code_hash != KECCAK_EMPTY && info.code_hash == contract.evm_bytecode_hash
            }) {
                account_code_storage.insert(
                    zk_address.to_h256().to_ru256(),
                    EvmStorageSlot::new(contract.zk_bytecode_hash.to_ru256()),
                );
                known_codes_storage
                    .insert(contract.zk_bytecode_hash.to_ru256(), EvmStorageSlot::new(U256::ZERO));

                let code_hash = B256::from_slice(contract.zk_bytecode_hash.as_bytes());
                deployed_codes.insert(
                    address,
                    AccountInfo {
                        balance: info.balance,
                        nonce: info.nonce,
                        code_hash,
                        code: Some(Bytecode::new_raw(Bytes::from(
                            contract.zk_deployed_bytecode.clone(),
                        ))),
                    },
                );
            } else {
                tracing::debug!("no zk contract found for {:?}", info.code_hash)
            }
        }

        let system_addr = SYSTEM_CONTEXT_ADDRESS.to_address();
        let system_account = journaled_account(data, system_addr).expect("failed to load account");
        system_account.storage.extend(system_storage.clone());

        let balance_addr = L2_BASE_TOKEN_ADDRESS.to_address();
        let balance_account =
            journaled_account(data, balance_addr).expect("failed to load account");
        balance_account.storage.extend(l2_eth_storage.clone());

        let nonce_addr = NONCE_HOLDER_ADDRESS.to_address();
        let nonce_account = journaled_account(data, nonce_addr).expect("failed to load account");
        nonce_account.storage.extend(nonce_storage.clone());

        let account_code_addr = ACCOUNT_CODE_STORAGE_ADDRESS.to_address();
        let account_code_account =
            journaled_account(data, account_code_addr).expect("failed to load account");
        account_code_account.storage.extend(account_code_storage.clone());

        let known_codes_addr = KNOWN_CODES_STORAGE_ADDRESS.to_address();
        let known_codes_account =
            journaled_account(data, known_codes_addr).expect("failed to load account");
        known_codes_account.storage.extend(known_codes_storage.clone());

        let test_contract = data.db.get_test_contract_address();
        for (address, info) in deployed_codes {
            let account = journaled_account(data, address).expect("failed to load account");
            let _ = std::mem::replace(&mut account.info.balance, info.balance);
            let _ = std::mem::replace(&mut account.info.nonce, info.nonce);
            if test_contract.map(|addr| addr == address).unwrap_or_default() {
                tracing::trace!(?address, "ignoring code translation for test contract");
            } else {
                account.info.code_hash = info.code_hash;
                account.info.code = info.code.clone();
            }
        }
    }
}

impl<DB: DatabaseExt + Send> Inspector<DB> for Cheatcodes {
    #[inline]
    fn initialize_interp(&mut self, _: &mut Interpreter, ecx: &mut EvmContext<DB>) {
        // When the first interpreter is initialized we've circumvented the balance and gas checks,
        // so we apply our actual block data with the correct fees and all.
        if let Some(block) = self.block.take() {
            ecx.env.block = block;
        }
        if let Some(gas_price) = self.gas_price.take() {
            ecx.env.tx.gas_price = gas_price;
        }
        if self.startup_zk && !self.use_zk_vm {
            self.startup_zk = false; // We only do this once.
            self.select_zk_vm(ecx, None);
        }
    }

    #[inline]
    fn step_end(&mut self, interpreter: &mut Interpreter, ecx: &mut EvmContext<DB>) {
        // ovverride address(x).balance retrieval to make it consistent between EraVM and EVM
        if self.use_zk_vm {
            let address = match interpreter.current_opcode() {
                opcode::SELFBALANCE => interpreter.contract().target_address,
                opcode::BALANCE => {
                    if interpreter.stack.is_empty() {
                        interpreter.instruction_result = InstructionResult::StackUnderflow;
                        return;
                    }

                    Address::from_word(B256::from(unsafe { interpreter.stack.pop_unsafe() }))
                }
                _ => return,
            };

            // Safety: Length is checked above.
            let balance = foundry_zksync_core::balance(address, ecx);

            // Skip the current BALANCE instruction since we've already handled it
            match interpreter.stack.push(balance) {
                Ok(_) => unsafe {
                    interpreter.instruction_pointer = interpreter.instruction_pointer.add(1);
                },
                Err(e) => {
                    interpreter.instruction_result = e;
                }
            }
        }
    }

    fn step(&mut self, interpreter: &mut Interpreter, ecx: &mut EvmContext<DB>) {
        let ecx = &mut ecx.inner;
        self.pc = interpreter.program_counter();

        // reset gas if gas metering is turned off
        match self.gas_metering {
            Some(None) => {
                // need to store gas metering
                self.gas_metering = Some(Some(interpreter.gas));
            }
            Some(Some(gas)) => {
                match interpreter.current_opcode() {
                    opcode::CREATE | opcode::CREATE2 => {
                        // set we're about to enter CREATE frame to meter its gas on first opcode
                        // inside it
                        self.gas_metering_create = Some(None)
                    }
                    opcode::STOP | opcode::RETURN | opcode::SELFDESTRUCT | opcode::REVERT => {
                        // If we are ending current execution frame, we want to just fully reset gas
                        // otherwise weird things with returning gas from a call happen
                        // ref: https://github.com/bluealloy/revm/blob/2cb991091d32330cfe085320891737186947ce5a/crates/revm/src/evm_impl.rs#L190
                        //
                        // It would be nice if we had access to the interpreter in `call_end`, as we
                        // could just do this there instead.
                        match self.gas_metering_create {
                            None | Some(None) => {
                                interpreter.gas = Gas::new(0);
                            }
                            Some(Some(gas)) => {
                                // If this was CREATE frame, set correct gas limit. This is needed
                                // because CREATE opcodes deduct additional gas for code storage,
                                // and deducted amount is compared to gas limit. If we set this to
                                // 0, the CREATE would fail with out of gas.
                                //
                                // If we however set gas limit to the limit of outer frame, it would
                                // cause a panic after erasing gas cost post-create. Reason for this
                                // is pre-create REVM records `gas_limit - (gas_limit / 64)` as gas
                                // used, and erases costs by `remaining` gas post-create.
                                // gas used ref: https://github.com/bluealloy/revm/blob/2cb991091d32330cfe085320891737186947ce5a/crates/revm/src/instructions/host.rs#L254-L258
                                // post-create erase ref: https://github.com/bluealloy/revm/blob/2cb991091d32330cfe085320891737186947ce5a/crates/revm/src/instructions/host.rs#L279
                                interpreter.gas = Gas::new(gas.limit());

                                // reset CREATE gas metering because we're about to exit its frame
                                self.gas_metering_create = None
                            }
                        }
                    }
                    _ => {
                        // if just starting with CREATE opcodes, record its inner frame gas
                        if let Some(None) = self.gas_metering_create {
                            self.gas_metering_create = Some(Some(interpreter.gas))
                        }

                        // dont monitor gas changes, keep it constant
                        interpreter.gas = gas;
                    }
                }
            }
            _ => {}
        }

        // Record writes and reads if `record` has been called
        if let Some(storage_accesses) = &mut self.accesses {
            match interpreter.current_opcode() {
                opcode::SLOAD => {
                    let key = try_or_continue!(interpreter.stack().peek(0));
                    storage_accesses
                        .reads
                        .entry(interpreter.contract().target_address)
                        .or_default()
                        .push(key);
                }
                opcode::SSTORE => {
                    let key = try_or_continue!(interpreter.stack().peek(0));

                    // An SSTORE does an SLOAD internally
                    storage_accesses
                        .reads
                        .entry(interpreter.contract().target_address)
                        .or_default()
                        .push(key);
                    storage_accesses
                        .writes
                        .entry(interpreter.contract().target_address)
                        .or_default()
                        .push(key);
                }
                _ => (),
            }
        }

        // Record account access via SELFDESTRUCT if `recordAccountAccesses` has been called
        if let Some(account_accesses) = &mut self.recorded_account_diffs_stack {
            if interpreter.current_opcode() == opcode::SELFDESTRUCT {
                let target = try_or_continue!(interpreter.stack().peek(0));
                // load balance of this account
                let value = ecx
                    .balance(interpreter.contract().target_address)
                    .map(|(b, _)| b)
                    .unwrap_or(U256::ZERO);
                let account = Address::from_word(B256::from(target));
                // get previous balance and initialized status of the target account
                // TODO: use load_account_exists
                let (initialized, old_balance) = if let Ok((account, _)) =
                    ecx.journaled_state.load_account(account, &mut ecx.db)
                {
                    (account.info.exists(), account.info.balance)
                } else {
                    (false, U256::ZERO)
                };
                // register access for the target account
                let access = crate::Vm::AccountAccess {
                    chainInfo: crate::Vm::ChainInfo {
                        forkId: ecx.db.active_fork_id().unwrap_or_default(),
                        chainId: U256::from(ecx.env.cfg.chain_id),
                    },
                    accessor: interpreter.contract().target_address,
                    account,
                    kind: crate::Vm::AccountAccessKind::SelfDestruct,
                    initialized,
                    oldBalance: old_balance,
                    newBalance: old_balance + value,
                    value,
                    data: Bytes::new(),
                    reverted: false,
                    deployedCode: Bytes::new(),
                    storageAccesses: vec![],
                    depth: ecx.journaled_state.depth(),
                };
                // Ensure that we're not selfdestructing a context recording was initiated on
                if let Some(last) = account_accesses.last_mut() {
                    last.push(access);
                }
            }
        }

        // Record granular ordered storage accesses if `startStateDiffRecording` has been called
        if let Some(recorded_account_diffs_stack) = &mut self.recorded_account_diffs_stack {
            match interpreter.current_opcode() {
                opcode::SLOAD => {
                    let key = try_or_continue!(interpreter.stack().peek(0));
                    let address = interpreter.contract().target_address;

                    // Try to include present value for informational purposes, otherwise assume
                    // it's not set (zero value)
                    let mut present_value = U256::ZERO;
                    // Try to load the account and the slot's present value
                    if ecx.load_account(address).is_ok() {
                        if let Ok((previous, _)) = ecx.sload(address, key) {
                            present_value = previous;
                        }
                    }
                    let access = crate::Vm::StorageAccess {
                        account: interpreter.contract().target_address,
                        slot: key.into(),
                        isWrite: false,
                        previousValue: present_value.into(),
                        newValue: present_value.into(),
                        reverted: false,
                    };
                    append_storage_access(
                        recorded_account_diffs_stack,
                        access,
                        ecx.journaled_state.depth(),
                    );
                }
                opcode::SSTORE => {
                    let key = try_or_continue!(interpreter.stack().peek(0));
                    let value = try_or_continue!(interpreter.stack().peek(1));
                    let address = interpreter.contract().target_address;
                    // Try to load the account and the slot's previous value, otherwise, assume it's
                    // not set (zero value)
                    let mut previous_value = U256::ZERO;
                    if ecx.load_account(address).is_ok() {
                        if let Ok((previous, _)) = ecx.sload(address, key) {
                            previous_value = previous;
                        }
                    }

                    let access = crate::Vm::StorageAccess {
                        account: address,
                        slot: key.into(),
                        isWrite: true,
                        previousValue: previous_value.into(),
                        newValue: value.into(),
                        reverted: false,
                    };
                    append_storage_access(
                        recorded_account_diffs_stack,
                        access,
                        ecx.journaled_state.depth(),
                    );
                }
                // Record account accesses via the EXT family of opcodes
                opcode::EXTCODECOPY |
                opcode::EXTCODESIZE |
                opcode::EXTCODEHASH |
                opcode::BALANCE => {
                    let kind = match interpreter.current_opcode() {
                        opcode::EXTCODECOPY => crate::Vm::AccountAccessKind::Extcodecopy,
                        opcode::EXTCODESIZE => crate::Vm::AccountAccessKind::Extcodesize,
                        opcode::EXTCODEHASH => crate::Vm::AccountAccessKind::Extcodehash,
                        opcode::BALANCE => crate::Vm::AccountAccessKind::Balance,
                        _ => unreachable!(),
                    };
                    let address = Address::from_word(B256::from(try_or_continue!(interpreter
                        .stack()
                        .peek(0))));
                    let balance;
                    let initialized;
                    // TODO: use ecx.load_account
                    if let Ok((acc, _)) = ecx.journaled_state.load_account(address, &mut ecx.db) {
                        initialized = acc.info.exists();
                        balance = acc.info.balance;
                    } else {
                        initialized = false;
                        balance = U256::ZERO;
                    }
                    let account_access = crate::Vm::AccountAccess {
                        chainInfo: crate::Vm::ChainInfo {
                            forkId: ecx.db.active_fork_id().unwrap_or_default(),
                            chainId: U256::from(ecx.env.cfg.chain_id),
                        },
                        accessor: interpreter.contract().target_address,
                        account: address,
                        kind,
                        initialized,
                        oldBalance: balance,
                        newBalance: balance,
                        value: U256::ZERO,
                        data: Bytes::new(),
                        reverted: false,
                        deployedCode: Bytes::new(),
                        storageAccesses: vec![],
                        depth: ecx.journaled_state.depth(),
                    };
                    // Record the EXT* call as an account access at the current depth
                    // (future storage accesses will be recorded in a new "Resume" context)
                    if let Some(last) = recorded_account_diffs_stack.last_mut() {
                        last.push(account_access);
                    } else {
                        recorded_account_diffs_stack.push(vec![account_access]);
                    }
                }
                _ => (),
            }
        }

        // If the allowed memory writes cheatcode is active at this context depth, check to see
        // if the current opcode can either mutate directly or expand memory. If the opcode at
        // the current program counter is a match, check if the modified memory lies within the
        // allowed ranges. If not, revert and fail the test.
        if let Some(ranges) = self.allowed_mem_writes.get(&ecx.journaled_state.depth()) {
            // The `mem_opcode_match` macro is used to match the current opcode against a list of
            // opcodes that can mutate memory (either directly or expansion via reading). If the
            // opcode is a match, the memory offsets that are being written to are checked to be
            // within the allowed ranges. If not, the test is failed and the transaction is
            // reverted. For all opcodes that can mutate memory aside from MSTORE,
            // MSTORE8, and MLOAD, the size and destination offset are on the stack, and
            // the macro expands all of these cases. For MSTORE, MSTORE8, and MLOAD, the
            // size of the memory write is implicit, so these cases are hard-coded.
            macro_rules! mem_opcode_match {
                ($(($opcode:ident, $offset_depth:expr, $size_depth:expr, $writes:expr)),* $(,)?) => {
                    match interpreter.current_opcode() {
                        ////////////////////////////////////////////////////////////////
                        //    OPERATIONS THAT CAN EXPAND/MUTATE MEMORY BY WRITING     //
                        ////////////////////////////////////////////////////////////////

                        opcode::MSTORE => {
                            // The offset of the mstore operation is at the top of the stack.
                            let offset = try_or_continue!(interpreter.stack().peek(0)).saturating_to::<u64>();

                            // If none of the allowed ranges contain [offset, offset + 32), memory has been
                            // unexpectedly mutated.
                            if !ranges.iter().any(|range| {
                                range.contains(&offset) && range.contains(&(offset + 31))
                            }) {
                                // SPECIAL CASE: When the compiler attempts to store the selector for
                                // `stopExpectSafeMemory`, this is allowed. It will do so at the current free memory
                                // pointer, which could have been updated to the exclusive upper bound during
                                // execution.
                                let value = try_or_continue!(interpreter.stack().peek(1)).to_be_bytes::<32>();
                                let selector = stopExpectSafeMemoryCall {}.cheatcode().func.selector_bytes;
                                if value[0..SELECTOR_LEN] == selector {
                                    return
                                }

                                disallowed_mem_write(offset, 32, interpreter, ranges);
                                return
                            }
                        }
                        opcode::MSTORE8 => {
                            // The offset of the mstore8 operation is at the top of the stack.
                            let offset = try_or_continue!(interpreter.stack().peek(0)).saturating_to::<u64>();

                            // If none of the allowed ranges contain the offset, memory has been
                            // unexpectedly mutated.
                            if !ranges.iter().any(|range| range.contains(&offset)) {
                                disallowed_mem_write(offset, 1, interpreter, ranges);
                                return
                            }
                        }

                        ////////////////////////////////////////////////////////////////
                        //        OPERATIONS THAT CAN EXPAND MEMORY BY READING        //
                        ////////////////////////////////////////////////////////////////

                        opcode::MLOAD => {
                            // The offset of the mload operation is at the top of the stack
                            let offset = try_or_continue!(interpreter.stack().peek(0)).saturating_to::<u64>();

                            // If the offset being loaded is >= than the memory size, the
                            // memory is being expanded. If none of the allowed ranges contain
                            // [offset, offset + 32), memory has been unexpectedly mutated.
                            if offset >= interpreter.shared_memory.len() as u64 && !ranges.iter().any(|range| {
                                range.contains(&offset) && range.contains(&(offset + 31))
                            }) {
                                disallowed_mem_write(offset, 32, interpreter, ranges);
                                return
                            }
                        }

                        ////////////////////////////////////////////////////////////////
                        //          OPERATIONS WITH OFFSET AND SIZE ON STACK          //
                        ////////////////////////////////////////////////////////////////

                        opcode::CALL => {
                            // The destination offset of the operation is the fifth element on the stack.
                            let dest_offset = try_or_continue!(interpreter.stack().peek(5)).saturating_to::<u64>();

                            // The size of the data that will be copied is the sixth element on the stack.
                            let size = try_or_continue!(interpreter.stack().peek(6)).saturating_to::<u64>();

                            // If none of the allowed ranges contain [dest_offset, dest_offset + size),
                            // memory outside of the expected ranges has been touched. If the opcode
                            // only reads from memory, this is okay as long as the memory is not expanded.
                            let fail_cond = !ranges.iter().any(|range| {
                                range.contains(&dest_offset) &&
                                    range.contains(&(dest_offset + size.saturating_sub(1)))
                            });

                            // If the failure condition is met, set the output buffer to a revert string
                            // that gives information about the allowed ranges and revert.
                            if fail_cond {
                                // SPECIAL CASE: When a call to `stopExpectSafeMemory` is performed, this is allowed.
                                // It allocated calldata at the current free memory pointer, and will attempt to read
                                // from this memory region to perform the call.
                                let to = Address::from_word(try_or_continue!(interpreter.stack().peek(1)).to_be_bytes::<32>().into());
                                if to == CHEATCODE_ADDRESS {
                                    let args_offset = try_or_continue!(interpreter.stack().peek(3)).saturating_to::<usize>();
                                    let args_size = try_or_continue!(interpreter.stack().peek(4)).saturating_to::<usize>();
                                    let selector = stopExpectSafeMemoryCall {}.cheatcode().func.selector_bytes;
                                    let memory_word = interpreter.shared_memory.slice(args_offset, args_size);
                                    if memory_word[0..SELECTOR_LEN] == selector {
                                        return
                                    }
                                }

                                disallowed_mem_write(dest_offset, size, interpreter, ranges);
                                return
                            }
                        }

                        $(opcode::$opcode => {
                            // The destination offset of the operation.
                            let dest_offset = try_or_continue!(interpreter.stack().peek($offset_depth)).saturating_to::<u64>();

                            // The size of the data that will be copied.
                            let size = try_or_continue!(interpreter.stack().peek($size_depth)).saturating_to::<u64>();

                            // If none of the allowed ranges contain [dest_offset, dest_offset + size),
                            // memory outside of the expected ranges has been touched. If the opcode
                            // only reads from memory, this is okay as long as the memory is not expanded.
                            let fail_cond = !ranges.iter().any(|range| {
                                    range.contains(&dest_offset) &&
                                        range.contains(&(dest_offset + size.saturating_sub(1)))
                                }) && ($writes ||
                                    [dest_offset, (dest_offset + size).saturating_sub(1)].into_iter().any(|offset| {
                                        offset >= interpreter.shared_memory.len() as u64
                                    })
                                );

                            // If the failure condition is met, set the output buffer to a revert string
                            // that gives information about the allowed ranges and revert.
                            if fail_cond {
                                disallowed_mem_write(dest_offset, size, interpreter, ranges);
                                return
                            }
                        })*
                        _ => ()
                    }
                }
            }

            // Check if the current opcode can write to memory, and if so, check if the memory
            // being written to is registered as safe to modify.
            mem_opcode_match!(
                (CALLDATACOPY, 0, 2, true),
                (CODECOPY, 0, 2, true),
                (RETURNDATACOPY, 0, 2, true),
                (EXTCODECOPY, 1, 3, true),
                (CALLCODE, 5, 6, true),
                (STATICCALL, 4, 5, true),
                (DELEGATECALL, 4, 5, true),
                (KECCAK256, 0, 1, false),
                (LOG0, 0, 1, false),
                (LOG1, 0, 1, false),
                (LOG2, 0, 1, false),
                (LOG3, 0, 1, false),
                (LOG4, 0, 1, false),
                (CREATE, 1, 2, false),
                (CREATE2, 1, 2, false),
                (RETURN, 0, 1, false),
                (REVERT, 0, 1, false),
            )
        }

        // Record writes with sstore (and sha3) if `StartMappingRecording` has been called
        if let Some(mapping_slots) = &mut self.mapping_slots {
            mapping::step(mapping_slots, interpreter);
        }
    }

    fn log(&mut self, _context: &mut EvmContext<DB>, log: &Log) {
        if !self.expected_emits.is_empty() {
            expect::handle_expect_emit(self, log);
        }

        // Stores this log if `recordLogs` has been called
        if let Some(storage_recorded_logs) = &mut self.recorded_logs {
            storage_recorded_logs.push(Vm::Log {
                topics: log.data.topics().to_vec(),
                data: log.data.data.clone(),
                emitter: log.address,
            });
        }

        self.combined_logs.push(None);
    }

    fn call(&mut self, ecx: &mut EvmContext<DB>, call: &mut CallInputs) -> Option<CallOutcome> {
        let gas = Gas::new(call.gas_limit);

        // At the root call to test function or script `run()`/`setUp()` functions, we are
        // decreasing sender nonce to ensure that it matches on-chain nonce once we start
        // broadcasting.
        if ecx.journaled_state.depth == 0 {
            let sender = ecx.env.tx.caller;
            if sender != Config::DEFAULT_SENDER {
                let account = match super::evm::journaled_account(ecx, sender) {
                    Ok(account) => account,
                    Err(err) => {
                        return Some(CallOutcome {
                            result: InterpreterResult {
                                result: InstructionResult::Revert,
                                output: err.abi_encode().into(),
                                gas,
                            },
                            memory_offset: call.return_memory_offset.clone(),
                        })
                    }
                };
                let prev = account.info.nonce;
                account.info.nonce = prev.saturating_sub(1);

                debug!(target: "cheatcodes", %sender, nonce=account.info.nonce, prev, "corrected nonce");
            }
        }

        if call.target_address == CHEATCODE_ADDRESS {
            return match self.apply_cheatcode(ecx, call) {
                Ok(retdata) => Some(CallOutcome {
                    result: InterpreterResult {
                        result: InstructionResult::Return,
                        output: retdata.into(),
                        gas,
                    },
                    memory_offset: call.return_memory_offset.clone(),
                }),
                Err(err) => Some(CallOutcome {
                    result: InterpreterResult {
                        result: InstructionResult::Revert,
                        output: err.abi_encode().into(),
                        gas,
                    },
                    memory_offset: call.return_memory_offset.clone(),
                }),
            };
        }

        if call.bytecode_address == HARDHAT_CONSOLE_ADDRESS {
            self.combined_logs.push(None);

            return None;
        }

        // Handle expected calls

        // Grab the different calldatas expected.
        if let Some(expected_calls_for_target) = self.expected_calls.get_mut(&call.bytecode_address)
        {
            // Match every partial/full calldata
            for (calldata, (expected, actual_count)) in expected_calls_for_target {
                // Increment actual times seen if...
                // The calldata is at most, as big as this call's input, and
                if calldata.len() <= call.input.len() &&
                    // Both calldata match, taking the length of the assumed smaller one (which will have at least the selector), and
                    *calldata == call.input[..calldata.len()] &&
                    // The value matches, if provided
                    expected
                        .value
                        .map_or(true, |value| Some(value) == call.transfer_value()) &&
                    // The gas matches, if provided
                    expected.gas.map_or(true, |gas| gas == call.gas_limit) &&
                    // The minimum gas matches, if provided
                    expected.min_gas.map_or(true, |min_gas| min_gas <= call.gas_limit)
                {
                    *actual_count += 1;
                }
            }
        }

        // Handle mocked calls
        if let Some(mocks) = self.mocked_calls.get(&call.bytecode_address) {
            let ctx =
                MockCallDataContext { calldata: call.input.clone(), value: call.transfer_value() };
            if let Some(return_data) = mocks.get(&ctx).or_else(|| {
                mocks
                    .iter()
                    .find(|(mock, _)| {
                        call.input.get(..mock.calldata.len()) == Some(&mock.calldata[..]) &&
                            mock.value.map_or(true, |value| Some(value) == call.transfer_value())
                    })
                    .map(|(_, v)| v)
            }) {
                return Some(CallOutcome {
                    result: InterpreterResult {
                        result: return_data.ret_type,
                        output: return_data.data.clone(),
                        gas,
                    },
                    memory_offset: call.return_memory_offset.clone(),
                })
            }
        }

        // Apply our prank
        if let Some(prank) = &self.prank {
            if ecx.inner.journaled_state.depth() >= prank.depth && call.caller == prank.prank_caller
            {
                let mut prank_applied = false;

                // At the target depth we set `msg.sender`
                if ecx.inner.journaled_state.depth() == prank.depth {
                    call.caller = prank.new_caller;
                    prank_applied = true;
                }

                // At the target depth, or deeper, we set `tx.origin`
                if let Some(new_origin) = prank.new_origin {
                    ecx.inner.env.tx.caller = new_origin;
                    prank_applied = true;
                }

                // If prank applied for first time, then update
                if prank_applied {
                    if let Some(applied_prank) = prank.first_time_applied() {
                        self.prank = Some(applied_prank);
                    }
                }
            }
        }

        // Apply our broadcast
        if let Some(broadcast) = &self.broadcast {
            // We only apply a broadcast *to a specific depth*.
            //
            // We do this because any subsequent contract calls *must* exist on chain and
            // we only want to grab *this* call, not internal ones
            if ecx.inner.journaled_state.depth() == broadcast.depth &&
                call.caller == broadcast.original_caller
            {
                // At the target depth we set `msg.sender` & tx.origin.
                // We are simulating the caller as being an EOA, so *both* must be set to the
                // broadcast.origin.
                ecx.inner.env.tx.caller = broadcast.new_origin;

                call.caller = broadcast.new_origin;
                // Add a `legacy` transaction to the VecDeque. We use a legacy transaction here
                // because we only need the from, to, value, and data. We can later change this
                // into 1559, in the cli package, relatively easily once we
                // know the target chain supports EIP-1559.
                if !call.is_static {
                    if let Err(err) = ecx.inner.load_account(broadcast.new_origin) {
                        return Some(CallOutcome {
                            result: InterpreterResult {
                                result: InstructionResult::Revert,
                                output: Error::encode(err),
                                gas,
                            },
                            memory_offset: call.return_memory_offset.clone(),
                        })
                    }

                    let is_fixed_gas_limit = check_if_fixed_gas_limit(&ecx.inner, call.gas_limit);

                    let account =
                        ecx.inner.journaled_state.state().get_mut(&broadcast.new_origin).unwrap();

                    let nonce = if self.use_zk_vm {
                        foundry_zksync_core::nonce(broadcast.new_origin, ecx) as u64
                    } else {
                        account.info.nonce
                    };

                    let account =
                        ecx.inner.journaled_state.state().get_mut(&broadcast.new_origin).unwrap();

                    let zk_tx = if self.use_zk_vm {
                        // We shouldn't need factory_deps for CALLs
                        Some(ZkTransactionMetadata { factory_deps: Default::default() })
                    } else {
                        None
                    };

                    self.broadcastable_transactions.push_back(BroadcastableTransaction {
                        rpc: ecx.inner.db.active_fork_url(),
                        transaction: TransactionRequest {
                            from: Some(broadcast.new_origin),
                            to: Some(TxKind::from(Some(call.target_address))),
                            value: call.transfer_value(),
                            input: TransactionInput::new(call.input.clone()),
                            nonce: Some(nonce),
                            gas: if is_fixed_gas_limit {
                                Some(call.gas_limit as u128)
                            } else {
                                None
                            },
                            ..Default::default()
                        },
                        zk_tx,
                    });
                    debug!(target: "cheatcodes", tx=?self.broadcastable_transactions.back().unwrap(), "broadcastable call");

                    let prev = account.info.nonce;

                    // Touch account to ensure that incremented nonce is committed
                    account.mark_touch();
                    account.info.nonce += 1;
                    debug!(target: "cheatcodes", address=%broadcast.new_origin, nonce=prev+1, prev, "incremented nonce");
                } else if broadcast.single_call {
                    let msg = "`staticcall`s are not allowed after `broadcast`; use `startBroadcast` instead";
                    return Some(CallOutcome {
                        result: InterpreterResult {
                            result: InstructionResult::Revert,
                            output: Error::encode(msg),
                            gas,
                        },
                        memory_offset: call.return_memory_offset.clone(),
                    })
                }
            }
        }

        // Record called accounts if `startStateDiffRecording` has been called
        if let Some(recorded_account_diffs_stack) = &mut self.recorded_account_diffs_stack {
            // Determine if account is "initialized," ie, it has a non-zero balance, a non-zero
            // nonce, a non-zero KECCAK_EMPTY codehash, or non-empty code
            let initialized;
            let old_balance;
            // TODO: use ecx.load_account
            if let Ok((acc, _)) =
                ecx.inner.journaled_state.load_account(call.target_address, &mut ecx.inner.db)
            {
                initialized = acc.info.exists();
                old_balance = acc.info.balance;
            } else {
                initialized = false;
                old_balance = U256::ZERO;
            }
            let kind = match call.scheme {
                CallScheme::Call => crate::Vm::AccountAccessKind::Call,
                CallScheme::CallCode => crate::Vm::AccountAccessKind::CallCode,
                CallScheme::DelegateCall => crate::Vm::AccountAccessKind::DelegateCall,
                CallScheme::StaticCall => crate::Vm::AccountAccessKind::StaticCall,
            };
            // Record this call by pushing it to a new pending vector; all subsequent calls at
            // that depth will be pushed to the same vector. When the call ends, the
            // RecordedAccountAccess (and all subsequent RecordedAccountAccesses) will be
            // updated with the revert status of this call, since the EVM does not mark accounts
            // as "warm" if the call from which they were accessed is reverted
            recorded_account_diffs_stack.push(vec![AccountAccess {
                chainInfo: crate::Vm::ChainInfo {
                    forkId: ecx.inner.db.active_fork_id().unwrap_or_default(),
                    chainId: U256::from(ecx.inner.env.cfg.chain_id),
                },
                accessor: call.caller,
                account: call.bytecode_address,
                kind,
                initialized,
                oldBalance: old_balance,
                newBalance: U256::ZERO, // updated on call_end
                value: call.call_value(),
                data: call.input.clone(),
                reverted: false,
                deployedCode: Bytes::new(),
                storageAccesses: vec![], // updated on step
                depth: ecx.inner.journaled_state.depth(),
            }]);
        }

        if self.use_zk_vm {
            if let TransactTo::Call(test_contract) = ecx.env.tx.transact_to {
                if call.bytecode_address == test_contract {
                    info!("using evm for calls to test contract {:?}", ecx.env);
                    return None
                }
            }

            info!("running call in zk vm {:#?}", call);

            let ccx = foundry_zksync_core::vm::CheatcodeTracerContext {
                mocked_calls: self.mocked_calls.clone(),
                expected_calls: Some(&mut self.expected_calls),
                accesses: self.accesses.as_mut(),
                persisted_factory_deps: Some(&mut self.persisted_factory_deps),
            };
            if let Ok(result) = foundry_zksync_core::vm::call::<_, DatabaseError>(call, ecx, ccx) {
                self.combined_logs.extend(result.logs.clone().into_iter().map(|log| Some(log)));
                //for each log in cloned logs call handle_expect_emit
                if !self.expected_emits.is_empty() {
                    for log in result.logs {
                        expect::handle_expect_emit(self, &log);
                    }
                }

                return match result.execution_result {
                    ExecutionResult::Success { output, .. } => match output {
                        Output::Call(bytes) => Some(CallOutcome {
                            result: InterpreterResult {
                                result: InstructionResult::Return,
                                output: bytes,
                                gas,
                            },
                            memory_offset: call.return_memory_offset.clone(),
                        }),
                        _ => Some(CallOutcome {
                            result: InterpreterResult {
                                result: InstructionResult::Revert,
                                output: Bytes::new(),
                                gas,
                            },
                            memory_offset: call.return_memory_offset.clone(),
                        }),
                    },
                    ExecutionResult::Revert { output, .. } => Some(CallOutcome {
                        result: InterpreterResult {
                            result: InstructionResult::Revert,
                            output,
                            gas,
                        },
                        memory_offset: call.return_memory_offset.clone(),
                    }),
                    ExecutionResult::Halt { .. } => Some(CallOutcome {
                        result: InterpreterResult {
                            result: InstructionResult::Revert,
                            output: Bytes::from_iter(String::from("zk vm halted").as_bytes()),
                            gas,
                        },
                        memory_offset: call.return_memory_offset.clone(),
                    }),
                }
            }
        }

        None
    }

    fn call_end(
        &mut self,
        ecx: &mut EvmContext<DB>,
        call: &CallInputs,
        mut outcome: CallOutcome,
    ) -> CallOutcome {
        let ecx = &mut ecx.inner;
        let cheatcode_call = call.target_address == CHEATCODE_ADDRESS ||
            call.target_address == HARDHAT_CONSOLE_ADDRESS;

        // Clean up pranks/broadcasts if it's not a cheatcode call end. We shouldn't do
        // it for cheatcode calls because they are not appplied for cheatcodes in the `call` hook.
        // This should be placed before the revert handling, because we might exit early there
        if !cheatcode_call {
            // Clean up pranks
            if let Some(prank) = &self.prank {
                if ecx.journaled_state.depth() == prank.depth {
                    ecx.env.tx.caller = prank.prank_origin;

                    // Clean single-call prank once we have returned to the original depth
                    if prank.single_call {
                        let _ = self.prank.take();
                    }
                }
            }

            // Clean up broadcast
            if let Some(broadcast) = &self.broadcast {
                if ecx.journaled_state.depth() == broadcast.depth {
                    ecx.env.tx.caller = broadcast.original_origin;

                    // Clean single-call broadcast once we have returned to the original depth
                    if broadcast.single_call {
                        let _ = self.broadcast.take();
                    }
                }
            }
        }

        // Handle expected reverts
        if let Some(expected_revert) = &self.expected_revert {
            if ecx.journaled_state.depth() <= expected_revert.depth {
                let needs_processing: bool = match expected_revert.kind {
                    ExpectedRevertKind::Default => !cheatcode_call,
                    // `pending_processing` == true means that we're in the `call_end` hook for
                    // `vm.expectCheatcodeRevert` and shouldn't expect revert here
                    ExpectedRevertKind::Cheatcode { pending_processing } => {
                        cheatcode_call && !pending_processing
                    }
                };

                if needs_processing {
                    let expected_revert = std::mem::take(&mut self.expected_revert).unwrap();
                    return match expect::handle_expect_revert(
                        false,
                        expected_revert.reason.as_deref(),
                        outcome.result.result,
                        outcome.result.output.clone(),
                    ) {
                        Err(error) => {
                            trace!(expected=?expected_revert, ?error, status=?outcome.result.result, "Expected revert mismatch");
                            outcome.result.result = InstructionResult::Revert;
                            outcome.result.output = error.abi_encode().into();
                            outcome
                        }
                        Ok((_, retdata)) => {
                            outcome.result.result = InstructionResult::Return;
                            outcome.result.output = retdata;
                            outcome
                        }
                    };
                }

                // Flip `pending_processing` flag for cheatcode revert expectations, marking that
                // we've exited the `expectCheatcodeRevert` call scope
                if let ExpectedRevertKind::Cheatcode { pending_processing } =
                    &mut self.expected_revert.as_mut().unwrap().kind
                {
                    if *pending_processing {
                        *pending_processing = false;
                    }
                }
            }
        }

        // Exit early for calls to cheatcodes as other logic is not relevant for cheatcode
        // invocations
        if cheatcode_call {
            return outcome
        }

        // Record the gas usage of the call, this allows the `lastCallGas` cheatcode to
        // retrieve the gas usage of the last call.
        let gas = outcome.result.gas;
        self.last_call_gas = Some(crate::Vm::Gas {
            gasLimit: gas.limit(),
            gasTotalUsed: gas.spent(),
            gasMemoryUsed: 0,
            gasRefunded: gas.refunded(),
            gasRemaining: gas.remaining(),
        });

        // If `startStateDiffRecording` has been called, update the `reverted` status of the
        // previous call depth's recorded accesses, if any
        if let Some(recorded_account_diffs_stack) = &mut self.recorded_account_diffs_stack {
            // The root call cannot be recorded.
            if ecx.journaled_state.depth() > 0 {
                let mut last_recorded_depth =
                    recorded_account_diffs_stack.pop().expect("missing CALL account accesses");
                // Update the reverted status of all deeper calls if this call reverted, in
                // accordance with EVM behavior
                if outcome.result.is_revert() {
                    last_recorded_depth.iter_mut().for_each(|element| {
                        element.reverted = true;
                        element
                            .storageAccesses
                            .iter_mut()
                            .for_each(|storage_access| storage_access.reverted = true);
                    })
                }
                let call_access = last_recorded_depth.first_mut().expect("empty AccountAccesses");
                // Assert that we're at the correct depth before recording post-call state changes.
                // Depending on the depth the cheat was called at, there may not be any pending
                // calls to update if execution has percolated up to a higher depth.
                if call_access.depth == ecx.journaled_state.depth() {
                    // TODO: use ecx.load_account
                    if let Ok((acc, _)) =
                        ecx.journaled_state.load_account(call.target_address, &mut ecx.db)
                    {
                        debug_assert!(access_is_call(call_access.kind));
                        call_access.newBalance = acc.info.balance;
                    }
                }
                // Merge the last depth's AccountAccesses into the AccountAccesses at the current
                // depth, or push them back onto the pending vector if higher depths were not
                // recorded. This preserves ordering of accesses.
                if let Some(last) = recorded_account_diffs_stack.last_mut() {
                    last.append(&mut last_recorded_depth);
                } else {
                    recorded_account_diffs_stack.push(last_recorded_depth);
                }
            }
        }

        // At the end of the call,
        // we need to check if we've found all the emits.
        // We know we've found all the expected emits in the right order
        // if the queue is fully matched.
        // If it's not fully matched, then either:
        // 1. Not enough events were emitted (we'll know this because the amount of times we
        // inspected events will be less than the size of the queue) 2. The wrong events
        // were emitted (The inspected events should match the size of the queue, but still some
        // events will not be matched)

        // First, check that we're at the call depth where the emits were declared from.
        let should_check_emits = self
            .expected_emits
            .iter()
            .any(|expected| expected.depth == ecx.journaled_state.depth()) &&
            // Ignore staticcalls
            !call.is_static;
        if should_check_emits {
            // Not all emits were matched.
            if self.expected_emits.iter().any(|expected| !expected.found) {
                outcome.result.result = InstructionResult::Revert;
                outcome.result.output = "log != expected log".abi_encode().into();
                return outcome
            } else {
                // All emits were found, we're good.
                // Clear the queue, as we expect the user to declare more events for the next call
                // if they wanna match further events.
                self.expected_emits.clear()
            }
        }

        // this will ensure we don't have false positives when trying to diagnose reverts in fork
        // mode
        let diag = self.fork_revert_diagnostic.take();

        // if there's a revert and a previous call was diagnosed as fork related revert then we can
        // return a better error here
        if outcome.result.is_revert() {
            if let Some(err) = diag {
                outcome.result.output = Error::encode(err.to_error_msg(&self.labels));
                return outcome
            }
        }

        // try to diagnose reverts in multi-fork mode where a call is made to an address that does
        // not exist
        if let TransactTo::Call(test_contract) = ecx.env.tx.transact_to {
            // if a call to a different contract than the original test contract returned with
            // `Stop` we check if the contract actually exists on the active fork
            if ecx.db.is_forked_mode() &&
                outcome.result.result == InstructionResult::Stop &&
                call.target_address != test_contract
            {
                self.fork_revert_diagnostic =
                    ecx.db.diagnose_revert(call.target_address, &ecx.journaled_state);
            }
        }

        // If the depth is 0, then this is the root call terminating
        if ecx.journaled_state.depth() == 0 {
            // If we already have a revert, we shouldn't run the below logic as it can obfuscate an
            // earlier error that happened first with unrelated information about
            // another error when using cheatcodes.
            if outcome.result.is_revert() {
                return outcome;
            }

            // If there's not a revert, we can continue on to run the last logic for expect*
            // cheatcodes. Match expected calls
            for (address, calldatas) in &self.expected_calls {
                // Loop over each address, and for each address, loop over each calldata it expects.
                for (calldata, (expected, actual_count)) in calldatas {
                    // Grab the values we expect to see
                    let ExpectedCallData { gas, min_gas, value, count, call_type } = expected;

                    let failed = match call_type {
                        // If the cheatcode was called with a `count` argument,
                        // we must check that the EVM performed a CALL with this calldata exactly
                        // `count` times.
                        ExpectedCallType::Count => *count != *actual_count,
                        // If the cheatcode was called without a `count` argument,
                        // we must check that the EVM performed a CALL with this calldata at least
                        // `count` times. The amount of times to check was
                        // the amount of time the cheatcode was called.
                        ExpectedCallType::NonCount => *count > *actual_count,
                    };
                    if failed {
                        let expected_values = [
                            Some(format!("data {}", hex::encode_prefixed(calldata))),
                            value.as_ref().map(|v| format!("value {v}")),
                            gas.map(|g| format!("gas {g}")),
                            min_gas.map(|g| format!("minimum gas {g}")),
                        ]
                        .into_iter()
                        .flatten()
                        .join(", ");
                        let but = if outcome.result.is_ok() {
                            let s = if *actual_count == 1 { "" } else { "s" };
                            format!("was called {actual_count} time{s}")
                        } else {
                            "the call reverted instead; \
                             ensure you're testing the happy path when using `expectCall`"
                                .to_string()
                        };
                        let s = if *count == 1 { "" } else { "s" };
                        let msg = format!(
                            "expected call to {address} with {expected_values} \
                             to be called {count} time{s}, but {but}"
                        );
                        outcome.result.result = InstructionResult::Revert;
                        outcome.result.output = Error::encode(msg);

                        return outcome;
                    }
                }
            }

            // Check if we have any leftover expected emits
            // First, if any emits were found at the root call, then we its ok and we remove them.
            self.expected_emits.retain(|expected| !expected.found);
            // If not empty, we got mismatched emits
            if !self.expected_emits.is_empty() {
                let msg = if outcome.result.is_ok() {
                    "expected an emit, but no logs were emitted afterwards. \
                     you might have mismatched events or not enough events were emitted"
                } else {
                    "expected an emit, but the call reverted instead. \
                     ensure you're testing the happy path when using `expectEmit`"
                };
                outcome.result.result = InstructionResult::Revert;
                outcome.result.output = Error::encode(msg);
                return outcome;
            }
        }

        outcome
    }

    fn create(
        &mut self,
        ecx: &mut EvmContext<DB>,
        call: &mut CreateInputs,
    ) -> Option<CreateOutcome> {
        let gas = Gas::new(call.gas_limit);

        // Apply our prank
        if let Some(prank) = &self.prank {
            if ecx.journaled_state.depth() >= prank.depth && call.caller == prank.prank_caller {
                // At the target depth we set `msg.sender`
                if ecx.journaled_state.depth() == prank.depth {
                    call.caller = prank.new_caller;
                }

                // At the target depth, or deeper, we set `tx.origin`
                if let Some(new_origin) = prank.new_origin {
                    ecx.env.tx.caller = new_origin;
                }
            }
        }

        // Apply our broadcast
        if let Some(broadcast) = &self.broadcast {
            if ecx.journaled_state.depth() >= broadcast.depth &&
                call.caller == broadcast.original_caller
            {
                if let Err(err) = ecx.load_account(broadcast.new_origin) {
                    return Some(CreateOutcome {
                        result: InterpreterResult {
                            result: InstructionResult::Revert,
                            output: Error::encode(err),
                            gas,
                        },
                        address: None,
                    })
                }

                ecx.env.tx.caller = broadcast.new_origin;

                if ecx.journaled_state.depth() == broadcast.depth {
                    call.caller = broadcast.new_origin;
                    let is_fixed_gas_limit = check_if_fixed_gas_limit(ecx, call.gas_limit);

                    let account = &ecx.journaled_state.state()[&broadcast.new_origin];
                    let mut to = None;
                    let mut nonce = account.info.nonce;
                    let mut call_init_code = call.init_code.clone();

                    let mut zk_tx = if self.use_zk_vm {
                        to = Some(TxKind::Call(CONTRACT_DEPLOYER_ADDRESS.to_address()));
                        nonce = foundry_zksync_core::nonce(broadcast.new_origin, ecx) as u64;
                        let contract = self
                            .dual_compiled_contracts
                            .find_by_evm_bytecode(&call.init_code.0)
                            .unwrap_or_else(|| {
                                panic!("failed finding contract for {:?}", call.init_code)
                            });
                        let factory_deps =
                            self.dual_compiled_contracts.fetch_all_factory_deps(contract);

                        let constructor_input =
                            call.init_code[contract.evm_bytecode.len()..].to_vec();

                        let create_input = foundry_zksync_core::encode_create_params(
                            &call.scheme,
                            contract.zk_bytecode_hash,
                            constructor_input,
                        );
                        call_init_code = Bytes::from(create_input);

                        Some(factory_deps)
                    } else {
                        None
                    };

                    let rpc = ecx.db.active_fork_url();
<<<<<<< HEAD

=======
>>>>>>> d69b73b6
                    if let Some(factory_deps) = zk_tx {
                        let mut batched =
                            foundry_zksync_core::vm::batch_factory_dependencies(factory_deps);
                        debug!(batches = batched.len(), "splitting factory deps for broadcast");
                        // the last batch is the final one that does the deployment
                        zk_tx = batched.pop();

                        for factory_deps in batched {
                            self.broadcastable_transactions.push_back(BroadcastableTransaction {
                                rpc: rpc.clone(),
                                transaction: TransactionRequest {
                                    from: Some(broadcast.new_origin),
                                    to: Some(TxKind::Call(Address::ZERO)),
                                    value: Some(call.value),
<<<<<<< HEAD
                                    input: TransactionInput::default(),
                                    nonce: Some(nonce),
                                    gas: if is_fixed_gas_limit {
                                        Some(call.gas_limit as u128)
                                    } else {
                                        None
                                    },
=======
                                    nonce: Some(nonce),
>>>>>>> d69b73b6
                                    ..Default::default()
                                },
                                zk_tx: Some(ZkTransactionMetadata { factory_deps }),
                            });

                            //update nonce for each tx
                            nonce += 1;
                        }
                    }

                    self.broadcastable_transactions.push_back(BroadcastableTransaction {
<<<<<<< HEAD
                        rpc: rpc.clone(),
=======
                        rpc,
>>>>>>> d69b73b6
                        transaction: TransactionRequest {
                            from: Some(broadcast.new_origin),
                            to,
                            value: Some(call.value),
                            input: TransactionInput::new(call_init_code),
                            nonce: Some(nonce),
                            gas: if is_fixed_gas_limit {
                                Some(call.gas_limit as u128)
                            } else {
                                None
                            },
                            ..Default::default()
                        },
<<<<<<< HEAD
                        zk_tx: zk_tx.map(|factory_deps| ZkTransactionMetadata { factory_deps }),
=======
                        zk_tx: zk_tx.map(ZkTransactionMetadata::new),
>>>>>>> d69b73b6
                    });

                    let kind = match call.scheme {
                        CreateScheme::Create => "create",
                        CreateScheme::Create2 { .. } => "create2",
                    };
                    debug!(target: "cheatcodes", tx=?self.broadcastable_transactions.back().unwrap(), "broadcastable {kind}");
                }
            }
        }

        // allow cheatcodes from the address of the new contract
        // Compute the address *after* any possible broadcast updates, so it's based on the updated
        // call inputs
        let address = self.allow_cheatcodes_on_create(ecx, call);
        // If `recordAccountAccesses` has been called, record the create
        if let Some(recorded_account_diffs_stack) = &mut self.recorded_account_diffs_stack {
            // Record the create context as an account access and create a new vector to record all
            // subsequent account accesses
            recorded_account_diffs_stack.push(vec![AccountAccess {
                chainInfo: crate::Vm::ChainInfo {
                    forkId: ecx.db.active_fork_id().unwrap_or_default(),
                    chainId: U256::from(ecx.env.cfg.chain_id),
                },
                accessor: call.caller,
                account: address,
                kind: crate::Vm::AccountAccessKind::Create,
                initialized: true,
                oldBalance: U256::ZERO, // updated on create_end
                newBalance: U256::ZERO, // updated on create_end
                value: call.value,
                data: call.init_code.clone(),
                reverted: false,
                deployedCode: Bytes::new(), // updated on create_end
                storageAccesses: vec![],    // updated on create_end
                depth: ecx.journaled_state.depth(),
            }]);
        }

        if self.use_zk_vm {
            info!("running create in zk vm");
            if call.init_code.0 == DEFAULT_CREATE2_DEPLOYER_CODE {
                info!("ignoring DEFAULT_CREATE2_DEPLOYER_CODE for zk");
                return None
            }

            let zk_contract = self
                .dual_compiled_contracts
                .find_by_evm_bytecode(&call.init_code.0)
                .unwrap_or_else(|| panic!("failed finding contract for {:?}", call.init_code));

            let factory_deps = self.dual_compiled_contracts.fetch_all_factory_deps(zk_contract);
            tracing::debug!(contract = zk_contract.name, "using dual compiled contract");

            let ccx = foundry_zksync_core::vm::CheatcodeTracerContext {
                mocked_calls: self.mocked_calls.clone(),
                expected_calls: Some(&mut self.expected_calls),
                accesses: self.accesses.as_mut(),
                persisted_factory_deps: Some(&mut self.persisted_factory_deps),
            };
            if let Ok(result) = foundry_zksync_core::vm::create::<_, DatabaseError>(
                call,
                zk_contract,
                factory_deps,
                ecx,
                ccx,
            ) {
                self.combined_logs.extend(result.logs.clone().into_iter().map(|log| Some(log)));

                // for each log in cloned logs call handle_expect_emit
                if !self.expected_emits.is_empty() {
                    for log in result.logs {
                        expect::handle_expect_emit(self, &log);
                    }
                }

                return match result.execution_result {
                    ExecutionResult::Success { output, .. } => match output {
                        Output::Create(bytes, address) => Some(CreateOutcome {
                            result: InterpreterResult {
                                result: InstructionResult::Return,
                                output: bytes,
                                gas,
                            },
                            address,
                        }),
                        _ => Some(CreateOutcome {
                            result: InterpreterResult {
                                result: InstructionResult::Revert,
                                output: Bytes::new(),
                                gas,
                            },
                            address: None,
                        }),
                    },
                    ExecutionResult::Revert { output, .. } => Some(CreateOutcome {
                        result: InterpreterResult {
                            result: InstructionResult::Revert,
                            output,
                            gas,
                        },
                        address: None,
                    }),
                    ExecutionResult::Halt { .. } => Some(CreateOutcome {
                        result: InterpreterResult {
                            result: InstructionResult::Revert,
                            output: Bytes::from_iter(String::from("zk vm halted").as_bytes()),
                            gas,
                        },
                        address: None,
                    }),
                }
            }
        }

        None
    }

    fn create_end(
        &mut self,
        ecx: &mut EvmContext<DB>,
        _call: &CreateInputs,
        mut outcome: CreateOutcome,
    ) -> CreateOutcome {
        let ecx = &mut ecx.inner;

        // Clean up pranks
        if let Some(prank) = &self.prank {
            if ecx.journaled_state.depth() == prank.depth {
                ecx.env.tx.caller = prank.prank_origin;

                // Clean single-call prank once we have returned to the original depth
                if prank.single_call {
                    std::mem::take(&mut self.prank);
                }
            }
        }

        // Clean up broadcasts
        if let Some(broadcast) = &self.broadcast {
            if ecx.journaled_state.depth() == broadcast.depth {
                ecx.env.tx.caller = broadcast.original_origin;

                // Clean single-call broadcast once we have returned to the original depth
                if broadcast.single_call {
                    std::mem::take(&mut self.broadcast);
                }
            }
        }

        // Handle expected reverts
        if let Some(expected_revert) = &self.expected_revert {
            if ecx.journaled_state.depth() <= expected_revert.depth &&
                matches!(expected_revert.kind, ExpectedRevertKind::Default)
            {
                let expected_revert = std::mem::take(&mut self.expected_revert).unwrap();
                return match expect::handle_expect_revert(
                    true,
                    expected_revert.reason.as_deref(),
                    outcome.result.result,
                    outcome.result.output.clone(),
                ) {
                    Ok((address, retdata)) => {
                        outcome.result.result = InstructionResult::Return;
                        outcome.result.output = retdata;
                        outcome.address = address;
                        outcome
                    }
                    Err(err) => {
                        outcome.result.result = InstructionResult::Revert;
                        outcome.result.output = err.abi_encode().into();
                        outcome
                    }
                };
            }
        }

        // If `startStateDiffRecording` has been called, update the `reverted` status of the
        // previous call depth's recorded accesses, if any
        if let Some(recorded_account_diffs_stack) = &mut self.recorded_account_diffs_stack {
            // The root call cannot be recorded.
            if ecx.journaled_state.depth() > 0 {
                let mut last_depth =
                    recorded_account_diffs_stack.pop().expect("missing CREATE account accesses");
                // Update the reverted status of all deeper calls if this call reverted, in
                // accordance with EVM behavior
                if outcome.result.is_revert() {
                    last_depth.iter_mut().for_each(|element| {
                        element.reverted = true;
                        element
                            .storageAccesses
                            .iter_mut()
                            .for_each(|storage_access| storage_access.reverted = true);
                    })
                }
                let create_access = last_depth.first_mut().expect("empty AccountAccesses");
                // Assert that we're at the correct depth before recording post-create state
                // changes. Depending on what depth the cheat was called at, there
                // may not be any pending calls to update if execution has
                // percolated up to a higher depth.
                if create_access.depth == ecx.journaled_state.depth() {
                    debug_assert_eq!(
                        create_access.kind as u8,
                        crate::Vm::AccountAccessKind::Create as u8
                    );
                    if let Some(address) = outcome.address {
                        if let Ok((created_acc, _)) =
                            ecx.journaled_state.load_account(address, &mut ecx.db)
                        {
                            create_access.newBalance = created_acc.info.balance;
                            create_access.deployedCode =
                                created_acc.info.code.clone().unwrap_or_default().original_bytes();
                        }
                    }
                }
                // Merge the last depth's AccountAccesses into the AccountAccesses at the current
                // depth, or push them back onto the pending vector if higher depths were not
                // recorded. This preserves ordering of accesses.
                if let Some(last) = recorded_account_diffs_stack.last_mut() {
                    last.append(&mut last_depth);
                } else {
                    recorded_account_diffs_stack.push(last_depth);
                }
            }
        }

        outcome
    }
}

impl<DB: DatabaseExt + Send> InspectorExt<DB> for Cheatcodes {
    fn should_use_create2_factory(
        &mut self,
        ecx: &mut EvmContext<DB>,
        inputs: &mut CreateInputs,
    ) -> bool {
        if let CreateScheme::Create2 { .. } = inputs.scheme {
            let target_depth = if let Some(prank) = &self.prank {
                prank.depth
            } else if let Some(broadcast) = &self.broadcast {
                broadcast.depth
            } else {
                1
            };

            ecx.journaled_state.depth() == target_depth &&
                (self.broadcast.is_some() || self.config.always_use_create_2_factory)
        } else {
            false
        }
    }
}

/// Helper that expands memory, stores a revert string pertaining to a disallowed memory write,
/// and sets the return range to the revert string's location in memory.
///
/// This will set the interpreter's next action to a return with the revert string as the output.
/// And trigger a revert.
fn disallowed_mem_write(
    dest_offset: u64,
    size: u64,
    interpreter: &mut Interpreter,
    ranges: &[Range<u64>],
) {
    let revert_string = format!(
        "memory write at offset 0x{:02X} of size 0x{:02X} not allowed; safe range: {}",
        dest_offset,
        size,
        ranges.iter().map(|r| format!("(0x{:02X}, 0x{:02X}]", r.start, r.end)).join(" U ")
    );

    interpreter.instruction_result = InstructionResult::Revert;
    interpreter.next_action = InterpreterAction::Return {
        result: InterpreterResult {
            output: Error::encode(revert_string),
            gas: interpreter.gas,
            result: InstructionResult::Revert,
        },
    };
}

// Determines if the gas limit on a given call was manually set in the script and should therefore
// not be overwritten by later estimations
fn check_if_fixed_gas_limit<DB: DatabaseExt>(
    ecx: &InnerEvmContext<DB>,
    call_gas_limit: u64,
) -> bool {
    // If the gas limit was not set in the source code it is set to the estimated gas left at the
    // time of the call, which should be rather close to configured gas limit.
    // TODO: Find a way to reliably make this determination.
    // For example by generating it in the compilation or EVM simulation process
    U256::from(ecx.env.tx.gas_limit) > ecx.env.block.gas_limit &&
        U256::from(call_gas_limit) <= ecx.env.block.gas_limit
        // Transfers in forge scripts seem to be estimated at 2300 by revm leading to "Intrinsic
        // gas too low" failure when simulated on chain
        && call_gas_limit > 2300
}

/// Dispatches the cheatcode call to the appropriate function.
fn apply_dispatch<DB: DatabaseExt>(calls: &Vm::VmCalls, ccx: &mut CheatsCtxt<DB>) -> Result {
    macro_rules! match_ {
        ($($variant:ident),*) => {
            match calls {
                $(Vm::VmCalls::$variant(cheat) => crate::Cheatcode::apply_traced(cheat, ccx),)*
            }
        };
    }
    vm_calls!(match_)
}

/// Returns true if the kind of account access is a call.
fn access_is_call(kind: crate::Vm::AccountAccessKind) -> bool {
    matches!(
        kind,
        crate::Vm::AccountAccessKind::Call |
            crate::Vm::AccountAccessKind::StaticCall |
            crate::Vm::AccountAccessKind::CallCode |
            crate::Vm::AccountAccessKind::DelegateCall
    )
}

/// Appends an AccountAccess that resumes the recording of the current context.
fn append_storage_access(
    accesses: &mut [Vec<AccountAccess>],
    storage_access: crate::Vm::StorageAccess,
    storage_depth: u64,
) {
    if let Some(last) = accesses.last_mut() {
        // Assert that there's an existing record for the current context.
        if !last.is_empty() && last.first().unwrap().depth < storage_depth {
            // Three cases to consider:
            // 1. If there hasn't been a context switch since the start of this context, then add
            //    the storage access to the current context record.
            // 2. If there's an existing Resume record, then add the storage access to it.
            // 3. Otherwise, create a new Resume record based on the current context.
            if last.len() == 1 {
                last.first_mut().unwrap().storageAccesses.push(storage_access);
            } else {
                let last_record = last.last_mut().unwrap();
                if last_record.kind as u8 == crate::Vm::AccountAccessKind::Resume as u8 {
                    last_record.storageAccesses.push(storage_access);
                } else {
                    let entry = last.first().unwrap();
                    let resume_record = crate::Vm::AccountAccess {
                        chainInfo: crate::Vm::ChainInfo {
                            forkId: entry.chainInfo.forkId,
                            chainId: entry.chainInfo.chainId,
                        },
                        accessor: entry.accessor,
                        account: entry.account,
                        kind: crate::Vm::AccountAccessKind::Resume,
                        initialized: entry.initialized,
                        storageAccesses: vec![storage_access],
                        reverted: entry.reverted,
                        // The remaining fields are defaults
                        oldBalance: U256::ZERO,
                        newBalance: U256::ZERO,
                        value: U256::ZERO,
                        data: Bytes::new(),
                        deployedCode: Bytes::new(),
                        depth: entry.depth,
                    };
                    last.push(resume_record);
                }
            }
        }
    }
}<|MERGE_RESOLUTION|>--- conflicted
+++ resolved
@@ -1816,10 +1816,6 @@
                     };
 
                     let rpc = ecx.db.active_fork_url();
-<<<<<<< HEAD
-
-=======
->>>>>>> d69b73b6
                     if let Some(factory_deps) = zk_tx {
                         let mut batched =
                             foundry_zksync_core::vm::batch_factory_dependencies(factory_deps);
@@ -1834,7 +1830,6 @@
                                     from: Some(broadcast.new_origin),
                                     to: Some(TxKind::Call(Address::ZERO)),
                                     value: Some(call.value),
-<<<<<<< HEAD
                                     input: TransactionInput::default(),
                                     nonce: Some(nonce),
                                     gas: if is_fixed_gas_limit {
@@ -1842,9 +1837,6 @@
                                     } else {
                                         None
                                     },
-=======
-                                    nonce: Some(nonce),
->>>>>>> d69b73b6
                                     ..Default::default()
                                 },
                                 zk_tx: Some(ZkTransactionMetadata { factory_deps }),
@@ -1856,11 +1848,7 @@
                     }
 
                     self.broadcastable_transactions.push_back(BroadcastableTransaction {
-<<<<<<< HEAD
                         rpc: rpc.clone(),
-=======
-                        rpc,
->>>>>>> d69b73b6
                         transaction: TransactionRequest {
                             from: Some(broadcast.new_origin),
                             to,
@@ -1874,11 +1862,7 @@
                             },
                             ..Default::default()
                         },
-<<<<<<< HEAD
                         zk_tx: zk_tx.map(|factory_deps| ZkTransactionMetadata { factory_deps }),
-=======
-                        zk_tx: zk_tx.map(ZkTransactionMetadata::new),
->>>>>>> d69b73b6
                     });
 
                     let kind = match call.scheme {
