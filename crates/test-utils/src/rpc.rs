//! RPC API keys utilities.

use foundry_config::{NamedChain, NamedChain::Optimism};
use rand::seq::SliceRandom;
use std::{
    env,
    sync::{
        atomic::{AtomicUsize, Ordering},
        LazyLock,
    },
};

/// Env var key for ws archive endpoints.
const ENV_WS_ARCHIVE_ENDPOINTS: &str = "WS_ARCHIVE_URLS";
/// Env var key for http archive endpoints.
const ENV_HTTP_ARCHIVE_ENDPOINTS: &str = "HTTP_ARCHIVE_URLS";

// List of general purpose infura keys to rotate through
static INFURA_KEYS: LazyLock<Vec<&'static str>> = LazyLock::new(|| {
    let mut keys = vec![
        // "6cb19d07ca2d44f59befd61563b1037b",
        // "6d46c0cca653407b861f3f93f7b0236a",
        // "69a36846dec146e3a2898429be60be85",
        // "16a8be88795540b9b3903d8de0f7baa5",
        // "f4a0bdad42674adab5fc0ac077ffab2b",
        // "5c812e02193c4ba793f8c214317582bd",
    ];

    keys.shuffle(&mut rand::thread_rng());

    keys
});

// List of alchemy keys for mainnet
static ALCHEMY_KEYS: LazyLock<Vec<&'static str>> = LazyLock::new(|| {
    let mut keys = vec![
        "ib1f4u1ojm-9lJJypwkeZeG-75TJRB7O",
        "7mTtk6IW4DwroGnKmG_bOWri2hyaGYhX",
        "GL4M0hfzSYGU5e1_t804HoUDOObWP-FA",
        "WV407BEiBmjNJfKo9Uo_55u0z0ITyCOX",
        "Ge56dH9siMF4T0whP99sQXOcr2mFs8wZ",
        // "QC55XC151AgkS3FNtWvz9VZGeu9Xd9lb",
        // "pwc5rmJhrdoaSEfimoKEmsvOjKSmPDrP",
        // "A5sZ85MIr4SzCMkT0zXh2eeamGIq3vGL",
        // "9VWGraLx0tMiSWx05WH-ywgSVmMxs66W",
        // "U4hsGWgl9lBM1j3jhSgJ4gbjHg2jRwKy",
        "K-uNlqYoYCO9cdBHcifwCDAcEjDy1UHL",
        "GWdgwabOE2XfBdLp_gIq-q6QHa7DSoag",
        "Uz0cF5HCXFtpZlvd9NR7kHxfB_Wdpsx7",
        "wWZMf1SOu9lT1GNIJHOX-5WL1MiYXycT",
        "HACxy4wNUoD-oLlCq_v5LG0bclLc_DRL",
        "_kCjfMjYo8x0rOm6YzmvSI0Qk-c8SO5I",
        "kD-M-g5TKb957S3bbOXxXPeMUxm1uTuU",
        "jQqqfTOQN_7A6gQEjzRYpVwXzxEBN9aj",
        "jGiK5vwDfC3F4r0bqukm-W2GqgdrxdSr",
        "Reoz-NZSjWczcAQOeVTz_Ejukb8mAton",
        "-DQx9U-heCeTgYsAXwaTurmGytc-0mbR",
        "sDNCLu_e99YZRkbWlVHiuM3BQ5uxYCZU",
        "M6lfpxTBrywHOvKXOS4yb7cTTpa25ZQ9",
        "UK8U_ogrbYB4lQFTGJHHDrbiS4UPnac6",
        "Lc7oIGYeL_QvInzI0Wiu_pOZZDEKBrdf",
        "UVatYU2Ax0rX6bDiqddeTRDdcCxzdpoE",
        "bVjX9v-FpmUhf5R_oHIgwJx2kXvYPRbx",
    ];
    keys.shuffle(&mut rand::thread_rng());
    keys
});

// List of etherscan keys for mainnet
static ETHERSCAN_MAINNET_KEYS: LazyLock<Vec<&'static str>> = LazyLock::new(|| {
    let mut keys = vec![
        "MCAUM7WPE9XP5UQMZPCKIBUJHPM1C24FP6",
        "JW6RWCG2C5QF8TANH4KC7AYIF1CX7RB5D1",
        "ZSMDY6BI2H55MBE3G9CUUQT4XYUDBB6ZSK",
        "4FYHTY429IXYMJNS4TITKDMUKW5QRYDX61",
        "QYKNT5RHASZ7PGQE68FNQWH99IXVTVVD2I",
        "VXMQ117UN58Y4RHWUB8K1UGCEA7UQEWK55",
        "C7I2G4JTA5EPYS42Z8IZFEIMQNI5GXIJEV",
        "A15KZUMZXXCK1P25Y1VP1WGIVBBHIZDS74",
        "3IA6ASNQXN8WKN7PNFX7T72S9YG56X9FPG",
        "ZUB97R31KSYX7NYVW6224Q6EYY6U56H591",
        // Optimism
        // "JQNGFHINKS1W7Y5FRXU4SPBYF43J3NYK46",
    ];
    keys.shuffle(&mut rand::thread_rng());
    keys
});

// List of etherscan keys for Optimism.
static ETHERSCAN_OPTIMISM_KEYS: LazyLock<Vec<&'static str>> =
    LazyLock::new(|| vec!["JQNGFHINKS1W7Y5FRXU4SPBYF43J3NYK46"]);

/// Returns the next index to use.
fn next_idx() -> usize {
    static NEXT_INDEX: AtomicUsize = AtomicUsize::new(0);
    NEXT_INDEX.fetch_add(1, Ordering::SeqCst)
}

/// Returns the next item in the list to use.
fn next<T>(list: &[T]) -> &T {
    &list[next_idx() % list.len()]
}

/// Returns the next _mainnet_ rpc URL in inline
///
/// This will rotate all available rpc endpoints
pub fn next_http_rpc_endpoint() -> String {
    next_rpc_endpoint(NamedChain::Mainnet)
}

/// Returns the next _mainnet_ rpc URL in inline
///
/// This will rotate all available rpc endpoints
pub fn next_ws_rpc_endpoint() -> String {
    next_ws_endpoint(NamedChain::Mainnet)
}

/// Returns the next HTTP RPC URL.
pub fn next_rpc_endpoint(chain: NamedChain) -> String {
    next_url(false, chain)
}

/// Returns the next WS RPC URL.
pub fn next_ws_endpoint(chain: NamedChain) -> String {
    next_url(true, chain)
}

<<<<<<< HEAD
/// Returns endpoint that has access to archive state
pub fn next_http_archive_rpc_endpoint() -> String {
    next_archive_endpoint(false)
}

/// Returns endpoint that has access to archive state
pub fn next_ws_archive_rpc_endpoint() -> String {
    next_archive_endpoint(true)
}

/// Returns endpoint that has access to archive state, http or ws.
/// Use env vars (comma separated urls) or default inline keys (Alchemy for ws, Infura for http).
fn next_archive_endpoint(is_ws: bool) -> String {
    let env_urls = if is_ws { ENV_WS_ARCHIVE_ENDPOINTS } else { ENV_HTTP_ARCHIVE_ENDPOINTS };

    let rpc_env_vars = env::var(env_urls).unwrap_or_default();
    if !rpc_env_vars.is_empty() {
        let urls = rpc_env_vars.split(',').collect::<Vec<&str>>();
        next(&urls).to_string()
    } else if is_ws {
        format!("wss://eth-mainnet.g.alchemy.com/v2/{}", next(&ALCHEMY_KEYS))
    } else {
        format!("https://eth-mainnet.g.alchemy.com/v2/{}", next(&ALCHEMY_KEYS))
=======
/// Returns a websocket URL that has access to archive state
pub fn next_http_archive_rpc_url() -> String {
    next_archive_url(false)
}

/// Returns an HTTP URL that has access to archive state
pub fn next_ws_archive_rpc_url() -> String {
    next_archive_url(true)
}

/// Returns a URL that has access to archive state.
///
/// Uses either environment variables (comma separated urls) or default keys.
fn next_archive_url(is_ws: bool) -> String {
    let urls = archive_urls(is_ws);
    let url = if env_archive_urls(is_ws).is_empty() {
        next(urls)
    } else {
        urls.choose_weighted(&mut rand::thread_rng(), |url| {
            if url.contains("reth") {
                2usize
            } else {
                1usize
            }
        })
        .unwrap()
    };
    eprintln!("--- next_archive_url(is_ws={is_ws}) = {url} ---");
    url.clone()
}

fn archive_urls(is_ws: bool) -> &'static [String] {
    static WS: LazyLock<Vec<String>> = LazyLock::new(|| get(true));
    static HTTP: LazyLock<Vec<String>> = LazyLock::new(|| get(false));

    fn get(is_ws: bool) -> Vec<String> {
        let env_urls = env_archive_urls(is_ws);
        if !env_urls.is_empty() {
            let mut urls = env_urls.to_vec();
            urls.shuffle(&mut rand::thread_rng());
            return urls;
        }

        let mut urls = Vec::new();
        for &key in ALCHEMY_KEYS.iter() {
            if is_ws {
                urls.push(format!("wss://eth-mainnet.g.alchemy.com/v2/{key}"));
            } else {
                urls.push(format!("https://eth-mainnet.g.alchemy.com/v2/{key}"));
            }
        }
        urls
    }

    if is_ws {
        &WS
    } else {
        &HTTP
    }
}

fn env_archive_urls(is_ws: bool) -> &'static [String] {
    static WS: LazyLock<Vec<String>> = LazyLock::new(|| get(true));
    static HTTP: LazyLock<Vec<String>> = LazyLock::new(|| get(false));

    fn get(is_ws: bool) -> Vec<String> {
        let env = if is_ws { ENV_WS_ARCHIVE_ENDPOINTS } else { ENV_HTTP_ARCHIVE_ENDPOINTS };
        let env = env::var(env).unwrap_or_default();
        let env = env.trim();
        if env.is_empty() {
            return vec![];
        }
        env.split(',').map(str::trim).filter(|s| !s.is_empty()).map(ToString::to_string).collect()
    }

    if is_ws {
        &WS
    } else {
        &HTTP
>>>>>>> 59f354c1
    }
}

/// Returns the next etherscan api key
pub fn next_mainnet_etherscan_api_key() -> String {
    next_etherscan_api_key(NamedChain::Mainnet)
}

/// Returns the next etherscan api key for given chain.
pub fn next_etherscan_api_key(chain: NamedChain) -> String {
    let keys = match chain {
        Optimism => &ETHERSCAN_OPTIMISM_KEYS,
        _ => &ETHERSCAN_MAINNET_KEYS,
    };
<<<<<<< HEAD
    next(keys).to_string()
=======
    let key = next(keys).to_string();
    eprintln!("--- next_etherscan_api_key(chain={chain:?}) = {key} ---");
    key
>>>>>>> 59f354c1
}

fn next_url(is_ws: bool, chain: NamedChain) -> String {
    use NamedChain::*;

    if matches!(chain, NamedChain::Base) {
        return "https://mainnet.base.org".to_string();
    }

    let idx = next_idx() % (INFURA_KEYS.len() + ALCHEMY_KEYS.len());
    let is_infura = idx < INFURA_KEYS.len();

    let key = if is_infura { INFURA_KEYS[idx] } else { ALCHEMY_KEYS[idx - INFURA_KEYS.len()] };

    // Nowhere near complete.
    let prefix = if is_infura {
        match chain {
            Optimism => "optimism",
            Arbitrum => "arbitrum",
            Polygon => "polygon",
            _ => "",
        }
    } else {
        match chain {
            Optimism => "opt",
            Arbitrum => "arb",
            Polygon => "polygon",
            _ => "eth",
        }
    };
    let network = if is_infura {
        match chain {
            Mainnet | Optimism | Arbitrum | Polygon => "mainnet",
            _ => chain.as_str(),
        }
    } else {
        match chain {
            Mainnet | Optimism | Arbitrum | Polygon => "mainnet",
            _ => chain.as_str(),
        }
    };
    let full = if prefix.is_empty() { network.to_string() } else { format!("{prefix}-{network}") };

    let url = match (is_ws, is_infura) {
        (false, true) => format!("https://{full}.infura.io/v3/{key}"),
        (true, true) => format!("wss://{full}.infura.io/ws/v3/{key}"),
        (false, false) => format!("https://{full}.g.alchemy.com/v2/{key}"),
        (true, false) => format!("wss://{full}.g.alchemy.com/v2/{key}"),
    };
    eprintln!("--- next_url(is_ws={is_ws}, chain={chain:?}) = {url} ---");
    url
}

#[cfg(test)]
#[allow(clippy::needless_return, clippy::disallowed_macros)]
mod tests {
    use super::*;
    use alloy_primitives::address;
    use foundry_config::Chain;

    #[tokio::test]
    #[ignore = "run manually"]
    async fn test_etherscan_keys() {
        let address = address!("dAC17F958D2ee523a2206206994597C13D831ec7");
        let mut first_abi = None;
        let mut failed = Vec::new();
        for (i, &key) in ETHERSCAN_MAINNET_KEYS.iter().enumerate() {
            println!("trying key {i} ({key})");

            let client = foundry_block_explorers::Client::builder()
                .chain(Chain::mainnet())
                .unwrap()
                .with_api_key(key)
                .build()
                .unwrap();

            let mut fail = |e: &str| {
                eprintln!("key {i} ({key}) failed: {e}");
                failed.push(key);
            };

            let abi = match client.contract_abi(address).await {
                Ok(abi) => abi,
                Err(e) => {
                    fail(&e.to_string());
                    continue;
                }
            };

            if let Some(first_abi) = &first_abi {
                if abi != *first_abi {
                    fail("abi mismatch");
                }
            } else {
                first_abi = Some(abi);
            }
        }
        if !failed.is_empty() {
            panic!("failed keys: {failed:#?}");
        }
    }
}<|MERGE_RESOLUTION|>--- conflicted
+++ resolved
@@ -125,31 +125,6 @@
     next_url(true, chain)
 }
 
-<<<<<<< HEAD
-/// Returns endpoint that has access to archive state
-pub fn next_http_archive_rpc_endpoint() -> String {
-    next_archive_endpoint(false)
-}
-
-/// Returns endpoint that has access to archive state
-pub fn next_ws_archive_rpc_endpoint() -> String {
-    next_archive_endpoint(true)
-}
-
-/// Returns endpoint that has access to archive state, http or ws.
-/// Use env vars (comma separated urls) or default inline keys (Alchemy for ws, Infura for http).
-fn next_archive_endpoint(is_ws: bool) -> String {
-    let env_urls = if is_ws { ENV_WS_ARCHIVE_ENDPOINTS } else { ENV_HTTP_ARCHIVE_ENDPOINTS };
-
-    let rpc_env_vars = env::var(env_urls).unwrap_or_default();
-    if !rpc_env_vars.is_empty() {
-        let urls = rpc_env_vars.split(',').collect::<Vec<&str>>();
-        next(&urls).to_string()
-    } else if is_ws {
-        format!("wss://eth-mainnet.g.alchemy.com/v2/{}", next(&ALCHEMY_KEYS))
-    } else {
-        format!("https://eth-mainnet.g.alchemy.com/v2/{}", next(&ALCHEMY_KEYS))
-=======
 /// Returns a websocket URL that has access to archive state
 pub fn next_http_archive_rpc_url() -> String {
     next_archive_url(false)
@@ -229,7 +204,6 @@
         &WS
     } else {
         &HTTP
->>>>>>> 59f354c1
     }
 }
 
@@ -244,13 +218,9 @@
         Optimism => &ETHERSCAN_OPTIMISM_KEYS,
         _ => &ETHERSCAN_MAINNET_KEYS,
     };
-<<<<<<< HEAD
-    next(keys).to_string()
-=======
     let key = next(keys).to_string();
     eprintln!("--- next_etherscan_api_key(chain={chain:?}) = {key} ---");
     key
->>>>>>> 59f354c1
 }
 
 fn next_url(is_ws: bool, chain: NamedChain) -> String {
