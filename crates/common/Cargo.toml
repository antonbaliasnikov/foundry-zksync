--- conflicted
+++ resolved
@@ -19,38 +19,13 @@
 foundry-zksync-compiler.workspace = true
 foundry-compilers.workspace = true
 foundry-config.workspace = true
-<<<<<<< HEAD
 foundry-macros.workspace = true
-
-ethers-core.workspace = true
-ethers-middleware.workspace = true
-ethers-providers = { workspace = true, features = [ "ws", "ipc" ] }
-ethers-signers.workspace = true
-
-alloy-dyn-abi = { workspace = true, features = [ "arbitrary", "eip712" ] }
-alloy-json-abi.workspace = true
-alloy-primitives = { workspace = true, features = [
-    "serde",
-    "getrandom",
-    "arbitrary",
-    "rlp",
-] }
-alloy-rpc-types.workspace = true
-alloy-rpc-client.workspace = true
-alloy-providers.workspace = true
-alloy-transport.workspace = true
-alloy-signer.workspace = true
-alloy-transport-http.workspace = true
-alloy-transport-ws.workspace = true
-alloy-transport-ipc.workspace = true
-=======
 foundry-linking.workspace = true
 
 alloy-consensus.workspace = true
 alloy-contract.workspace = true
 alloy-dyn-abi = { workspace = true, features = ["arbitrary", "eip712"] }
 alloy-json-abi.workspace = true
->>>>>>> 4af6cfae
 alloy-json-rpc.workspace = true
 alloy-primitives = { workspace = true, features = [
     "serde",
@@ -60,11 +35,6 @@
 ] }
 alloy-provider.workspace = true
 alloy-pubsub.workspace = true
-<<<<<<< HEAD
-alloy-sol-types = { workspace = true, features = [ "json" ] }
-
-revm.workspace = true
-=======
 alloy-rpc-client.workspace = true
 alloy-rpc-types = { workspace = true, features = ["eth"] }
 alloy-rpc-types-engine.workspace = true
@@ -77,19 +47,25 @@
 alloy-transport-ipc.workspace = true
 alloy-transport-ws.workspace = true
 alloy-transport.workspace = true
->>>>>>> 4af6cfae
+
+revm = { workspace = true, features = [
+    "std",
+    "serde",
+    "memory_limit",
+    "optional_eip3607",
+    "optional_block_gas_limit",
+    "optional_no_base_fee",
+    "arbitrary",
+    "optimism",
+    "c-kzg",
+] }
 
 tower.workspace = true
 derive_more.workspace = true
 itertools.workspace = true
 
-<<<<<<< HEAD
-async-trait = "0.1"
-clap = { version = "4", features = [ "derive", "env", "unicode", "wrap_help" ] }
-=======
 async-trait.workspace = true
 clap = { version = "4", features = ["derive", "env", "unicode", "wrap_help"] }
->>>>>>> 4af6cfae
 comfy-table = "7"
 dunce.workspace = true
 eyre.workspace = true
@@ -110,10 +86,5 @@
 
 [dev-dependencies]
 foundry-macros.workspace = true
-<<<<<<< HEAD
-pretty_assertions.workspace = true
-tokio = { version = "1", features = [ "rt-multi-thread", "macros" ] }
-=======
 similar-asserts.workspace = true
-tokio = { workspace = true, features = ["rt-multi-thread", "macros"] }
->>>>>>> 4af6cfae
+tokio = { workspace = true, features = ["rt-multi-thread", "macros"] }