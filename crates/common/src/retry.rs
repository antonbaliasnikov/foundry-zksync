--- conflicted
+++ resolved
@@ -89,9 +89,6 @@
     fn handle_err(&mut self, err: Error) {
         debug_assert!(self.retries > 0);
         self.retries -= 1;
-<<<<<<< HEAD
-        let _ = sh_warn!("{} ({} tries remaining)", err.root_cause(), self.retries);
-=======
         let _ = sh_warn!(
             "{msg}{delay} ({retries} tries remaining)",
             msg = crate::errors::display_chain(&err),
@@ -102,6 +99,5 @@
             },
             retries = self.retries,
         );
->>>>>>> 59f354c1
     }
 }