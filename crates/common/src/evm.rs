--- conflicted
+++ resolved
@@ -103,14 +103,11 @@
     #[serde(skip)]
     pub always_use_create_2_factory: bool,
 
-<<<<<<< HEAD
-=======
     /// The CREATE2 deployer address to use, this will override the one in the config.
     #[arg(long, value_name = "ADDRESS")]
     #[serde(skip_serializing_if = "Option::is_none")]
     pub create2_deployer: Option<Address>,
 
->>>>>>> 59f354c1
     /// Sets the number of assumed available compute units per second for this provider
     ///
     /// default value: 330
