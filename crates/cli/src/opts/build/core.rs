use super::ProjectPathsArgs;
use crate::{opts::CompilerArgs, utils::LoadConfig};
use clap::{Parser, ValueHint};
use eyre::Result;
use foundry_compilers::{
    artifacts::{remappings::Remapping, RevertStrings},
    compilers::multi::MultiCompiler,
    utils::canonicalized,
    Project,
};
use foundry_config::{
    figment::{
        self,
        error::Kind::InvalidType,
        value::{Dict, Map, Value},
        Figment, Metadata, Profile, Provider,
    },
    filter::SkipBuildFilter,
    providers::remappings::Remappings,
    Config,
};
use serde::Serialize;
use std::path::PathBuf;

#[derive(Clone, Debug, Default, Serialize, Parser)]
#[command(next_help_heading = "Build options")]
pub struct CoreBuildArgs {
    /// Clear the cache and artifacts folder and recompile.
    #[arg(long, help_heading = "Cache options")]
    #[serde(skip)]
    pub force: bool,

    /// Disable the cache.
    #[arg(long)]
    #[serde(skip)]
    pub no_cache: bool,

    /// Set pre-linked libraries.
    #[arg(long, help_heading = "Linker options", env = "DAPP_LIBRARIES")]
    #[serde(skip_serializing_if = "Vec::is_empty")]
    pub libraries: Vec<String>,

    /// Ignore solc warnings by error code.
    #[arg(long, help_heading = "Compiler options", value_name = "ERROR_CODES")]
    #[serde(skip_serializing_if = "Vec::is_empty")]
    pub ignored_error_codes: Vec<u64>,

    /// Warnings will trigger a compiler error
    #[arg(long, help_heading = "Compiler options")]
    #[serde(skip)]
    pub deny_warnings: bool,

    /// Do not auto-detect the `solc` version.
    #[arg(long, help_heading = "Compiler options")]
    #[serde(skip)]
    pub no_auto_detect: bool,

    /// Specify the solc version, or a path to a local solc, to build with.
    ///
    /// Valid values are in the format `x.y.z`, `solc:x.y.z` or `path/to/solc`.
    #[arg(long = "use", help_heading = "Compiler options", value_name = "SOLC_VERSION")]
    #[serde(skip)]
    pub use_solc: Option<String>,

    /// Do not access the network.
    ///
    /// Missing solc versions will not be installed.
    #[arg(help_heading = "Compiler options", long)]
    #[serde(skip)]
    pub offline: bool,

    /// Use the Yul intermediate representation compilation pipeline.
    #[arg(long, help_heading = "Compiler options")]
    #[serde(skip)]
    pub via_ir: bool,

    /// Do not append any metadata to the bytecode.
    ///
    /// This is equivalent to setting `bytecode_hash` to `none` and `cbor_metadata` to `false`.
    #[arg(long, help_heading = "Compiler options")]
    #[serde(skip)]
    pub no_metadata: bool,

    /// The path to the contract artifacts folder.
    #[arg(
        long = "out",
        short,
        help_heading = "Project options",
        value_hint = ValueHint::DirPath,
        value_name = "PATH",
    )]
    #[serde(rename = "out", skip_serializing_if = "Option::is_none")]
    pub out_path: Option<PathBuf>,

    /// Revert string configuration.
    ///
    /// Possible values are "default", "strip" (remove),
    /// "debug" (Solidity-generated revert strings) and "verboseDebug"
    #[arg(long, help_heading = "Project options", value_name = "REVERT")]
    #[serde(skip)]
    pub revert_strings: Option<RevertStrings>,

    /// Don't print anything on startup.
    #[arg(long, help_heading = "Compiler options")]
    #[serde(skip)]
    pub silent: bool,

    /// Generate build info files.
    #[arg(long, help_heading = "Project options")]
    #[serde(skip)]
    pub build_info: bool,

    /// Output path to directory that build info files will be written to.
    #[arg(
        long,
        help_heading = "Project options",
        value_hint = ValueHint::DirPath,
        value_name = "PATH",
        requires = "build_info",
    )]
    #[serde(skip_serializing_if = "Option::is_none")]
    pub build_info_path: Option<PathBuf>,

    /// Skip building files whose names contain the given filter.
    ///
    /// `test` and `script` are aliases for `.t.sol` and `.s.sol`.
    #[arg(long, num_args(1..))]
    #[serde(skip)]
    pub skip: Option<Vec<SkipBuildFilter>>,

    #[command(flatten)]
    #[serde(flatten)]
    pub compiler: CompilerArgs,

    #[command(flatten)]
    #[serde(flatten)]
    pub project_paths: ProjectPathsArgs,
}

impl CoreBuildArgs {
    /// Returns the `Project` for the current workspace
    ///
    /// This loads the `foundry_config::Config` for the current workspace (see
    /// `find_project_root_path` and merges the cli `BuildArgs` into it before returning
    /// [`foundry_config::Config::project()`]).
    pub fn project(&self) -> Result<Project<MultiCompiler>> {
        let config = self.try_load_config_emit_warnings()?;
        Ok(config.project()?)
    }

    /// Returns the remappings to add to the config
    #[deprecated(note = "Use ProjectPathsArgs::get_remappings() instead")]
    pub fn get_remappings(&self) -> Vec<Remapping> {
        self.project_paths.get_remappings()
    }
}

// Loads project's figment and merges the build cli arguments into it
impl<'a> From<&'a CoreBuildArgs> for Figment {
    fn from(args: &'a CoreBuildArgs) -> Self {
        let mut figment = if let Some(ref config_path) = args.project_paths.config_path {
            if !config_path.exists() {
                panic!("error: config-path `{}` does not exist", config_path.display())
            }
            if !config_path.ends_with(Config::FILE_NAME) {
                panic!("error: the config-path must be a path to a foundry.toml file")
            }
            let config_path = canonicalized(config_path);
            Config::figment_with_root(config_path.parent().unwrap())
        } else {
            Config::figment_with_root(args.project_paths.project_root())
        };

        // remappings should stack
        let mut remappings = Remappings::new_with_remappings(args.project_paths.get_remappings());
        remappings
            .extend(figment.extract_inner::<Vec<Remapping>>("remappings").unwrap_or_default());
<<<<<<< HEAD
        figment = figment.merge(("remappings", remappings.into_inner())).merge(args);

        if let Some(skip) = &args.skip {
            let mut skip = skip.iter().map(|s| s.file_pattern().to_string()).collect::<Vec<_>>();
            skip.extend(figment.extract_inner::<Vec<String>>("skip").unwrap_or_default());
            figment = figment.merge(("skip", skip));
        };

        figment
=======

        // override only set values from the CLI for zksync
        let zksync =
            args.compiler.zk.apply_overrides(figment.extract_inner("zksync").unwrap_or_default());

        figment.merge(("remappings", remappings.into_inner())).merge(args).merge(("zksync", zksync))
>>>>>>> f505a536
    }
}

impl<'a> From<&'a CoreBuildArgs> for Config {
    fn from(args: &'a CoreBuildArgs) -> Self {
        let figment: Figment = args.into();
        let mut config = Self::from_provider(figment).sanitized();
        // if `--config-path` is set we need to adjust the config's root path to the actual root
        // path for the project, otherwise it will the parent dir of the `--config-path`
        if args.project_paths.config_path.is_some() {
            config.root = args.project_paths.project_root().into();
        }
        config
    }
}

impl Provider for CoreBuildArgs {
    fn metadata(&self) -> Metadata {
        Metadata::named("Core Build Args Provider")
    }

    fn data(&self) -> Result<Map<Profile, Dict>, figment::Error> {
        let value = Value::serialize(self)?;
        let error = InvalidType(value.to_actual(), "map".into());
        let mut dict = value.into_dict().ok_or(error)?;

        if self.no_auto_detect {
            dict.insert("auto_detect_solc".to_string(), false.into());
        }

        if let Some(ref solc) = self.use_solc {
            dict.insert("solc".to_string(), solc.trim_start_matches("solc:").into());
        }

        if self.offline {
            dict.insert("offline".to_string(), true.into());
        }

        if self.deny_warnings {
            dict.insert("deny_warnings".to_string(), true.into());
        }

        if self.via_ir {
            dict.insert("via_ir".to_string(), true.into());
        }

        if self.no_metadata {
            dict.insert("bytecode_hash".to_string(), "none".into());
            dict.insert("cbor_metadata".to_string(), false.into());
        }

        if self.force {
            dict.insert("force".to_string(), self.force.into());
        }

        // we need to ensure no_cache set accordingly
        if self.no_cache {
            dict.insert("cache".to_string(), false.into());
        }

        if self.build_info {
            dict.insert("build_info".to_string(), self.build_info.into());
        }

        if self.compiler.ast {
            dict.insert("ast".to_string(), true.into());
        }

        if self.compiler.optimize {
            dict.insert("optimizer".to_string(), self.compiler.optimize.into());
        }

        if !self.compiler.extra_output.is_empty() {
            let selection: Vec<_> =
                self.compiler.extra_output.iter().map(|s| s.to_string()).collect();
            dict.insert("extra_output".to_string(), selection.into());
        }

        if !self.compiler.extra_output_files.is_empty() {
            let selection: Vec<_> =
                self.compiler.extra_output_files.iter().map(|s| s.to_string()).collect();
            dict.insert("extra_output_files".to_string(), selection.into());
        }

        if let Some(ref revert) = self.revert_strings {
            dict.insert("revert_strings".to_string(), revert.to_string().into());
        }

        Ok(Map::from([(Config::selected_profile(), dict)]))
    }
}<|MERGE_RESOLUTION|>--- conflicted
+++ resolved
@@ -175,8 +175,11 @@
         let mut remappings = Remappings::new_with_remappings(args.project_paths.get_remappings());
         remappings
             .extend(figment.extract_inner::<Vec<Remapping>>("remappings").unwrap_or_default());
-<<<<<<< HEAD
-        figment = figment.merge(("remappings", remappings.into_inner())).merge(args);
+        // override only set values from the CLI for zksync
+        let zksync =
+        args.compiler.zk.apply_overrides(figment.extract_inner("zksync").unwrap_or_default());
+
+        figment = figment.merge(("remappings", remappings.into_inner())).merge(args).merge(("zksync", zksync));
 
         if let Some(skip) = &args.skip {
             let mut skip = skip.iter().map(|s| s.file_pattern().to_string()).collect::<Vec<_>>();
@@ -185,14 +188,6 @@
         };
 
         figment
-=======
-
-        // override only set values from the CLI for zksync
-        let zksync =
-            args.compiler.zk.apply_overrides(figment.extract_inner("zksync").unwrap_or_default());
-
-        figment.merge(("remappings", remappings.into_inner())).merge(args).merge(("zksync", zksync))
->>>>>>> f505a536
     }
 }
 
