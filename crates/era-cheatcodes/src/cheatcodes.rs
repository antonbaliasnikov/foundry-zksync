<<<<<<< HEAD
use crate::utils::{ToH160, ToH256, ToU256};
use alloy_sol_types::{SolInterface, SolValue};
use era_test_node::utils::bytecode_to_factory_dep;
use ethers::utils::to_checksum;
use foundry_cheatcodes::CheatsConfig;
use foundry_cheatcodes_spec::Vm;
use foundry_evm_core::{
    backend::DatabaseExt,
    era_revm::{db::RevmDatabaseForEra, storage_view::StorageView, transactions::storage_to_state},
=======
use crate::{
    events::LogEntry,
    utils::{ToH160, ToH256, ToU256},
};
use alloy_sol_types::{SolInterface, SolValue};
use era_test_node::{
    deps::storage_view::StorageView, fork::ForkStorage, utils::bytecode_to_factory_dep,
};
use ethers::{signers::Signer, types::TransactionRequest, utils::to_checksum};
use foundry_cheatcodes::{BroadcastableTransaction, CheatsConfig};
use foundry_cheatcodes_spec::Vm;
use foundry_common::conversion_utils::h160_to_address;
use foundry_evm_core::{
    backend::DatabaseExt,
    era_revm::{db::RevmDatabaseForEra, transactions::storage_to_state},
>>>>>>> eb2ae267
    fork::CreateFork,
    opts::EvmOpts,
};
use itertools::Itertools;
use multivm::{
<<<<<<< HEAD
    interface::{dyn_tracers::vm_1_4_0::DynTracer, tracer::TracerExecutionStatus},
    vm_latest::{
        BootloaderState, HistoryMode, L1BatchEnv, SimpleMemory, SystemEnv, VmTracer, ZkSyncVmState,
    },
    zk_evm_1_4_0::{
        reference_impls::event_sink::EventMessage,
=======
    interface::{dyn_tracers::vm_1_4_0::DynTracer, tracer::TracerExecutionStatus, VmRevertReason},
    vm_latest::{
        BootloaderState, HistoryMode, L1BatchEnv, SimpleMemory, SystemEnv, VmTracer, ZkSyncVmState,
    },
    zk_evm_1_3_3::zkevm_opcode_defs::CALL_SYSTEM_ABI_REGISTERS,
    zk_evm_1_4_0::{
>>>>>>> eb2ae267
        tracing::{AfterExecutionData, VmLocalStateData},
        vm_state::{PrimitiveValue, VmLocalState},
        zkevm_opcode_defs::{
            self,
            decoding::{EncodingModeProduction, VmEncodingMode},
            FatPointer, Opcode, RetOpcode, CALL_IMPLICIT_CALLDATA_FAT_PTR_REGISTER,
            RET_IMPLICIT_RETURNDATA_PARAMS_REGISTER,
        },
    },
};
use revm::{
<<<<<<< HEAD
    primitives::{BlockEnv, CfgEnv, Env, SpecId, U256 as rU256},
=======
    primitives::{ruint::Uint, BlockEnv, CfgEnv, Env, SpecId, U256 as rU256},
>>>>>>> eb2ae267
    JournaledState,
};
use serde::Serialize;
use std::{
    cell::{OnceCell, RefMut},
<<<<<<< HEAD
    collections::{HashMap, HashSet},
=======
    collections::{hash_map::Entry, HashMap, HashSet},
    fmt::Debug,
>>>>>>> eb2ae267
    fs,
    ops::BitAnd,
    process::Command,
<<<<<<< HEAD
=======
    str::FromStr,
>>>>>>> eb2ae267
    sync::Arc,
};
use zksync_basic_types::{AccountTreeId, H160, H256, U256};
use zksync_state::{ReadStorage, StoragePtr, WriteStorage};
use zksync_types::{
    block::{pack_block_info, unpack_block_info},
    get_code_key, get_nonce_key,
    utils::{decompose_full_nonce, nonces_to_full_nonce, storage_key_for_eth_balance},
<<<<<<< HEAD
    LogQuery, StorageKey, Timestamp,
};
use zksync_utils::{h256_to_u256, u256_to_h256};

type EraDb<DB> = StorageView<RevmDatabaseForEra<DB>>;
=======
    LogQuery, StorageKey, StorageValue, Timestamp, ACCOUNT_CODE_STORAGE_ADDRESS,
    MSG_VALUE_SIMULATOR_ADDRESS,
};
use zksync_utils::{h256_to_u256, u256_to_h256};

type EraDb<DB> = StorageView<ForkStorage<RevmDatabaseForEra<DB>>>;
type PcOrImm = <EncodingModeProduction as VmEncodingMode<8>>::PcOrImm;
>>>>>>> eb2ae267

// address(uint160(uint256(keccak256('hevm cheat code'))))
// 0x7109709ecfa91a80626ff3989d68f67f5b1dd12d
const CHEATCODE_ADDRESS: H160 = H160([
    113, 9, 112, 158, 207, 169, 26, 128, 98, 111, 243, 152, 157, 104, 246, 127, 91, 29, 209, 45,
]);

// 0x2e1908b13b8b625ed13ecf03c87d45c499d1f325
const TEST_ADDRESS: H160 =
    H160([46, 25, 8, 177, 59, 139, 98, 94, 209, 62, 207, 3, 200, 125, 69, 196, 153, 209, 243, 37]);

const INTERNAL_CONTRACT_ADDRESSES: [H160; 20] = [
    zksync_types::BOOTLOADER_ADDRESS,
    zksync_types::ACCOUNT_CODE_STORAGE_ADDRESS,
    zksync_types::NONCE_HOLDER_ADDRESS,
    zksync_types::KNOWN_CODES_STORAGE_ADDRESS,
    zksync_types::IMMUTABLE_SIMULATOR_STORAGE_ADDRESS,
    zksync_types::CONTRACT_DEPLOYER_ADDRESS,
    zksync_types::CONTRACT_FORCE_DEPLOYER_ADDRESS,
    zksync_types::L1_MESSENGER_ADDRESS,
    zksync_types::MSG_VALUE_SIMULATOR_ADDRESS,
    zksync_types::KECCAK256_PRECOMPILE_ADDRESS,
    zksync_types::L2_ETH_TOKEN_ADDRESS,
    zksync_types::SYSTEM_CONTEXT_ADDRESS,
    zksync_types::BOOTLOADER_UTILITIES_ADDRESS,
    zksync_types::EVENT_WRITER_ADDRESS,
    zksync_types::COMPRESSOR_ADDRESS,
    zksync_types::COMPLEX_UPGRADER_ADDRESS,
    zksync_types::ECRECOVER_PRECOMPILE_ADDRESS,
    zksync_types::SHA256_PRECOMPILE_ADDRESS,
    zksync_types::MINT_AND_BURN_ADDRESS,
    H160::zero(),
];

#[derive(Debug, Clone)]
struct EraEnv {
    l1_batch_env: L1BatchEnv,
    system_env: SystemEnv,
}

<<<<<<< HEAD
=======
/// Represents the state of a foundry test function, i.e. functions
/// prefixed with "testXXX"
#[derive(Debug, Clone, Default, PartialEq, Eq)]
enum FoundryTestState {
    /// The test function is not yet running
    #[default]
    NotStarted,
    /// The test function is now running at the specified call depth
    Running { call_depth: usize },
    /// The test function has finished executing
    Finished,
}

>>>>>>> eb2ae267
#[derive(Debug, Default, Clone)]
pub struct CheatcodeTracer {
    modified_storage_keys: HashMap<StorageKey, StorageValue>,
    one_time_actions: Vec<FinishCycleOneTimeActions>,
    next_return_action: Option<NextReturnAction>,
    permanent_actions: FinishCyclePermanentActions,
    return_data: Option<Vec<U256>>,
    return_ptr: Option<FatPointer>,
    near_calls: usize,
    serialized_objects: HashMap<String, String>,
    env: OnceCell<EraEnv>,
    config: Arc<CheatsConfig>,
    recorded_logs: HashSet<LogEntry>,
    recording_logs: bool,
    recording_timestamp: u32,
    expected_calls: ExpectedCallsTracker,
    test_status: FoundryTestState,
    emit_config: EmitConfig,
    saved_snapshots: HashMap<U256, SavedSnapshot>,
    broadcastable_transactions: Vec<BroadcastableTransaction>,
}

#[derive(Debug, Clone)]
pub struct SavedSnapshot {
    modified_storage: HashMap<StorageKey, H256>,
}

#[derive(Debug, Clone, Default)]
struct EmitConfig {
    expected_emit_state: ExpectedEmitState,
    expect_emits_since: u32,
    expect_emits_until: u32,
    call_emits_since: u32,
    call_emits_until: u32,
    call_depth: usize,
    checks: EmitChecks,
}

#[derive(Debug, Clone, Default)]
struct EmitChecks {
    address: Option<H160>,
    topics: [bool; 3],
    data: bool,
}

#[derive(Debug, Clone, Serialize, Eq, Hash, PartialEq, Default)]
enum ExpectedEmitState {
    #[default]
    NotStarted,
    ExpectedEmitTriggered,
    CallTriggered,
    Assert,
    Finished,
}

#[derive(Debug, Clone)]
enum FinishCycleOneTimeActions {
    StorageWrite { key: StorageKey, read_value: H256, write_value: H256 },
    StoreFactoryDep { hash: U256, bytecode: Vec<U256> },
<<<<<<< HEAD
    CreateSelectFork { url_or_alias: String, block_number: Option<u64> },
    CreateFork { url_or_alias: String, block_number: Option<u64> },
    SelectFork { fork_id: U256 },
=======
    ForceRevert { error: Vec<u8>, exception_handler: PcOrImm },
    ForceReturn { data: Vec<u8>, continue_pc: PcOrImm },
    CreateSelectFork { url_or_alias: String, block_number: Option<u64> },
    CreateFork { url_or_alias: String, block_number: Option<u64> },
    SelectFork { fork_id: U256 },
    RevertToSnapshot { snapshot_id: U256 },
    Snapshot,
    SetOrigin { origin: H160 },
}

#[derive(Debug, Clone)]
struct NextReturnAction {
    /// Target depth where the next statement would be
    target_depth: usize,
    /// Action to queue when the condition is satisfied
    action: ActionOnReturn,
    returns_to_skip: usize,
}

#[derive(Debug, Clone)]
enum ActionOnReturn {
    ExpectRevert {
        reason: Option<Vec<u8>>,
        depth: usize,
        prev_continue_pc: Option<PcOrImm>,
        prev_exception_handler_pc: Option<PcOrImm>,
    },
>>>>>>> eb2ae267
}

#[derive(Debug, Default, Clone)]
struct FinishCyclePermanentActions {
    start_prank: Option<StartPrankOpts>,
    broadcast: Option<BroadcastOpts>,
}

#[derive(Debug, Clone)]
struct StartPrankOpts {
    sender: H160,
    origin: Option<H160>,
}

/// Tracks the expected calls per address.
///
/// For each address, we track the expected calls per call data. We track it in such manner
/// so that we don't mix together calldatas that only contain selectors and calldatas that contain
/// selector and arguments (partial and full matches).
///
/// This then allows us to customize the matching behavior for each call data on the
/// `ExpectedCallData` struct and track how many times we've actually seen the call on the second
/// element of the tuple.
type ExpectedCallsTracker = HashMap<H160, HashMap<Vec<u8>, (ExpectedCallData, u64)>>;

#[derive(Debug, Clone)]
struct ExpectedCallData {
    /// The expected value sent in the call
    value: Option<U256>,
    /// The number of times the call is expected to be made.
    /// If the type of call is `NonCount`, this is the lower bound for the number of calls
    /// that must be seen.
    /// If the type of call is `Count`, this is the exact number of calls that must be seen.
    count: u64,
    /// The type of expected call.
    call_type: ExpectedCallType,
}

/// The type of expected call.
#[derive(Clone, Debug, PartialEq, Eq)]
enum ExpectedCallType {
    /// The call is expected to be made at least once.
    NonCount,
    /// The exact number of calls expected.
    Count,
}

#[derive(Debug, Clone)]
struct BroadcastOpts {
    original_origin: H160,
    original_caller: H160,
    new_origin: H160,
    depth: usize,
}

impl<S: DatabaseExt + Send, H: HistoryMode> DynTracer<EraDb<S>, SimpleMemory<H>>
    for CheatcodeTracer
{
    fn before_execution(
        &mut self,
        state: VmLocalStateData<'_>,
        data: multivm::zk_evm_1_4_0::tracing::BeforeExecutionData,
        _memory: &SimpleMemory<H>,
        _storage: StoragePtr<EraDb<S>>,
    ) {
        //store the current exception handler in expect revert
        // to be used to force a revert
        if let Some(ActionOnReturn::ExpectRevert {
            prev_exception_handler_pc,
            prev_continue_pc,
            ..
        }) = self.current_expect_revert()
        {
            if matches!(data.opcode.variant.opcode, Opcode::Ret(_)) {
                // Callstack on the desired depth, it has the correct pc for continue
                let last = state.vm_local_state.callstack.inner.last().unwrap();
                // Callstack on the current depth, it has the correct pc for exception handler and
                // is_local_frame
                let current = &state.vm_local_state.callstack.current;
                let is_to_label: bool = data.opcode.variant.flags
                    [zkevm_opcode_defs::RET_TO_LABEL_BIT_IDX] &
                    state.vm_local_state.callstack.current.is_local_frame;
                tracing::debug!(%is_to_label, ?last, "storing continuations");

                // The source https://github.com/matter-labs/era-zk_evm/blob/763ef5dfd52fecde36bfdd01d47589b61eabf118/src/opcodes/execution/ret.rs#L242
                if is_to_label {
                    prev_continue_pc.replace(data.opcode.imm_0);
                } else {
                    prev_continue_pc.replace(last.pc);
                }

                prev_exception_handler_pc.replace(current.exception_handler_location);
            }
        }
    }

    fn after_execution(
        &mut self,
        state: VmLocalStateData<'_>,
        data: AfterExecutionData,
        memory: &SimpleMemory<H>,
        storage: StoragePtr<EraDb<S>>,
    ) {
        let current = state.vm_local_state.callstack.get_current_stack();
        let is_reserved_addr = current
            .code_address
            .bitand(H160::from_str("ffffffffffffffffffffffffffffffffffff0000").unwrap())
            .is_zero();

        if current.code_address != CHEATCODE_ADDRESS &&
            !INTERNAL_CONTRACT_ADDRESSES.contains(&current.code_address) &&
            !is_reserved_addr
        {
            if self.emit_config.expected_emit_state == ExpectedEmitState::ExpectedEmitTriggered {
                //cheatcode triggered, waiting for far call
                if let Opcode::FarCall(_call) = data.opcode.variant.opcode {
                    self.emit_config.call_emits_since = state.vm_local_state.timestamp;
                    self.emit_config.expect_emits_until = state.vm_local_state.timestamp;
                    self.emit_config.expected_emit_state = ExpectedEmitState::CallTriggered;
                    self.emit_config.call_depth = state.vm_local_state.callstack.depth();
                }
            }

            if self.emit_config.expected_emit_state == ExpectedEmitState::CallTriggered &&
                state.vm_local_state.callstack.depth() < self.emit_config.call_depth
            {
                self.emit_config.call_emits_until = state.vm_local_state.timestamp;
            }
        }

        if self.update_test_status(&state, &data) == &FoundryTestState::Finished {
            // Trigger assert for emit_logs
            self.emit_config.expected_emit_state = ExpectedEmitState::Assert;

            for (address, expected_calls_for_target) in &self.expected_calls {
                for (expected_calldata, (expected, actual_count)) in expected_calls_for_target {
                    let failed = match expected.call_type {
                        // If the cheatcode was called with a `count` argument,
                        // we must check that the EVM performed a CALL with this calldata exactly
                        // `count` times.
                        ExpectedCallType::Count => expected.count != *actual_count,
                        // If the cheatcode was called without a `count` argument,
                        // we must check that the EVM performed a CALL with this calldata at least
                        // `count` times. The amount of times to check was
                        // the amount of time the cheatcode was called.
                        ExpectedCallType::NonCount => expected.count > *actual_count,
                    };
                    // TODO: change to proper revert
                    assert!(
                        !failed,
                        "Expected call to {:?} with data {:?} was found {} times, expected {}",
                        address, expected_calldata, actual_count, expected.count
                    );
                }
            }

            // reset the test state to avoid checking again
            self.reset_test_status();
        }

        // Checks returns from caontracts for expectRevert cheatcode
        self.handle_return(&state, &data, memory);

        // Checks contract calls for expectCall cheatcode
        if let Opcode::FarCall(_call) = data.opcode.variant.opcode {
            let current = state.vm_local_state.callstack.current;
            if let Some(expected_calls_for_target) =
                self.expected_calls.get_mut(&current.code_address)
            {
                let calldata = get_calldata(&state, memory);
                // Match every partial/full calldata
                for (expected_calldata, (expected, actual_count)) in expected_calls_for_target {
                    // Increment actual times seen if...
                    // The calldata is at most, as big as this call's input, and
                    if expected_calldata.len() <= calldata.len() &&
                        // Both calldata match, taking the length of the assumed smaller one (which will have at least the selector), and
                        *expected_calldata == calldata[..expected_calldata.len()] &&
                        // The value matches, if provided
                        expected
                            .value
                            .map_or(true, |value|{
                                 value == current.context_u128_value.into()})
                    {
                        *actual_count += 1;
                    }
                }
            }
        }

        let current = state.vm_local_state.callstack.get_current_stack();

        if self.return_data.is_some() {
            if let Opcode::Ret(_call) = data.opcode.variant.opcode {
                if self.near_calls == 0 {
                    let ptr = state.vm_local_state.registers
                        [RET_IMPLICIT_RETURNDATA_PARAMS_REGISTER as usize];
                    let fat_data_pointer = FatPointer::from_u256(ptr.value);
                    self.return_ptr = Some(fat_data_pointer);
                } else {
                    self.near_calls = self.near_calls.saturating_sub(1);
                }
            }
        }

        if let Opcode::Ret(_) = data.opcode.variant.opcode {
            let current = state.vm_local_state.callstack.current;
            if current.code_address != CHEATCODE_ADDRESS {
                if let Some(broadcast) = &self.permanent_actions.broadcast {
                    if state.vm_local_state.callstack.depth() == broadcast.depth {
                        //when the test ends, just make sure the tx origin is set to the original
                        // one (should never get here unless .stopBroadcast
                        // wasn't called)
                        self.one_time_actions.push(FinishCycleOneTimeActions::SetOrigin {
                            origin: broadcast.original_origin,
                        });
                    }
                }
            }
        }

        if let Opcode::NearCall(_call) = data.opcode.variant.opcode {
            if self.return_data.is_some() {
                self.near_calls += 1;
            }
        }

        if let Opcode::FarCall(_call) = data.opcode.variant.opcode {
            if current.code_address == ACCOUNT_CODE_STORAGE_ADDRESS {
                if let Some(action) = &mut self.next_return_action {
                    // if the call is to the account storage contract, we need to skip the next
                    // return and our code assumes that we are working with return opcode, so we
                    // have to increase target depth
                    if action.target_depth + 1 == state.vm_local_state.callstack.depth() {
                        action.returns_to_skip += 1;
                    }
                }
            }

            if current.code_address != CHEATCODE_ADDRESS {
                if let Some(broadcast) = self.permanent_actions.broadcast.as_ref() {
                    let prev_cs = state
                        .vm_local_state
                        .callstack
                        .inner
                        .last()
                        .expect("callstack before the current");

                    if state.vm_local_state.callstack.depth() == broadcast.depth &&
                        prev_cs.this_address == broadcast.original_caller
                    {
                        self.one_time_actions.push(FinishCycleOneTimeActions::SetOrigin {
                            origin: broadcast.new_origin,
                        });

                        let new_origin = broadcast.new_origin;
                        let revm_db_for_era = storage
                            .borrow_mut()
                            .storage_handle
                            .inner
                            .read()
                            .unwrap()
                            .fork
                            .as_ref()
                            .unwrap()
                            .fork_source
                            .clone();
                        let rpc = revm_db_for_era.db.lock().unwrap().active_fork_url();

                        let gas_limit = current.ergs_remaining;
                        let (nonce, _) = Self::get_nonce(new_origin, &mut storage.borrow_mut());

                        let (value, to) = if current.code_address == MSG_VALUE_SIMULATOR_ADDRESS {
                            //when some eth is sent to an address in zkevm the call is replaced
                            // with a call to MsgValueSimulator, which does a mimic_call later
                            // to the original destination
                            // The value is stored in the 1st system abi register, and the
                            // original address is stored in the 2nd register
                            // see: https://github.com/matter-labs/era-test-node/blob/6ee7d29e876b75506f58355218e1ea755a315d17/etc/system-contracts/contracts/MsgValueSimulator.sol#L26-L27
                            let msg_value_simulator_value_reg_idx = CALL_SYSTEM_ABI_REGISTERS.start;
                            let msg_value_simulator_address_reg_idx =
                                msg_value_simulator_value_reg_idx + 1;
                            let value = state.vm_local_state.registers
                                [msg_value_simulator_value_reg_idx as usize];

                            let address = state.vm_local_state.registers
                                [msg_value_simulator_address_reg_idx as usize];

                            let mut bytes = [0u8; 32];
                            address.value.to_big_endian(&mut bytes);
                            let address = H256::from(bytes);

                            (Some(value.value), address.into())
                        } else {
                            (None, current.code_address)
                        };

                        let tx = BroadcastableTransaction {
                            rpc,
                            transaction:
                                ethers::types::transaction::eip2718::TypedTransaction::Legacy(
                                    TransactionRequest {
                                        from: Some(new_origin),
                                        to: Some(ethers::types::NameOrAddress::Address(to)),
                                        //FIXME: set only if set manually by user
                                        gas: Some(gas_limit.into()),
                                        value,
                                        data: Some(get_calldata(&state, memory).into()),
                                        nonce: Some(nonce),
                                        ..Default::default()
                                    },
                                ),
                        };
                        tracing::debug!(?tx, "storing for broadcast");

                        self.broadcastable_transactions.push(tx);
                        //FIXME: detect if this is a deployment and increase the other nonce too
                        self.set_nonce(
                            new_origin,
                            (Some(nonce + 1), None),
                            &mut storage.borrow_mut(),
                        );
                    }
                }
                return
            }
            if current.code_page.0 == 0 || current.ergs_remaining == 0 {
                tracing::error!("cheatcode triggered, but no calldata or ergs available");
                return
            }
            tracing::info!("far call: cheatcode triggered");
<<<<<<< HEAD
            let calldata = {
                let ptr = state.vm_local_state.registers
                    [CALL_IMPLICIT_CALLDATA_FAT_PTR_REGISTER as usize];
                assert!(ptr.is_pointer);
                let fat_data_pointer = FatPointer::from_u256(ptr.value);
                memory.read_unaligned_bytes(
                    fat_data_pointer.memory_page as usize,
                    fat_data_pointer.start as usize,
                    fat_data_pointer.length as usize,
                )
            };
=======
            let calldata = get_calldata(&state, memory);
>>>>>>> eb2ae267

            // try to dispatch the cheatcode
            if let Ok(call) = Vm::VmCalls::abi_decode(&calldata, true) {
                self.dispatch_cheatcode(state, data, memory, storage, call);
            } else {
                tracing::error!(
                    "Failed to decode cheatcode calldata (far call): {}",
                    hex::encode(calldata),
                );
            }
        }
    }
}

impl<S: DatabaseExt + Send, H: HistoryMode> VmTracer<EraDb<S>, H> for CheatcodeTracer {
    fn initialize_tracer(
        &mut self,
        _state: &mut ZkSyncVmState<EraDb<S>, H>,
        l1_batch_env: &L1BatchEnv,
        system_env: &SystemEnv,
    ) {
        self.env
            .set(EraEnv { l1_batch_env: l1_batch_env.clone(), system_env: system_env.clone() })
            .unwrap();
    }

    fn finish_cycle(
        &mut self,
        state: &mut ZkSyncVmState<EraDb<S>, H>,
        bootloader_state: &mut BootloaderState,
        storage: StoragePtr<EraDb<S>>,
    ) -> TracerExecutionStatus {
        if self.recording_logs {
            let (events, _) = state.event_sink.get_events_and_l2_l1_logs_after_timestamp(
                zksync_types::Timestamp(self.recording_timestamp),
            );
            let logs = crate::events::parse_events(events);
            //insert logs in the hashset
            for log in logs {
                self.recorded_logs.insert(log);
            }
        }

        // This assert is triggered only once after the test execution finishes
        // And is used to assert that all logs exist
        if self.emit_config.expected_emit_state == ExpectedEmitState::Assert {
            self.emit_config.expected_emit_state = ExpectedEmitState::Finished;

            let (expected_events_initial_dimension, _) =
                state.event_sink.get_events_and_l2_l1_logs_after_timestamp(
                    zksync_types::Timestamp(self.emit_config.expect_emits_since),
                );
            let expected_events_surplus = state
                .event_sink
                .get_events_and_l2_l1_logs_after_timestamp(zksync_types::Timestamp(
                    self.emit_config.expect_emits_until,
                ))
                .0
                .len();

            //remove n surplus events from the end of expected_events_initial_dimension
            let expected_events = expected_events_initial_dimension
                .clone()
                .into_iter()
                .take(expected_events_initial_dimension.len() - expected_events_surplus)
                .collect::<Vec<_>>();
            let expected_logs = crate::events::parse_events(expected_events);

            let (actual_events_initial_dimension, _) =
                state.event_sink.get_events_and_l2_l1_logs_after_timestamp(
                    zksync_types::Timestamp(self.emit_config.call_emits_since),
                );
            let actual_events_surplus = state
                .event_sink
                .get_events_and_l2_l1_logs_after_timestamp(zksync_types::Timestamp(
                    self.emit_config.call_emits_until,
                ))
                .0
                .len();

            //remove n surplus events from the end of actual_events_initial_dimension
            let actual_events = actual_events_initial_dimension
                .clone()
                .into_iter()
                .take(actual_events_initial_dimension.len() - actual_events_surplus)
                .collect::<Vec<_>>();
            let actual_logs = crate::events::parse_events(actual_events);

            assert!(compare_logs(&expected_logs, &actual_logs, self.emit_config.checks.clone()));
        }

        while let Some(action) = self.one_time_actions.pop() {
            match action {
                FinishCycleOneTimeActions::StorageWrite { key, read_value, write_value } => {
                    state.storage.write_value(LogQuery {
                        timestamp: Timestamp(state.local_state.timestamp),
                        tx_number_in_block: state.local_state.tx_number_in_block,
                        aux_byte: Default::default(),
                        shard_id: Default::default(),
                        address: *key.address(),
                        key: h256_to_u256(*key.key()),
                        read_value: h256_to_u256(read_value),
                        written_value: h256_to_u256(write_value),
                        rw_flag: true,
                        rollback: false,
                        is_service: false,
                    });
                }
                FinishCycleOneTimeActions::StoreFactoryDep { hash, bytecode } => state
                    .decommittment_processor
                    .populate(vec![(hash, bytecode)], Timestamp(state.local_state.timestamp)),
                FinishCycleOneTimeActions::CreateSelectFork { url_or_alias, block_number } => {
<<<<<<< HEAD
                    let modified_storage: HashMap<StorageKey, H256> = storage
                        .borrow_mut()
                        .modified_storage_keys()
                        .clone()
                        .into_iter()
                        .filter(|(key, _)| key.address() != &zksync_types::SYSTEM_CONTEXT_ADDRESS)
                        .collect();
                    storage.borrow_mut().clean_cache();
                    let fork_id = {
                        let era_db = &storage.borrow_mut().storage_handle;
=======
                    let modified_storage =
                        self.get_modified_storage(storage.borrow_mut().modified_storage_keys());

                    storage.borrow_mut().clean_cache();
                    let fork_id = {
                        let handle: &ForkStorage<RevmDatabaseForEra<S>> =
                            &storage.borrow_mut().storage_handle;
                        let mut fork_storage = handle.inner.write().unwrap();
                        fork_storage.value_read_cache.clear();
                        let era_db = fork_storage.fork.as_ref().unwrap().fork_source.clone();
>>>>>>> eb2ae267
                        let bytecodes = bootloader_state
                            .get_last_tx_compressed_bytecodes()
                            .iter()
                            .map(|b| bytecode_to_factory_dep(b.original.clone()))
                            .collect();

                        let mut journaled_state = JournaledState::new(SpecId::LATEST, vec![]);
<<<<<<< HEAD
                        let state =
                            storage_to_state(modified_storage.clone(), bytecodes, era_db.clone());
                        *journaled_state.state() = state;
=======
                        journaled_state.state =
                            storage_to_state(&era_db, &modified_storage, bytecodes);
>>>>>>> eb2ae267

                        let mut db = era_db.db.lock().unwrap();
                        let era_env = self.env.get().unwrap();
                        let mut env = into_revm_env(era_env);
<<<<<<< HEAD
                        let res = db.create_select_fork(
=======
                        db.create_select_fork(
>>>>>>> eb2ae267
                            create_fork_request(
                                era_env,
                                self.config.clone(),
                                block_number,
                                &url_or_alias,
                            ),
                            &mut env,
                            &mut journaled_state,
<<<<<<< HEAD
                        );
                        drop(db);
                        let mut db_env = era_db.env.lock().unwrap();
                        *db_env = env;
                        res
                    };
                    storage.borrow_mut().modified_storage_keys = modified_storage;

                    self.return_data = Some(vec![fork_id.unwrap().to_u256()]);
                }
                FinishCycleOneTimeActions::CreateFork { url_or_alias, block_number } => {
                    let era_db = &storage.borrow_mut().storage_handle;
=======
                        )
                    };
                    storage.borrow_mut().modified_storage_keys = modified_storage;

                    self.return_data = Some(fork_id.unwrap().to_return_data());
                }
                FinishCycleOneTimeActions::CreateFork { url_or_alias, block_number } => {
                    let handle: &ForkStorage<RevmDatabaseForEra<S>> =
                        &storage.borrow_mut().storage_handle;
                    let era_db =
                        handle.inner.write().unwrap().fork.as_ref().unwrap().fork_source.clone();

>>>>>>> eb2ae267
                    let mut db = era_db.db.lock().unwrap();
                    let era_env = self.env.get().unwrap();
                    let fork_id = db.create_fork(create_fork_request(
                        era_env,
                        self.config.clone(),
                        block_number,
                        &url_or_alias,
                    ));
<<<<<<< HEAD
                    self.return_data = Some(vec![fork_id.unwrap().to_u256()]);
                }
                FinishCycleOneTimeActions::SelectFork { fork_id } => {
                    let modified_storage: HashMap<StorageKey, H256> = storage
                        .borrow_mut()
                        .modified_storage_keys()
                        .clone()
                        .into_iter()
                        .filter(|(key, _)| key.address() != &zksync_types::SYSTEM_CONTEXT_ADDRESS)
                        .collect();
                    {
                        storage.borrow_mut().clean_cache();
                        let era_db = &storage.borrow_mut().storage_handle;
=======
                    self.return_data = Some(fork_id.unwrap().to_return_data());
                }
                FinishCycleOneTimeActions::SelectFork { fork_id } => {
                    let modified_storage =
                        self.get_modified_storage(storage.borrow_mut().modified_storage_keys());
                    {
                        storage.borrow_mut().clean_cache();
                        let handle: &ForkStorage<RevmDatabaseForEra<S>> =
                            &storage.borrow_mut().storage_handle;
                        let mut fork_storage = handle.inner.write().unwrap();
                        fork_storage.value_read_cache.clear();
                        let era_db = fork_storage.fork.as_ref().unwrap().fork_source.clone();
>>>>>>> eb2ae267
                        let bytecodes = bootloader_state
                            .get_last_tx_compressed_bytecodes()
                            .iter()
                            .map(|b| bytecode_to_factory_dep(b.original.clone()))
                            .collect();

                        let mut journaled_state = JournaledState::new(SpecId::LATEST, vec![]);
<<<<<<< HEAD
                        let state =
                            storage_to_state(modified_storage.clone(), bytecodes, era_db.clone());
                        *journaled_state.state() = state;
=======
                        journaled_state.state =
                            storage_to_state(&era_db, &modified_storage, bytecodes);
>>>>>>> eb2ae267

                        let mut db = era_db.db.lock().unwrap();
                        let era_env = self.env.get().unwrap();
                        let mut env = into_revm_env(era_env);
                        db.select_fork(
                            rU256::from(fork_id.as_u128()),
                            &mut env,
                            &mut journaled_state,
                        )
                        .unwrap();
<<<<<<< HEAD
                        drop(db);
                        let mut db_env = era_db.env.lock().unwrap();
                        *db_env = env;
=======
>>>>>>> eb2ae267
                    }
                    storage.borrow_mut().modified_storage_keys = modified_storage;

                    self.return_data = Some(vec![fork_id]);
                }
<<<<<<< HEAD
=======
                FinishCycleOneTimeActions::RevertToSnapshot { snapshot_id } => {
                    let mut storage = storage.borrow_mut();
                    let modified_storage =
                        self.get_modified_storage(storage.modified_storage_keys());
                    storage.clean_cache();

                    {
                        let handle: &ForkStorage<RevmDatabaseForEra<S>> = &storage.storage_handle;
                        let mut fork_storage = handle.inner.write().unwrap();
                        fork_storage.value_read_cache.clear();
                        let era_db = fork_storage.fork.as_ref().unwrap().fork_source.clone();
                        let bytecodes = bootloader_state
                            .get_last_tx_compressed_bytecodes()
                            .iter()
                            .map(|b| bytecode_to_factory_dep(b.original.clone()))
                            .collect();

                        let mut journaled_state = JournaledState::new(SpecId::LATEST, vec![]);
                        journaled_state.state =
                            storage_to_state(&era_db, &modified_storage, bytecodes);

                        let mut db = era_db.db.lock().unwrap();
                        let era_env = self.env.get().unwrap();
                        let mut env = into_revm_env(era_env);
                        db.revert(Uint::from_limbs(snapshot_id.0), &journaled_state, &mut env);
                    }

                    storage.modified_storage_keys =
                        self.saved_snapshots.remove(&snapshot_id).unwrap().modified_storage;
                }
                FinishCycleOneTimeActions::Snapshot => {
                    let mut storage = storage.borrow_mut();
                    let modified_storage =
                        self.get_modified_storage(storage.modified_storage_keys());

                    storage.clean_cache();

                    let snapshot_id = {
                        let handle: &ForkStorage<RevmDatabaseForEra<S>> = &storage.storage_handle;
                        let mut fork_storage = handle.inner.write().unwrap();
                        fork_storage.value_read_cache.clear();
                        let era_db = fork_storage.fork.as_ref().unwrap().fork_source.clone();
                        let bytecodes = bootloader_state
                            .get_last_tx_compressed_bytecodes()
                            .iter()
                            .map(|b| bytecode_to_factory_dep(b.original.clone()))
                            .collect();

                        let mut journaled_state = JournaledState::new(SpecId::LATEST, vec![]);
                        journaled_state.state =
                            storage_to_state(&era_db, &modified_storage, bytecodes);

                        let mut db = era_db.db.lock().unwrap();
                        let era_env = self.env.get().unwrap();
                        let env = into_revm_env(era_env);
                        let snapshot_id = db.snapshot(&journaled_state, &env);

                        self.saved_snapshots.insert(
                            snapshot_id.to_u256(),
                            SavedSnapshot { modified_storage: modified_storage.clone() },
                        );
                        snapshot_id
                    };

                    storage.modified_storage_keys = modified_storage;
                    self.return_data = Some(snapshot_id.to_return_data());
                }
                FinishCycleOneTimeActions::ForceReturn { data, continue_pc: pc } => {
                    tracing::debug!("!!!! FORCING RETURN");

                    self.return_data = Some(data.to_return_data());
                    let ptr = state.local_state.registers
                        [RET_IMPLICIT_RETURNDATA_PARAMS_REGISTER as usize];
                    let fat_data_pointer = FatPointer::from_u256(ptr.value);

                    Self::set_return(
                        fat_data_pointer,
                        self.return_data.take().unwrap(),
                        &mut state.local_state,
                        &mut state.memory,
                    );

                    //change current stack pc to label
                    state.local_state.callstack.get_current_stack_mut().pc = pc;
                }
                FinishCycleOneTimeActions::ForceRevert { error, exception_handler: pc } => {
                    tracing::debug!("!!! FORCING REVERT");

                    self.return_data = Some(error.to_return_data());
                    let ptr = state.local_state.registers
                        [RET_IMPLICIT_RETURNDATA_PARAMS_REGISTER as usize];
                    let fat_data_pointer = FatPointer::from_u256(ptr.value);

                    Self::set_return(
                        fat_data_pointer,
                        self.return_data.take().unwrap(),
                        &mut state.local_state,
                        &mut state.memory,
                    );

                    //change current stack pc to exception handler
                    state.local_state.callstack.get_current_stack_mut().pc = pc;
                }
                FinishCycleOneTimeActions::SetOrigin { origin } => {
                    let prev = state
                        .local_state
                        .callstack
                        .inner
                        .last_mut()
                        .expect("callstack before the current");
                    prev.this_address = origin;

                    let key = StorageKey::new(
                        AccountTreeId::new(zksync_types::SYSTEM_CONTEXT_ADDRESS),
                        zksync_types::SYSTEM_CONTEXT_TX_ORIGIN_POSITION,
                    );

                    storage.borrow_mut().set_value(key, origin.into());
                }
>>>>>>> eb2ae267
            }
        }

        // Set return data, if any
        if let Some(fat_pointer) = self.return_ptr.take() {
            let elements = self.return_data.take().unwrap();

            Self::set_return(fat_pointer, elements, &mut state.local_state, &mut state.memory);
        }

        // Sets the sender address for startPrank cheatcode
        if let Some(start_prank_call) = &self.permanent_actions.start_prank {
            let this_address = state.local_state.callstack.current.this_address;
            if !INTERNAL_CONTRACT_ADDRESSES.contains(&this_address) {
                state.local_state.callstack.current.msg_sender = start_prank_call.sender;
            }
        }

        TracerExecutionStatus::Continue
    }
}

impl CheatcodeTracer {
<<<<<<< HEAD
    pub fn new(cheatcodes_config: Arc<CheatsConfig>) -> Self {
        CheatcodeTracer {
            one_time_actions: vec![],
            permanent_actions: FinishCyclePermanentActions { start_prank: None },
            near_calls: 0,
            return_data: None,
            return_ptr: None,
            serialized_objects: HashMap::new(),
            env: OnceCell::default(),
            config: cheatcodes_config,
            recorded_logs: HashSet::new(),
            recording_logs: false,
            recording_timestamp: 0,
=======
    pub fn new(
        cheatcodes_config: Arc<CheatsConfig>,
        modified_keys: HashMap<StorageKey, StorageValue>,
    ) -> Self {
        Self {
            config: cheatcodes_config,
            modified_storage_keys: modified_keys,
            ..Default::default()
>>>>>>> eb2ae267
        }
    }

    /// Resets the test state to [TestStatus::NotStarted]
    fn reset_test_status(&mut self) {
        self.test_status = FoundryTestState::NotStarted;
    }

    /// Updates and keeps track of the test status.
    ///
    /// A foundry test starting with "testXXX" prefix is said to running when it is first called
    /// with the test selector as calldata. The test finishes when the calldepth reaches the same
    /// depth as when it started, i.e. when the test function returns. The retun value is stored
    /// in the calldata.
    fn update_test_status(
        &mut self,
        state: &VmLocalStateData<'_>,
        data: &AfterExecutionData,
    ) -> &FoundryTestState {
        match data.opcode.variant.opcode {
            Opcode::FarCall(_) => {
                if self.test_status == FoundryTestState::NotStarted &&
                    state.vm_local_state.callstack.current.code_address == TEST_ADDRESS
                {
                    self.test_status = FoundryTestState::Running {
                        call_depth: state.vm_local_state.callstack.depth(),
                    };
                    tracing::info!("Test started depth {}", state.vm_local_state.callstack.depth());
                }
            }
            Opcode::Ret(_) => {
                if let FoundryTestState::Running { call_depth } = self.test_status {
                    // As we are checking the calldepth after execution, the stack has already been
                    // popped (so reduced by 1) and must be accounted for.
                    if call_depth == state.vm_local_state.callstack.depth() + 1 {
                        self.test_status = FoundryTestState::Finished;
                        tracing::info!("Test finished {}", state.vm_local_state.callstack.depth());
                        // panic!("Test finished")
                    }
                }
            }
            _ => (),
        }

        &self.test_status
    }

    pub fn dispatch_cheatcode<S: DatabaseExt + Send, H: HistoryMode>(
        &mut self,
        state: VmLocalStateData<'_>,
        _data: AfterExecutionData,
        _memory: &SimpleMemory<H>,
        storage: StoragePtr<EraDb<S>>,
        call: Vm::VmCalls,
    ) {
        use Vm::{VmCalls::*, *};

        match call {
            activeFork(activeForkCall {}) => {
                tracing::info!("👷 Getting active fork");
                let handle: &ForkStorage<RevmDatabaseForEra<S>> =
                    &storage.borrow_mut().storage_handle;
                let fork_storage = handle.inner.read().unwrap();
                let fork_id = fork_storage
                    .fork
                    .as_ref()
                    .unwrap()
                    .fork_source
                    .db
                    .lock()
                    .unwrap()
                    .active_fork_id();
                assert!(fork_id.is_some(), "No active fork found. Please create a fork first.");
                self.return_data = Some(fork_id.unwrap().to_return_data());
            }
            addr(addrCall { privateKey: private_key }) => {
                tracing::info!("👷 Getting address for private key");
                let Ok(address) = zksync_types::PackedEthSignature::address_from_private_key(
                    &private_key.to_h256(),
                ) else {
                    tracing::error!("Failed generating address for private key");
                    return
                };
                self.return_data = Some(h160_to_address(address).to_return_data());
            }
            deal(dealCall { account, newBalance: new_balance }) => {
                tracing::info!("👷 Setting balance for {account:?} to {new_balance}");
                self.write_storage(
                    storage_key_for_eth_balance(&account.to_h160()),
                    new_balance.to_h256(),
                    &mut storage.borrow_mut(),
                );
            }
            etch(etchCall { target, newRuntimeBytecode: new_runtime_bytecode }) => {
                tracing::info!("👷 Setting address code for {target:?}");
                let code_key = get_code_key(&target.to_h160());
                let (hash, code) = bytecode_to_factory_dep(new_runtime_bytecode);
                self.store_factory_dep(hash, code);
                self.write_storage(code_key, u256_to_h256(hash), &mut storage.borrow_mut());
            }
            expectRevert_0(expectRevert_0Call {}) => {
                let depth = state.vm_local_state.callstack.depth();
                tracing::info!(%depth, "👷 Setting up expectRevert for any reason");
                self.add_expect_revert(None, depth)
            }
            expectRevert_1(expectRevert_1Call { revertData }) => {
                let depth = state.vm_local_state.callstack.depth();
                tracing::info!(%depth, reason = ?revertData, "👷 Setting up expectRevert with bytes4 reason");
                self.add_expect_revert(Some(revertData.to_vec()), depth)
            }
            expectRevert_2(expectRevert_2Call { revertData }) => {
                let depth = state.vm_local_state.callstack.depth();
                tracing::info!(%depth, reason = ?revertData, "👷 Setting up expectRevert with reason");
                self.add_expect_revert(Some(revertData.to_vec()), depth)
            }
            expectCall_0(expectCall_0Call { callee, data }) => {
                tracing::info!("👷 Setting expected call to {callee:?}");
                self.expect_call(&callee.to_h160(), &data, None, 1, ExpectedCallType::NonCount);
            }
            expectCall_1(expectCall_1Call { callee, data, count }) => {
                tracing::info!("👷 Setting expected call to {callee:?} with count {count}");
                self.expect_call(&callee.to_h160(), &data, None, count, ExpectedCallType::Count);
            }
            expectCall_2(expectCall_2Call { callee, msgValue, data }) => {
                tracing::info!("👷 Setting expected call to {callee:?} with value {msgValue}");
                self.expect_call(
                    &callee.to_h160(),
                    &data,
                    Some(msgValue.to_u256()),
                    1,
                    ExpectedCallType::NonCount,
                );
            }
            expectCall_3(expectCall_3Call { callee, msgValue, data, count }) => {
                tracing::info!(
                    "👷 Setting expected call to {callee:?} with value {msgValue} and count
                {count}"
                );
                self.expect_call(
                    &callee.to_h160(),
                    &data,
                    Some(msgValue.to_u256()),
                    count,
                    ExpectedCallType::Count,
                );
            }
            expectEmit_0(expectEmit_0Call { checkTopic1, checkTopic2, checkTopic3, checkData }) => {
                tracing::info!(
                    "👷 Setting expected emit with checks {:?}, {:?}, {:?}, {:?}",
                    checkTopic1,
                    checkTopic2,
                    checkTopic3,
                    checkData
                );
                self.emit_config.expected_emit_state = ExpectedEmitState::ExpectedEmitTriggered;
                self.emit_config.expect_emits_since = state.vm_local_state.timestamp;
                self.emit_config.checks = EmitChecks {
                    address: None,
                    topics: [checkTopic1, checkTopic2, checkTopic3],
                    data: checkData,
                };
            }
            expectEmit_1(expectEmit_1Call {
                checkTopic1,
                checkTopic2,
                checkTopic3,
                checkData,
                emitter,
            }) => {
                tracing::info!(
                    "👷 Setting expected emit with checks {:?}, {:?}, {:?}, {:?} from emitter {:?}",
                    checkTopic1,
                    checkTopic2,
                    checkTopic3,
                    checkData,
                    emitter
                );
                self.emit_config.expected_emit_state = ExpectedEmitState::ExpectedEmitTriggered;
                self.emit_config.expect_emits_since = state.vm_local_state.timestamp;
                self.emit_config.checks = EmitChecks {
                    address: Some(emitter.to_h160()),
                    topics: [checkTopic1, checkTopic2, checkTopic3],
                    data: checkData,
                };
                self.emit_config.call_depth = state.vm_local_state.callstack.depth();
            }
            expectEmit_2(expectEmit_2Call {}) => {
                tracing::info!("👷 Setting expected emit at {}", state.vm_local_state.timestamp);
                self.emit_config.expected_emit_state = ExpectedEmitState::ExpectedEmitTriggered;
                self.emit_config.expect_emits_since = state.vm_local_state.timestamp;
                self.emit_config.checks =
                    EmitChecks { address: None, topics: [true; 3], data: true };
            }
            ffi(ffiCall { commandInput: command_input }) => {
                tracing::info!("👷 Running ffi: {command_input:?}");
                let Some(first_arg) = command_input.get(0) else {
                    tracing::error!("Failed to run ffi: no args");
                    return
                };
                let Ok(output) = Command::new(first_arg)
                    .args(&command_input[1..])
                    .current_dir(&self.config.root)
                    .output()
                else {
                    tracing::error!("Failed to run ffi");
                    return
                };

                // The stdout might be encoded on valid hex, or it might just be a string,
                // so we need to determine which it is to avoid improperly encoding later.
                let Ok(trimmed_stdout) = String::from_utf8(output.stdout) else {
                    tracing::error!("Failed to parse ffi output");
                    return
                };
                let trimmed_stdout = trimmed_stdout.trim();
                let encoded_stdout =
                    if let Ok(hex) = hex::decode(trimmed_stdout.trim_start_matches("0x")) {
                        hex
                    } else {
                        trimmed_stdout.as_bytes().to_vec()
                    };

                self.return_data = Some(encoded_stdout.to_return_data());
            }
            getNonce_0(getNonce_0Call { account }) => {
                tracing::info!("👷 Getting nonce for {account:?}");
                let (account_nonce, _) =
                    Self::get_nonce(account.to_h160(), &mut storage.borrow_mut());
                tracing::info!(
                    "👷 Nonces for account {:?} are {}",
                    account,
                    account_nonce.as_u64()
                );
                tracing::info!("👷 Setting returndata",);
                tracing::info!("👷 Returndata is {:?}", account_nonce);
                self.return_data = Some(vec![account_nonce]);
            }
            getRecordedLogs(getRecordedLogsCall {}) => {
                tracing::info!("👷 Getting recorded logs");
                let logs: Vec<Log> = self
                    .recorded_logs
                    .iter()
                    .filter(|log| !log.data.is_empty())
                    .map(|log| Log {
                        topics: log
                            .topics
                            .iter()
                            .map(|topic| topic.to_fixed_bytes().into())
                            .collect(),
                        data: log.data.clone(),
                        emitter: log.address.to_fixed_bytes().into(),
                    })
                    .collect_vec();

                self.return_data = Some(logs.to_return_data());

                //clean up logs
                self.recorded_logs = HashSet::new();
                //disable flag of recording logs
                self.recording_logs = false;
            }
            load(loadCall { target, slot }) => {
                if H160(target.0 .0) != CHEATCODE_ADDRESS {
                    tracing::info!("👷 Getting storage slot {:?} for account {:?}", slot, target);
                    let key = StorageKey::new(AccountTreeId::new(target.to_h160()), H256(*slot));
                    let mut storage = storage.borrow_mut();
                    let value = storage.read_value(&key);
                    self.return_data = Some(vec![h256_to_u256(value)]);
                } else {
                    self.return_data = Some(vec![U256::zero()]);
                }
            }
            recordLogs(recordLogsCall {}) => {
                tracing::info!("👷 Recording logs");
                tracing::info!(
                    "👷 Logs will be with the timestamp {}",
                    state.vm_local_state.timestamp
                );

                self.recording_timestamp = state.vm_local_state.timestamp;
                self.recording_logs = true;
            }
            readCallers(readCallersCall {}) => {
                tracing::info!("👷 Reading callers");

                let current_origin = {
                    let key = StorageKey::new(
                        AccountTreeId::new(zksync_types::SYSTEM_CONTEXT_ADDRESS),
                        zksync_types::SYSTEM_CONTEXT_TX_ORIGIN_POSITION,
                    );

                    storage.borrow_mut().read_value(&key)
                };

                let mut mode = CallerMode::None;
                let mut new_caller = current_origin;

                if let Some(prank) = &self.permanent_actions.start_prank {
                    //TODO: vm.prank -> CallerMode::Prank
                    mode = CallerMode::RecurrentPrank;
                    new_caller = prank.sender.into();
                }
                // TODO: vm.broadcast / vm.startBroadcast section
                // else if let Some(broadcast) = broadcast {
                //     mode = if broadcast.single_call {
                //         CallerMode::Broadcast
                //     } else {
                //         CallerMode::RecurrentBroadcast
                //     };
                //     new_caller = &broadcast.new_origin;
                //     new_origin = &broadcast.new_origin;
                // }

                let caller_mode = (mode as u8).into();
                let message_sender = h256_to_u256(new_caller);
                let tx_origin = h256_to_u256(current_origin);

                self.return_data = Some(vec![caller_mode, message_sender, tx_origin]);
            }
            readFile(readFileCall { path }) => {
                tracing::info!("👷 Reading file in path {}", path);
                let Ok(data) = fs::read(path) else {
                    tracing::error!("Failed to read file");
                    return
                };
                self.return_data = Some(data.to_return_data());
            }
            revertTo(revertToCall { snapshotId }) => {
                tracing::info!("👷 Reverting to snapshot {}", snapshotId);
                self.one_time_actions.push(FinishCycleOneTimeActions::RevertToSnapshot {
                    snapshot_id: snapshotId.to_u256(),
                });
                self.return_data = Some(true.to_return_data());
            }
            roll(rollCall { newHeight: new_height }) => {
                tracing::info!("👷 Setting block number to {}", new_height);
                let key = StorageKey::new(
                    AccountTreeId::new(zksync_types::SYSTEM_CONTEXT_ADDRESS),
                    zksync_types::CURRENT_VIRTUAL_BLOCK_INFO_POSITION,
                );
                let mut storage = storage.borrow_mut();
                let (_, block_timestamp) =
                    unpack_block_info(h256_to_u256(storage.read_value(&key)));
                self.write_storage(
                    key,
                    u256_to_h256(pack_block_info(new_height.as_limbs()[0], block_timestamp)),
                    &mut storage,
                );
            }
            rpcUrl(rpcUrlCall { rpcAlias }) => {
                tracing::info!("👷 Getting rpc url of {}", rpcAlias);
                let rpc_endpoints = &self.config.rpc_endpoints;
                let rpc_url = match rpc_endpoints.get(&rpcAlias) {
                    Some(Ok(url)) => url.clone(),
                    _ => {
                        //this should revert but we don't have reverts yet
                        panic!(
                            "Failed to resolve env var `{}`: environment variable not found",
                            rpcAlias
                        )
                    }
                };

                self.return_data = Some(rpc_url.to_return_data());
            }
            rpcUrls(rpcUrlsCall {}) => {
                tracing::info!("👷 Getting rpc urls");
                let rpc_endpoints = &self.config.rpc_endpoints;
                let urls = rpc_endpoints
                    .iter()
                    .map(|(alias, url)| Rpc {
                        key: alias.clone(),
                        url: url
                            .as_ref()
                            .map(|value| value.clone())
                            .unwrap_or_else(|_| alias.clone()),
                    })
                    .collect_vec();

                self.return_data = Some(urls.to_return_data());
            }
            serializeAddress_0(serializeAddress_0Call {
                objectKey: object_key,
                valueKey: value_key,
                value,
            }) => {
                tracing::info!(
                    "👷 Serializing address {:?} with key {:?} to object {:?}",
                    value,
                    value_key,
                    object_key
                );
                let json_value = serde_json::json!({
                    value_key: value
                });

                //write to serialized_objects
                self.serialized_objects.insert(object_key.clone(), json_value.to_string());

                let address_with_checksum = to_checksum(&value.to_h160(), None);
                self.return_data = Some(address_with_checksum.to_return_data());
            }
            serializeBool_0(serializeBool_0Call {
                objectKey: object_key,
                valueKey: value_key,
                value,
            }) => {
                tracing::info!(
                    "👷 Serializing bool {:?} with key {:?} to object {:?}",
                    value,
                    value_key,
                    object_key
                );
                let json_value = serde_json::json!({
                    value_key: value
                });

                self.serialized_objects.insert(object_key.clone(), json_value.to_string());

                let bool_value = value.to_string();
                self.return_data = Some(bool_value.to_return_data());
            }
            serializeUint_0(serializeUint_0Call {
                objectKey: object_key,
                valueKey: value_key,
                value,
            }) => {
                tracing::info!(
                    "👷 Serializing uint256 {:?} with key {:?} to object {:?}",
                    value,
                    value_key,
                    object_key
                );
                let json_value = serde_json::json!({
                    value_key: value
                });

                self.serialized_objects.insert(object_key.clone(), json_value.to_string());

                let uint_value = value.to_string();
                self.return_data = Some(uint_value.to_return_data());
            }
            setNonce(setNonceCall { account, newNonce: new_nonce }) => {
                tracing::info!("👷 Setting nonce for {account:?} to {new_nonce}");
                let new_full_nonce = self.set_nonce(
                    account.to_h160(),
                    (Some(new_nonce.into()), Some(new_nonce.into())),
                    &mut storage.borrow_mut(),
                );

                if new_full_nonce.is_some() {
                    tracing::info!(
                        "👷 Nonces for account {:?} have been set to {}",
                        account,
                        new_nonce
                    );
                } else {
                    tracing::error!("👷 Setting nonces failed")
                }
            }
            snapshot(snapshotCall {}) => {
                tracing::info!("👷 Creating snapshot");
                self.one_time_actions.push(FinishCycleOneTimeActions::Snapshot);
            }
            startBroadcast_0(startBroadcast_0Call {}) => {
                tracing::info!("👷 Starting broadcast with default origin");

                self.start_broadcast(&storage, &state, None)
            }
            startBroadcast_1(startBroadcast_1Call { signer }) => {
                let origin = signer.to_h160();
                tracing::info!("👷 Starting broadcast with given origin: {origin}");
                self.start_broadcast(&storage, &state, Some(origin))
            }
            startBroadcast_2(startBroadcast_2Call { privateKey }) => {
                let chain_id = self.env.get().unwrap().system_env.chain_id.as_u64();
                let Some(wallet) =
                    crate::utils::parse_wallet(&privateKey).map(|w| w.with_chain_id(chain_id))
                else {
                    tracing::error!(cheatcode = "startBroadcast", "unable to parse private key");
                    return
                };

                let origin = wallet.address();
                tracing::info!("👷 Starting broadcast with origin from private key: {origin}");
                self.start_broadcast(&storage, &state, Some(origin))
            }
            startPrank_0(startPrank_0Call { msgSender: msg_sender }) => {
                tracing::info!("👷 Starting prank to {msg_sender:?}");
                self.start_prank(&storage, msg_sender.to_h160(), None);
            }
            startPrank_1(startPrank_1Call { msgSender: msg_sender, txOrigin: tx_origin }) => {
                tracing::info!("👷 Starting prank to {msg_sender:?} with origin {tx_origin:?}");
                self.start_prank(&storage, msg_sender.to_h160(), Some(tx_origin.to_h160()))
            }
            stopBroadcast(stopBroadcastCall {}) => {
                tracing::info!("👷 Stopping broadcast");
                self.stop_broadcast();
            }
            stopPrank(stopPrankCall {}) => {
                tracing::info!("👷 Stopping prank");
                self.stop_prank(&storage);
            }
            store(storeCall { target, slot, value }) => {
                tracing::info!(
                    "👷 Setting storage slot {:?} for account {:?} to {:?}",
                    slot,
                    target,
                    value
                );
                let mut storage = storage.borrow_mut();
                let key = StorageKey::new(AccountTreeId::new(target.to_h160()), H256(*slot));
                self.write_storage(key, H256(*value), &mut storage);
            }
            toString_0(toString_0Call { value }) => {
                tracing::info!("Converting address into string");
                let address_with_checksum = to_checksum(&value.to_h160(), None);
                self.return_data = Some(address_with_checksum.to_return_data());
            }
            toString_1(toString_1Call { value }) => {
                tracing::info!("Converting bytes into string");
                let bytes_value = format!("0x{}", hex::encode(value));
                self.return_data = Some(bytes_value.to_return_data());
            }
            toString_2(toString_2Call { value }) => {
                tracing::info!("Converting bytes32 into string");
                let bytes_value = format!("0x{}", hex::encode(value));
                self.return_data = Some(bytes_value.to_return_data());
            }
            toString_3(toString_3Call { value }) => {
                tracing::info!("Converting bool into string");
                let bool_value = value.to_string();
                self.return_data = Some(bool_value.to_return_data());
            }
            toString_4(toString_4Call { value }) => {
                tracing::info!("Converting uint256 into string");
                let uint_value = value.to_string();
                self.return_data = Some(uint_value.to_return_data());
            }
            toString_5(toString_5Call { value }) => {
                tracing::info!("Converting int256 into string");
                let int_value = value.to_string();
                self.return_data = Some(int_value.to_return_data());
            }

            tryFfi(tryFfiCall { commandInput: command_input }) => {
                tracing::info!("👷 Running try ffi: {command_input:?}");
                let Some(first_arg) = command_input.get(0) else {
                    tracing::error!("Failed to run ffi: no args");
                    return
                };
                let Ok(output) = Command::new(first_arg)
                    .args(&command_input[1..])
                    .current_dir(&self.config.root)
                    .output()
                else {
                    tracing::error!("Failed to run ffi");
                    return
                };

                // The stdout might be encoded on valid hex, or it might just be a string,
                // so we need to determine which it is to avoid improperly encoding later.
                let Ok(trimmed_stdout) = String::from_utf8(output.stdout) else {
                    tracing::error!("Failed to parse ffi output");
                    return
                };
                let trimmed_stdout = trimmed_stdout.trim();
                let encoded_stdout =
                    if let Ok(hex) = hex::decode(trimmed_stdout.trim_start_matches("0x")) {
                        hex
                    } else {
                        trimmed_stdout.as_bytes().to_vec()
                    };

                let ffi_result = FfiResult {
                    exitCode: output.status.code().unwrap_or(69), // Default from foundry
                    stdout: encoded_stdout,
                    stderr: output.stderr,
                };
                self.return_data = Some(ffi_result.to_return_data());
            }
            warp(warpCall { newTimestamp: new_timestamp }) => {
                tracing::info!("👷 Setting block timestamp {}", new_timestamp);

                let key = StorageKey::new(
                    AccountTreeId::new(zksync_types::SYSTEM_CONTEXT_ADDRESS),
                    zksync_types::CURRENT_VIRTUAL_BLOCK_INFO_POSITION,
                );
                let mut storage = storage.borrow_mut();
                let (block_number, _) = unpack_block_info(h256_to_u256(storage.read_value(&key)));
                self.write_storage(
                    key,
                    u256_to_h256(pack_block_info(block_number, new_timestamp.as_limbs()[0])),
                    &mut storage,
                );
            }
            createSelectFork_0(createSelectFork_0Call { urlOrAlias }) => {
                tracing::info!("👷 Creating and selecting fork {}", urlOrAlias,);

<<<<<<< HEAD
                self.one_time_actions.push(FinishCycleOneTimeActions::CreateSelectFork {
                    url_or_alias: urlOrAlias,
                    block_number: None,
                });
=======
                if self.permanent_actions.broadcast.is_none() {
                    self.one_time_actions.push(FinishCycleOneTimeActions::CreateSelectFork {
                        url_or_alias: urlOrAlias,
                        block_number: None,
                    });
                } else {
                    tracing::error!("cannot select fork during a broadcast")
                }
>>>>>>> eb2ae267
            }
            createSelectFork_1(createSelectFork_1Call { urlOrAlias, blockNumber }) => {
                let block_number = blockNumber.to_u256().as_u64();
                tracing::info!(
                    "👷 Creating and selecting fork {} for block number {}",
                    urlOrAlias,
                    block_number
                );
<<<<<<< HEAD
                self.one_time_actions.push(FinishCycleOneTimeActions::CreateSelectFork {
                    url_or_alias: urlOrAlias,
                    block_number: Some(block_number),
                });
=======

                if self.permanent_actions.broadcast.is_none() {
                    self.one_time_actions.push(FinishCycleOneTimeActions::CreateSelectFork {
                        url_or_alias: urlOrAlias,
                        block_number: Some(block_number),
                    });
                } else {
                    tracing::error!("cannot select fork during a broadcast")
                }
>>>>>>> eb2ae267
            }
            createFork_0(createFork_0Call { urlOrAlias }) => {
                tracing::info!("👷 Creating fork {}", urlOrAlias,);

                self.one_time_actions.push(FinishCycleOneTimeActions::CreateFork {
                    url_or_alias: urlOrAlias,
                    block_number: None,
                });
            }
            createFork_1(createFork_1Call { urlOrAlias, blockNumber }) => {
                let block_number = blockNumber.to_u256().as_u64();
                tracing::info!("👷 Creating fork {} for block number {}", urlOrAlias, block_number);
                self.one_time_actions.push(FinishCycleOneTimeActions::CreateFork {
                    url_or_alias: urlOrAlias,
                    block_number: Some(block_number),
                });
            }
            selectFork(selectForkCall { forkId }) => {
                tracing::info!("👷 Selecting fork {}", forkId);

<<<<<<< HEAD
                self.one_time_actions
                    .push(FinishCycleOneTimeActions::SelectFork { fork_id: forkId.to_u256() });
=======
                if self.permanent_actions.broadcast.is_none() {
                    self.one_time_actions
                        .push(FinishCycleOneTimeActions::SelectFork { fork_id: forkId.to_u256() });
                } else {
                    tracing::error!("cannot select fork during broadcast")
                }
>>>>>>> eb2ae267
            }
            writeFile(writeFileCall { path, data }) => {
                tracing::info!("👷 Writing data to file in path {}", path);
                if fs::write(path, data).is_err() {
                    tracing::error!("Failed to write file");
                }
            }
            writeJson_0(writeJson_0Call { json, path }) => {
                tracing::info!("👷 Writing json data to file in path {}", path);
                let Ok(json) = serde_json::from_str::<serde_json::Value>(&json) else {
                    tracing::error!("Failed to parse json");
                    return
                };
                let Ok(formatted_json) = serde_json::to_string_pretty(&json) else {
                    tracing::error!("Failed to format json");
                    return
                };
                if fs::write(path, formatted_json).is_err() {
                    tracing::error!("Failed to write file");
                }
            }
            writeJson_1(writeJson_1Call { json, path, valueKey: value_key }) => {
                tracing::info!("👷 Writing json data to file in path {path} with key {value_key}");
                let Ok(file) = fs::read_to_string(&path) else {
                    tracing::error!("Failed to read file");
                    return
                };
                let Ok(mut file_json) = serde_json::from_str::<serde_json::Value>(&file) else {
                    tracing::error!("Failed to parse json");
                    return
                };
                let Ok(json) = serde_json::from_str::<serde_json::Value>(&json) else {
                    tracing::error!("Failed to parse json");
                    return
                };
                file_json[value_key] = json;
                let Ok(formatted_json) = serde_json::to_string_pretty(&file_json) else {
                    tracing::error!("Failed to format json");
                    return
                };
                if fs::write(path, formatted_json).is_err() {
                    tracing::error!("Failed to write file");
                }
            }
            _ => {
                tracing::error!("👷 Unrecognized cheatcode");
            }
        };
    }

    fn store_factory_dep(&mut self, hash: U256, bytecode: Vec<U256>) {
        self.one_time_actions.push(FinishCycleOneTimeActions::StoreFactoryDep { hash, bytecode });
    }

    fn write_storage<S: WriteStorage>(
        &mut self,
        key: StorageKey,
        write_value: H256,
        storage: &mut RefMut<S>,
    ) {
        self.one_time_actions.push(FinishCycleOneTimeActions::StorageWrite {
            key,
            read_value: storage.read_value(&key),
            write_value,
        });
    }

    /// Returns a given account's nonce
    ///
    /// The first item of the tuple represents the total number of transactions,
    /// meanwhile the second represents the number of contract deployed
    fn get_nonce<S: ReadStorage>(account: H160, storage: &mut RefMut<S>) -> (U256, U256) {
        let key = get_nonce_key(&account);
        let full_nonce = storage.read_value(&key);

        decompose_full_nonce(h256_to_u256(full_nonce))
    }

    /// Sets a given account's nonces
    ///
    /// Returns the new nonce
    fn set_nonce<S: WriteStorage>(
        &mut self,
        account: H160,
        (tx_nonce, deploy_nonce): (Option<U256>, Option<U256>),
        storage: &mut RefMut<S>,
    ) -> Option<(U256, U256)> {
        let key = get_nonce_key(&account);
        let (mut account_nonce, mut deployment_nonce) = Self::get_nonce(account, storage);
        if let Some(tx_nonce) = tx_nonce {
            if account_nonce >= tx_nonce {
                tracing::error!(?account, value = ?account_nonce, requested = ?tx_nonce, "account nonce is already set to a higher value");
                return None
            }

            account_nonce = tx_nonce;
        }

        if let Some(deploy_nonce) = deploy_nonce {
            if deployment_nonce >= deploy_nonce {
                tracing::error!(?account, value = ?deployment_nonce, requested = ?deploy_nonce, "deployment nonce is already set to a higher value");
                return None
            }

            deployment_nonce = deploy_nonce;
        }

        let new_full_nonce = nonces_to_full_nonce(account_nonce, deployment_nonce);
        self.write_storage(key, u256_to_h256(new_full_nonce), storage);

        Some((account_nonce, deployment_nonce))
    }

    fn set_return<H: HistoryMode>(
        mut fat_pointer: FatPointer,
        elements: Vec<U256>,
        state: &mut VmLocalState,
        memory: &mut SimpleMemory<H>,
    ) {
        let timestamp = Timestamp(state.timestamp);

        fat_pointer.length = (elements.len() as u32) * 32;
        state.registers[RET_IMPLICIT_RETURNDATA_PARAMS_REGISTER as usize] =
            PrimitiveValue { value: fat_pointer.to_u256(), is_pointer: true };
        memory.populate_page(
            fat_pointer.memory_page as usize,
            elements.into_iter().enumerate().collect_vec(),
            timestamp,
        );
    }

    fn current_expect_revert(&mut self) -> Option<&mut ActionOnReturn> {
        self.next_return_action.as_mut().map(|action| &mut action.action)
    }

    fn add_expect_revert(&mut self, reason: Option<Vec<u8>>, depth: usize) {
        if self.current_expect_revert().is_some() {
            panic!("expectRevert already set")
        }

        //-1: Because we are working with return opcode and it pops the stack after execution
        let action = ActionOnReturn::ExpectRevert {
            reason,
            depth: depth - 1,
            prev_exception_handler_pc: None,
            prev_continue_pc: None,
        };

        // We have to skip at least one return from CHEATCODES contract
        self.next_return_action =
            Some(NextReturnAction { target_depth: depth - 1, action, returns_to_skip: 1 });
    }

    fn handle_except_revert<H: HistoryMode>(
        reason: Option<&Vec<u8>>,
        op: zkevm_opcode_defs::RetOpcode,
        state: &VmLocalStateData<'_>,
        memory: &SimpleMemory<H>,
    ) -> Result<(), Vec<u8>> {
        match (op, reason) {
            (zkevm_opcode_defs::RetOpcode::Revert, Some(expected_reason)) => {
                let retdata = {
                    let ptr = state.vm_local_state.registers
                        [RET_IMPLICIT_RETURNDATA_PARAMS_REGISTER as usize];
                    assert!(ptr.is_pointer);
                    let fat_data_pointer = FatPointer::from_u256(ptr.value);
                    memory.read_unaligned_bytes(
                        fat_data_pointer.memory_page as usize,
                        fat_data_pointer.start as usize,
                        fat_data_pointer.length as usize,
                    )
                };

                tracing::debug!(?expected_reason, ?retdata);
                if !expected_reason.is_empty() && retdata.is_empty() {
                    return Err("call reverted as expected, but without data".to_string().into())
                }

                match VmRevertReason::from(retdata.as_slice()) {
                    VmRevertReason::General { msg, data: _ } => {
                        let expected_reason = String::from_utf8_lossy(expected_reason).to_string();
                        if msg == expected_reason {
                            Ok(())
                        } else {
                            Err(format!(
                                "Error != expected error: {} != {}",
                                &msg, expected_reason,
                            )
                            .into())
                        }
                    }
                    VmRevertReason::Unknown { function_selector: _, data } => {
                        if &data == expected_reason {
                            Ok(())
                        } else {
                            Err(format!(
                                "Error != expected error: {:?} != {:?}",
                                &data, expected_reason,
                            )
                            .into())
                        }
                    }
                    _ => {
                        tracing::error!("unexpected revert reason");
                        Err("unexpected revert reason".to_string().into())
                    }
                }
            }
            (zkevm_opcode_defs::RetOpcode::Revert, None) => {
                tracing::debug!("any revert accepted");
                Ok(())
            }
            (zkevm_opcode_defs::RetOpcode::Ok, _) => {
                tracing::debug!("expected revert but call succeeded");
                Err("expected revert but call succeeded".to_string().into())
            }
            (zkevm_opcode_defs::RetOpcode::Panic, _) => {
                tracing::error!("Vm panicked it should have never happened");
                Err("expected revert but call Panicked".to_string().into())
            }
        }
    }

    /// Adds an expectCall to the tracker.
    fn expect_call(
        &mut self,
        callee: &H160,
        calldata: &Vec<u8>,
        value: Option<U256>,
        count: u64,
        call_type: ExpectedCallType,
    ) {
        let expecteds = self.expected_calls.entry(*callee).or_default();

        match call_type {
            ExpectedCallType::Count => {
                // Get the expected calls for this target.
                // In this case, as we're using counted expectCalls, we should not be able to set
                // them more than once.
                assert!(
                    !expecteds.contains_key(calldata),
                    "counted expected calls can only bet set once"
                );
                expecteds
                    .insert(calldata.to_vec(), (ExpectedCallData { value, count, call_type }, 0));
            }
            ExpectedCallType::NonCount => {
                // Check if the expected calldata exists.
                // If it does, increment the count by one as we expect to see it one more time.
                match expecteds.entry(calldata.clone()) {
                    Entry::Occupied(mut entry) => {
                        let (expected, _) = entry.get_mut();
                        // Ensure we're not overwriting a counted expectCall.
                        assert!(
                            expected.call_type == ExpectedCallType::NonCount,
                            "cannot overwrite a counted expectCall with a non-counted expectCall"
                        );
                        expected.count += 1;
                    }
                    // If it does not exist, then create it.
                    Entry::Vacant(entry) => {
                        entry.insert((ExpectedCallData { value, count, call_type }, 0));
                    }
                }
            }
        }
    }

    fn handle_return<H: HistoryMode>(
        &mut self,
        state: &VmLocalStateData<'_>,
        data: &AfterExecutionData,
        memory: &SimpleMemory<H>,
    ) {
        // Skip check if there are no expected actions
        let Some(action) = self.next_return_action.as_mut() else { return };
        // We only care about the certain depth
        let callstack_depth = state.vm_local_state.callstack.depth();
        if callstack_depth != action.target_depth {
            return
        }

        // Skip check if opcode is not Ret
        let Opcode::Ret(op) = data.opcode.variant.opcode else { return };
        // Check how many retunrs we need to skip before finding the actual one
        if action.returns_to_skip != 0 {
            action.returns_to_skip -= 1;
            return
        }

        // The desired return opcode was found
        let ActionOnReturn::ExpectRevert {
            reason,
            depth,
            prev_exception_handler_pc: exception_handler,
            prev_continue_pc: continue_pc,
        } = &action.action;
        match op {
            RetOpcode::Revert => {
                tracing::debug!(wanted = %depth, current_depth = %callstack_depth, opcode = ?data.opcode.variant.opcode, "expectRevert");
                let (Some(exception_handler), Some(continue_pc)) =
                    (*exception_handler, *continue_pc)
                else {
                    tracing::error!("exceptRevert missing stored continuations");
                    return
                };

                self.one_time_actions.push(
                    Self::handle_except_revert(reason.as_ref(), op, state, memory)
                        .map(|_| FinishCycleOneTimeActions::ForceReturn {
                                //dummy data
                                data: // vec![0u8; 8192]
                                    [0xde, 0xad, 0xbe, 0xef].to_vec(),
                                continue_pc,
                            })
                        .unwrap_or_else(|error| FinishCycleOneTimeActions::ForceRevert {
                            error,
                            exception_handler,
                        }),
                );
                self.next_return_action = None;
            }
            RetOpcode::Ok => {
                let Some(exception_handler) = *exception_handler else {
                    tracing::error!("exceptRevert missing stored continuations");
                    return
                };
                if let Err(err) = Self::handle_except_revert(reason.as_ref(), op, state, memory) {
                    self.one_time_actions.push(FinishCycleOneTimeActions::ForceRevert {
                        error: err,
                        exception_handler,
                    });
                }
                self.next_return_action = None;
            }
            RetOpcode::Panic => (),
        }
    }

    fn start_prank<S: DatabaseExt + Send>(
        &mut self,
        storage: &StoragePtr<EraDb<S>>,
        sender: H160,
        origin: Option<H160>,
    ) {
        if self.permanent_actions.broadcast.is_some() {
            tracing::error!("prank is incompatible with broadcast");
            return
        }

        match origin {
            None => {
                self.permanent_actions.start_prank.replace(StartPrankOpts { sender, origin: None });
            }
            Some(tx_origin) => {
                let key = StorageKey::new(
                    AccountTreeId::new(zksync_types::SYSTEM_CONTEXT_ADDRESS),
                    zksync_types::SYSTEM_CONTEXT_TX_ORIGIN_POSITION,
                );
                let storage = &mut storage.borrow_mut();
                let original_tx_origin = storage.read_value(&key);
                self.write_storage(key, tx_origin.into(), storage);

                self.permanent_actions
                    .start_prank
                    .replace(StartPrankOpts { sender, origin: Some(original_tx_origin.into()) });
            }
        }
    }

    fn stop_prank<S: DatabaseExt + Send>(&mut self, storage: &StoragePtr<EraDb<S>>) {
        if let Some(original_tx_origin) =
            self.permanent_actions.start_prank.take().and_then(|v| v.origin)
        {
            let key = StorageKey::new(
                AccountTreeId::new(zksync_types::SYSTEM_CONTEXT_ADDRESS),
                zksync_types::SYSTEM_CONTEXT_TX_ORIGIN_POSITION,
            );
            self.write_storage(key, original_tx_origin.into(), &mut storage.borrow_mut());
        }
    }

    fn start_broadcast<S: DatabaseExt + Send>(
        &mut self,
        storage: &StoragePtr<EraDb<S>>,
        state: &VmLocalStateData<'_>,
        new_origin: Option<H160>,
    ) {
        if self.permanent_actions.start_prank.is_some() {
            tracing::error!("broadcast is incompatible with prank");
            return
        }

        let depth = state.vm_local_state.callstack.depth();

        let key = StorageKey::new(
            AccountTreeId::new(zksync_types::SYSTEM_CONTEXT_ADDRESS),
            zksync_types::SYSTEM_CONTEXT_TX_ORIGIN_POSITION,
        );

        let mut storage = storage.borrow_mut();

        let original_tx_origin = storage.read_value(&key);
        let new_origin = new_origin.unwrap_or(original_tx_origin.into());

        self.permanent_actions.broadcast = Some(BroadcastOpts {
            new_origin,
            original_origin: original_tx_origin.into(),
            original_caller: state.vm_local_state.callstack.current.msg_sender,
            depth,
        })
    }

    fn stop_broadcast(&mut self) {
        if let Some(broadcast) = self.permanent_actions.broadcast.take() {
            self.one_time_actions
                .push(FinishCycleOneTimeActions::SetOrigin { origin: broadcast.original_origin });
        }
    }

    /// Merge current modified storage with the entire storage modifications made so far in the test
    fn get_modified_storage(
        &self,
        storage: &HashMap<StorageKey, H256>,
    ) -> HashMap<StorageKey, H256> {
        let mut modified_storage = self
            .modified_storage_keys
            .clone()
            .into_iter()
            .filter(|(key, _)| key.address() != &zksync_types::SYSTEM_CONTEXT_ADDRESS)
            .collect::<HashMap<_, _>>();
        modified_storage.extend(
            storage
                .iter()
                .filter(|(key, _)| key.address() != &zksync_types::SYSTEM_CONTEXT_ADDRESS),
        );
        modified_storage
    }
}

trait ToZkEvmResult {
    /// Converts a [SolcValue] to return data for zkevm
    fn to_return_data(&self) -> Vec<U256>;
}

impl<T> ToZkEvmResult for T
where
    T: SolValue,
{
    fn to_return_data(&self) -> Vec<U256> {
        let abi_encoded_data = self.abi_encode();
        assert!(abi_encoded_data.len() % 32 == 0, "length must be multiple of 32");

        abi_encoded_data.chunks(32).map(U256::from_big_endian).collect_vec()
    }
}

fn into_revm_env(env: &EraEnv) -> Env {
    use revm::primitives::U256;
    let block = BlockEnv {
        number: U256::from(env.l1_batch_env.first_l2_block.number),
        coinbase: h160_to_address(env.l1_batch_env.fee_account),
        timestamp: U256::from(env.l1_batch_env.first_l2_block.timestamp),
        gas_limit: U256::from(env.system_env.gas_limit),
        basefee: U256::from(env.l1_batch_env.base_fee()),
        ..Default::default()
    };

    let mut cfg = CfgEnv::default();
    cfg.chain_id = env.system_env.chain_id.as_u64();

    Env { block, cfg, ..Default::default() }
}

fn create_fork_request(
    env: &EraEnv,
    config: Arc<CheatsConfig>,
    block_number: Option<u64>,
    url_or_alias: &str,
) -> CreateFork {
    use foundry_evm_core::opts::Env;
    use revm::primitives::Address as revmAddress;

    let url = config.rpc_url(url_or_alias).unwrap();
    let env = into_revm_env(env);
    let opts_env = Env {
        gas_limit: u64::MAX,
        chain_id: None,
        tx_origin: revmAddress::ZERO,
        block_number: 0,
        block_timestamp: 0,
        ..Default::default()
    };
    let evm_opts = EvmOpts {
        env: opts_env,
        fork_url: Some(url.clone()),
        fork_block_number: block_number,
        ..Default::default()
    };

    CreateFork {
        enable_caching: config.rpc_storage_caching.enable_for_endpoint(&url),
        url,
        env,
        evm_opts,
    }
}

fn get_calldata<H: HistoryMode>(state: &VmLocalStateData<'_>, memory: &SimpleMemory<H>) -> Vec<u8> {
    let ptr = state.vm_local_state.registers[CALL_IMPLICIT_CALLDATA_FAT_PTR_REGISTER as usize];
    assert!(ptr.is_pointer);
    let fat_data_pointer = FatPointer::from_u256(ptr.value);
    memory.read_unaligned_bytes(
        fat_data_pointer.memory_page as usize,
        fat_data_pointer.start as usize,
        fat_data_pointer.length as usize,
    )
}

fn compare_logs(expected_logs: &[LogEntry], actual_logs: &[LogEntry], checks: EmitChecks) -> bool {
    let mut expected_iter = expected_logs.iter().peekable();
    let mut actual_iter = actual_logs.iter();

    while let Some(expected_log) = expected_iter.peek() {
        if let Some(actual_log) = actual_iter.next() {
            if are_logs_equal(expected_log, actual_log, &checks) {
                expected_iter.next(); // Move to the next expected log
            } else {
                return false
            }
<<<<<<< HEAD
        })
        .collect()
}

fn into_revm_env(env: &EraEnv) -> Env {
    use foundry_common::zk_utils::conversion_utils::h160_to_address;
    use revm::primitives::U256;
    let block = BlockEnv {
        number: U256::from(env.l1_batch_env.first_l2_block.number),
        coinbase: h160_to_address(env.l1_batch_env.fee_account),
        timestamp: U256::from(env.l1_batch_env.first_l2_block.timestamp),
        gas_limit: U256::from(env.system_env.gas_limit),
        basefee: U256::from(env.l1_batch_env.base_fee()),
        ..Default::default()
    };

    let mut cfg = CfgEnv::default();
    cfg.chain_id = env.system_env.chain_id.as_u64();

    Env { block, cfg, ..Default::default() }
}

fn create_fork_request(
    env: &EraEnv,
    config: Arc<CheatsConfig>,
    block_number: Option<u64>,
    url_or_alias: &str,
) -> CreateFork {
    use foundry_evm_core::opts::Env;
    use revm::primitives::Address as revmAddress;

    let url = config.rpc_url(url_or_alias).unwrap();
    let env = into_revm_env(env);
    let opts_env = Env {
        gas_limit: u64::MAX,
        chain_id: None,
        tx_origin: revmAddress::ZERO,
        block_number: 0,
        block_timestamp: 0,
        ..Default::default()
    };
    let evm_opts = EvmOpts {
        env: opts_env,
        fork_url: Some(url.clone()),
        fork_block_number: block_number,
        ..Default::default()
    };

    CreateFork {
        enable_caching: config.rpc_storage_caching.enable_for_endpoint(&url),
        url,
        env,
        evm_opts,
    }
=======
        } else {
            // No more actual logs to compare
            return false
        }
    }

    true
}

fn are_logs_equal(a: &LogEntry, b: &LogEntry, emit_checks: &EmitChecks) -> bool {
    let address_match = match emit_checks.address {
        Some(address) => b.address == address,
        None => true,
    };

    let topics_match = emit_checks.topics.iter().enumerate().all(|(i, &check)| {
        if check {
            a.topics.get(i) == b.topics.get(i)
        } else {
            true
        }
    });

    let data_match = if emit_checks.data { a.data == b.data } else { true };

    address_match && topics_match && data_match
>>>>>>> eb2ae267
}<|MERGE_RESOLUTION|>--- conflicted
+++ resolved
@@ -1,50 +1,27 @@
-<<<<<<< HEAD
-use crate::utils::{ToH160, ToH256, ToU256};
-use alloy_sol_types::{SolInterface, SolValue};
-use era_test_node::utils::bytecode_to_factory_dep;
-use ethers::utils::to_checksum;
-use foundry_cheatcodes::CheatsConfig;
-use foundry_cheatcodes_spec::Vm;
-use foundry_evm_core::{
-    backend::DatabaseExt,
-    era_revm::{db::RevmDatabaseForEra, storage_view::StorageView, transactions::storage_to_state},
-=======
 use crate::{
     events::LogEntry,
     utils::{ToH160, ToH256, ToU256},
 };
 use alloy_sol_types::{SolInterface, SolValue};
-use era_test_node::{
-    deps::storage_view::StorageView, fork::ForkStorage, utils::bytecode_to_factory_dep,
-};
+use era_test_node::utils::bytecode_to_factory_dep;
 use ethers::{signers::Signer, types::TransactionRequest, utils::to_checksum};
 use foundry_cheatcodes::{BroadcastableTransaction, CheatsConfig};
 use foundry_cheatcodes_spec::Vm;
 use foundry_common::conversion_utils::h160_to_address;
 use foundry_evm_core::{
     backend::DatabaseExt,
-    era_revm::{db::RevmDatabaseForEra, transactions::storage_to_state},
->>>>>>> eb2ae267
+    era_revm::{db::RevmDatabaseForEra, storage_view::StorageView, transactions::storage_to_state},
     fork::CreateFork,
     opts::EvmOpts,
 };
 use itertools::Itertools;
 use multivm::{
-<<<<<<< HEAD
-    interface::{dyn_tracers::vm_1_4_0::DynTracer, tracer::TracerExecutionStatus},
-    vm_latest::{
-        BootloaderState, HistoryMode, L1BatchEnv, SimpleMemory, SystemEnv, VmTracer, ZkSyncVmState,
-    },
-    zk_evm_1_4_0::{
-        reference_impls::event_sink::EventMessage,
-=======
     interface::{dyn_tracers::vm_1_4_0::DynTracer, tracer::TracerExecutionStatus, VmRevertReason},
     vm_latest::{
         BootloaderState, HistoryMode, L1BatchEnv, SimpleMemory, SystemEnv, VmTracer, ZkSyncVmState,
     },
     zk_evm_1_3_3::zkevm_opcode_defs::CALL_SYSTEM_ABI_REGISTERS,
     zk_evm_1_4_0::{
->>>>>>> eb2ae267
         tracing::{AfterExecutionData, VmLocalStateData},
         vm_state::{PrimitiveValue, VmLocalState},
         zkevm_opcode_defs::{
@@ -56,29 +33,18 @@
     },
 };
 use revm::{
-<<<<<<< HEAD
-    primitives::{BlockEnv, CfgEnv, Env, SpecId, U256 as rU256},
-=======
     primitives::{ruint::Uint, BlockEnv, CfgEnv, Env, SpecId, U256 as rU256},
->>>>>>> eb2ae267
     JournaledState,
 };
 use serde::Serialize;
 use std::{
     cell::{OnceCell, RefMut},
-<<<<<<< HEAD
-    collections::{HashMap, HashSet},
-=======
     collections::{hash_map::Entry, HashMap, HashSet},
     fmt::Debug,
->>>>>>> eb2ae267
     fs,
     ops::BitAnd,
     process::Command,
-<<<<<<< HEAD
-=======
     str::FromStr,
->>>>>>> eb2ae267
     sync::Arc,
 };
 use zksync_basic_types::{AccountTreeId, H160, H256, U256};
@@ -87,21 +53,13 @@
     block::{pack_block_info, unpack_block_info},
     get_code_key, get_nonce_key,
     utils::{decompose_full_nonce, nonces_to_full_nonce, storage_key_for_eth_balance},
-<<<<<<< HEAD
-    LogQuery, StorageKey, Timestamp,
-};
-use zksync_utils::{h256_to_u256, u256_to_h256};
-
-type EraDb<DB> = StorageView<RevmDatabaseForEra<DB>>;
-=======
     LogQuery, StorageKey, StorageValue, Timestamp, ACCOUNT_CODE_STORAGE_ADDRESS,
     MSG_VALUE_SIMULATOR_ADDRESS,
 };
 use zksync_utils::{h256_to_u256, u256_to_h256};
 
-type EraDb<DB> = StorageView<ForkStorage<RevmDatabaseForEra<DB>>>;
+type EraDb<DB> = StorageView<RevmDatabaseForEra<DB>>;
 type PcOrImm = <EncodingModeProduction as VmEncodingMode<8>>::PcOrImm;
->>>>>>> eb2ae267
 
 // address(uint160(uint256(keccak256('hevm cheat code'))))
 // 0x7109709ecfa91a80626ff3989d68f67f5b1dd12d
@@ -142,8 +100,6 @@
     system_env: SystemEnv,
 }
 
-<<<<<<< HEAD
-=======
 /// Represents the state of a foundry test function, i.e. functions
 /// prefixed with "testXXX"
 #[derive(Debug, Clone, Default, PartialEq, Eq)]
@@ -157,7 +113,6 @@
     Finished,
 }
 
->>>>>>> eb2ae267
 #[derive(Debug, Default, Clone)]
 pub struct CheatcodeTracer {
     modified_storage_keys: HashMap<StorageKey, StorageValue>,
@@ -217,11 +172,6 @@
 enum FinishCycleOneTimeActions {
     StorageWrite { key: StorageKey, read_value: H256, write_value: H256 },
     StoreFactoryDep { hash: U256, bytecode: Vec<U256> },
-<<<<<<< HEAD
-    CreateSelectFork { url_or_alias: String, block_number: Option<u64> },
-    CreateFork { url_or_alias: String, block_number: Option<u64> },
-    SelectFork { fork_id: U256 },
-=======
     ForceRevert { error: Vec<u8>, exception_handler: PcOrImm },
     ForceReturn { data: Vec<u8>, continue_pc: PcOrImm },
     CreateSelectFork { url_or_alias: String, block_number: Option<u64> },
@@ -249,7 +199,6 @@
         prev_continue_pc: Option<PcOrImm>,
         prev_exception_handler_pc: Option<PcOrImm>,
     },
->>>>>>> eb2ae267
 }
 
 #[derive(Debug, Default, Clone)]
@@ -505,17 +454,7 @@
                         });
 
                         let new_origin = broadcast.new_origin;
-                        let revm_db_for_era = storage
-                            .borrow_mut()
-                            .storage_handle
-                            .inner
-                            .read()
-                            .unwrap()
-                            .fork
-                            .as_ref()
-                            .unwrap()
-                            .fork_source
-                            .clone();
+                        let revm_db_for_era = &storage.borrow_mut().storage_handle;
                         let rpc = revm_db_for_era.db.lock().unwrap().active_fork_url();
 
                         let gas_limit = current.ergs_remaining;
@@ -580,21 +519,7 @@
                 return
             }
             tracing::info!("far call: cheatcode triggered");
-<<<<<<< HEAD
-            let calldata = {
-                let ptr = state.vm_local_state.registers
-                    [CALL_IMPLICIT_CALLDATA_FAT_PTR_REGISTER as usize];
-                assert!(ptr.is_pointer);
-                let fat_data_pointer = FatPointer::from_u256(ptr.value);
-                memory.read_unaligned_bytes(
-                    fat_data_pointer.memory_page as usize,
-                    fat_data_pointer.start as usize,
-                    fat_data_pointer.length as usize,
-                )
-            };
-=======
             let calldata = get_calldata(&state, memory);
->>>>>>> eb2ae267
 
             // try to dispatch the cheatcode
             if let Ok(call) = Vm::VmCalls::abi_decode(&calldata, true) {
@@ -707,29 +632,12 @@
                     .decommittment_processor
                     .populate(vec![(hash, bytecode)], Timestamp(state.local_state.timestamp)),
                 FinishCycleOneTimeActions::CreateSelectFork { url_or_alias, block_number } => {
-<<<<<<< HEAD
-                    let modified_storage: HashMap<StorageKey, H256> = storage
-                        .borrow_mut()
-                        .modified_storage_keys()
-                        .clone()
-                        .into_iter()
-                        .filter(|(key, _)| key.address() != &zksync_types::SYSTEM_CONTEXT_ADDRESS)
-                        .collect();
+                    let modified_storage =
+                        self.get_modified_storage(storage.borrow_mut().modified_storage_keys());
+
                     storage.borrow_mut().clean_cache();
                     let fork_id = {
                         let era_db = &storage.borrow_mut().storage_handle;
-=======
-                    let modified_storage =
-                        self.get_modified_storage(storage.borrow_mut().modified_storage_keys());
-
-                    storage.borrow_mut().clean_cache();
-                    let fork_id = {
-                        let handle: &ForkStorage<RevmDatabaseForEra<S>> =
-                            &storage.borrow_mut().storage_handle;
-                        let mut fork_storage = handle.inner.write().unwrap();
-                        fork_storage.value_read_cache.clear();
-                        let era_db = fork_storage.fork.as_ref().unwrap().fork_source.clone();
->>>>>>> eb2ae267
                         let bytecodes = bootloader_state
                             .get_last_tx_compressed_bytecodes()
                             .iter()
@@ -737,23 +645,13 @@
                             .collect();
 
                         let mut journaled_state = JournaledState::new(SpecId::LATEST, vec![]);
-<<<<<<< HEAD
-                        let state =
-                            storage_to_state(modified_storage.clone(), bytecodes, era_db.clone());
-                        *journaled_state.state() = state;
-=======
                         journaled_state.state =
                             storage_to_state(&era_db, &modified_storage, bytecodes);
->>>>>>> eb2ae267
 
                         let mut db = era_db.db.lock().unwrap();
                         let era_env = self.env.get().unwrap();
                         let mut env = into_revm_env(era_env);
-<<<<<<< HEAD
-                        let res = db.create_select_fork(
-=======
                         db.create_select_fork(
->>>>>>> eb2ae267
                             create_fork_request(
                                 era_env,
                                 self.config.clone(),
@@ -762,20 +660,6 @@
                             ),
                             &mut env,
                             &mut journaled_state,
-<<<<<<< HEAD
-                        );
-                        drop(db);
-                        let mut db_env = era_db.env.lock().unwrap();
-                        *db_env = env;
-                        res
-                    };
-                    storage.borrow_mut().modified_storage_keys = modified_storage;
-
-                    self.return_data = Some(vec![fork_id.unwrap().to_u256()]);
-                }
-                FinishCycleOneTimeActions::CreateFork { url_or_alias, block_number } => {
-                    let era_db = &storage.borrow_mut().storage_handle;
-=======
                         )
                     };
                     storage.borrow_mut().modified_storage_keys = modified_storage;
@@ -783,12 +667,7 @@
                     self.return_data = Some(fork_id.unwrap().to_return_data());
                 }
                 FinishCycleOneTimeActions::CreateFork { url_or_alias, block_number } => {
-                    let handle: &ForkStorage<RevmDatabaseForEra<S>> =
-                        &storage.borrow_mut().storage_handle;
-                    let era_db =
-                        handle.inner.write().unwrap().fork.as_ref().unwrap().fork_source.clone();
-
->>>>>>> eb2ae267
+                    let era_db = &storage.borrow_mut().storage_handle;
                     let mut db = era_db.db.lock().unwrap();
                     let era_env = self.env.get().unwrap();
                     let fork_id = db.create_fork(create_fork_request(
@@ -797,21 +676,6 @@
                         block_number,
                         &url_or_alias,
                     ));
-<<<<<<< HEAD
-                    self.return_data = Some(vec![fork_id.unwrap().to_u256()]);
-                }
-                FinishCycleOneTimeActions::SelectFork { fork_id } => {
-                    let modified_storage: HashMap<StorageKey, H256> = storage
-                        .borrow_mut()
-                        .modified_storage_keys()
-                        .clone()
-                        .into_iter()
-                        .filter(|(key, _)| key.address() != &zksync_types::SYSTEM_CONTEXT_ADDRESS)
-                        .collect();
-                    {
-                        storage.borrow_mut().clean_cache();
-                        let era_db = &storage.borrow_mut().storage_handle;
-=======
                     self.return_data = Some(fork_id.unwrap().to_return_data());
                 }
                 FinishCycleOneTimeActions::SelectFork { fork_id } => {
@@ -819,12 +683,7 @@
                         self.get_modified_storage(storage.borrow_mut().modified_storage_keys());
                     {
                         storage.borrow_mut().clean_cache();
-                        let handle: &ForkStorage<RevmDatabaseForEra<S>> =
-                            &storage.borrow_mut().storage_handle;
-                        let mut fork_storage = handle.inner.write().unwrap();
-                        fork_storage.value_read_cache.clear();
-                        let era_db = fork_storage.fork.as_ref().unwrap().fork_source.clone();
->>>>>>> eb2ae267
+                        let era_db = &storage.borrow_mut().storage_handle;
                         let bytecodes = bootloader_state
                             .get_last_tx_compressed_bytecodes()
                             .iter()
@@ -832,14 +691,8 @@
                             .collect();
 
                         let mut journaled_state = JournaledState::new(SpecId::LATEST, vec![]);
-<<<<<<< HEAD
-                        let state =
-                            storage_to_state(modified_storage.clone(), bytecodes, era_db.clone());
-                        *journaled_state.state() = state;
-=======
                         journaled_state.state =
                             storage_to_state(&era_db, &modified_storage, bytecodes);
->>>>>>> eb2ae267
 
                         let mut db = era_db.db.lock().unwrap();
                         let era_env = self.env.get().unwrap();
@@ -850,19 +703,11 @@
                             &mut journaled_state,
                         )
                         .unwrap();
-<<<<<<< HEAD
-                        drop(db);
-                        let mut db_env = era_db.env.lock().unwrap();
-                        *db_env = env;
-=======
->>>>>>> eb2ae267
                     }
                     storage.borrow_mut().modified_storage_keys = modified_storage;
 
                     self.return_data = Some(vec![fork_id]);
                 }
-<<<<<<< HEAD
-=======
                 FinishCycleOneTimeActions::RevertToSnapshot { snapshot_id } => {
                     let mut storage = storage.borrow_mut();
                     let modified_storage =
@@ -870,10 +715,7 @@
                     storage.clean_cache();
 
                     {
-                        let handle: &ForkStorage<RevmDatabaseForEra<S>> = &storage.storage_handle;
-                        let mut fork_storage = handle.inner.write().unwrap();
-                        fork_storage.value_read_cache.clear();
-                        let era_db = fork_storage.fork.as_ref().unwrap().fork_source.clone();
+                        let era_db = &storage.storage_handle;
                         let bytecodes = bootloader_state
                             .get_last_tx_compressed_bytecodes()
                             .iter()
@@ -901,10 +743,7 @@
                     storage.clean_cache();
 
                     let snapshot_id = {
-                        let handle: &ForkStorage<RevmDatabaseForEra<S>> = &storage.storage_handle;
-                        let mut fork_storage = handle.inner.write().unwrap();
-                        fork_storage.value_read_cache.clear();
-                        let era_db = fork_storage.fork.as_ref().unwrap().fork_source.clone();
+                        let era_db = &storage.storage_handle;
                         let bytecodes = bootloader_state
                             .get_last_tx_compressed_bytecodes()
                             .iter()
@@ -982,7 +821,6 @@
 
                     storage.borrow_mut().set_value(key, origin.into());
                 }
->>>>>>> eb2ae267
             }
         }
 
@@ -1006,21 +844,6 @@
 }
 
 impl CheatcodeTracer {
-<<<<<<< HEAD
-    pub fn new(cheatcodes_config: Arc<CheatsConfig>) -> Self {
-        CheatcodeTracer {
-            one_time_actions: vec![],
-            permanent_actions: FinishCyclePermanentActions { start_prank: None },
-            near_calls: 0,
-            return_data: None,
-            return_ptr: None,
-            serialized_objects: HashMap::new(),
-            env: OnceCell::default(),
-            config: cheatcodes_config,
-            recorded_logs: HashSet::new(),
-            recording_logs: false,
-            recording_timestamp: 0,
-=======
     pub fn new(
         cheatcodes_config: Arc<CheatsConfig>,
         modified_keys: HashMap<StorageKey, StorageValue>,
@@ -1029,7 +852,6 @@
             config: cheatcodes_config,
             modified_storage_keys: modified_keys,
             ..Default::default()
->>>>>>> eb2ae267
         }
     }
 
@@ -1090,18 +912,8 @@
         match call {
             activeFork(activeForkCall {}) => {
                 tracing::info!("👷 Getting active fork");
-                let handle: &ForkStorage<RevmDatabaseForEra<S>> =
-                    &storage.borrow_mut().storage_handle;
-                let fork_storage = handle.inner.read().unwrap();
-                let fork_id = fork_storage
-                    .fork
-                    .as_ref()
-                    .unwrap()
-                    .fork_source
-                    .db
-                    .lock()
-                    .unwrap()
-                    .active_fork_id();
+                let handle = &storage.borrow_mut().storage_handle;
+                let fork_id = handle.db.lock().unwrap().active_fork_id();
                 assert!(fork_id.is_some(), "No active fork found. Please create a fork first.");
                 self.return_data = Some(fork_id.unwrap().to_return_data());
             }
@@ -1629,12 +1441,6 @@
             createSelectFork_0(createSelectFork_0Call { urlOrAlias }) => {
                 tracing::info!("👷 Creating and selecting fork {}", urlOrAlias,);
 
-<<<<<<< HEAD
-                self.one_time_actions.push(FinishCycleOneTimeActions::CreateSelectFork {
-                    url_or_alias: urlOrAlias,
-                    block_number: None,
-                });
-=======
                 if self.permanent_actions.broadcast.is_none() {
                     self.one_time_actions.push(FinishCycleOneTimeActions::CreateSelectFork {
                         url_or_alias: urlOrAlias,
@@ -1643,7 +1449,6 @@
                 } else {
                     tracing::error!("cannot select fork during a broadcast")
                 }
->>>>>>> eb2ae267
             }
             createSelectFork_1(createSelectFork_1Call { urlOrAlias, blockNumber }) => {
                 let block_number = blockNumber.to_u256().as_u64();
@@ -1652,12 +1457,6 @@
                     urlOrAlias,
                     block_number
                 );
-<<<<<<< HEAD
-                self.one_time_actions.push(FinishCycleOneTimeActions::CreateSelectFork {
-                    url_or_alias: urlOrAlias,
-                    block_number: Some(block_number),
-                });
-=======
 
                 if self.permanent_actions.broadcast.is_none() {
                     self.one_time_actions.push(FinishCycleOneTimeActions::CreateSelectFork {
@@ -1667,7 +1466,6 @@
                 } else {
                     tracing::error!("cannot select fork during a broadcast")
                 }
->>>>>>> eb2ae267
             }
             createFork_0(createFork_0Call { urlOrAlias }) => {
                 tracing::info!("👷 Creating fork {}", urlOrAlias,);
@@ -1688,17 +1486,12 @@
             selectFork(selectForkCall { forkId }) => {
                 tracing::info!("👷 Selecting fork {}", forkId);
 
-<<<<<<< HEAD
-                self.one_time_actions
-                    .push(FinishCycleOneTimeActions::SelectFork { fork_id: forkId.to_u256() });
-=======
                 if self.permanent_actions.broadcast.is_none() {
                     self.one_time_actions
                         .push(FinishCycleOneTimeActions::SelectFork { fork_id: forkId.to_u256() });
                 } else {
                     tracing::error!("cannot select fork during broadcast")
                 }
->>>>>>> eb2ae267
             }
             writeFile(writeFileCall { path, data }) => {
                 tracing::info!("👷 Writing data to file in path {}", path);
@@ -2229,62 +2022,6 @@
             } else {
                 return false
             }
-<<<<<<< HEAD
-        })
-        .collect()
-}
-
-fn into_revm_env(env: &EraEnv) -> Env {
-    use foundry_common::zk_utils::conversion_utils::h160_to_address;
-    use revm::primitives::U256;
-    let block = BlockEnv {
-        number: U256::from(env.l1_batch_env.first_l2_block.number),
-        coinbase: h160_to_address(env.l1_batch_env.fee_account),
-        timestamp: U256::from(env.l1_batch_env.first_l2_block.timestamp),
-        gas_limit: U256::from(env.system_env.gas_limit),
-        basefee: U256::from(env.l1_batch_env.base_fee()),
-        ..Default::default()
-    };
-
-    let mut cfg = CfgEnv::default();
-    cfg.chain_id = env.system_env.chain_id.as_u64();
-
-    Env { block, cfg, ..Default::default() }
-}
-
-fn create_fork_request(
-    env: &EraEnv,
-    config: Arc<CheatsConfig>,
-    block_number: Option<u64>,
-    url_or_alias: &str,
-) -> CreateFork {
-    use foundry_evm_core::opts::Env;
-    use revm::primitives::Address as revmAddress;
-
-    let url = config.rpc_url(url_or_alias).unwrap();
-    let env = into_revm_env(env);
-    let opts_env = Env {
-        gas_limit: u64::MAX,
-        chain_id: None,
-        tx_origin: revmAddress::ZERO,
-        block_number: 0,
-        block_timestamp: 0,
-        ..Default::default()
-    };
-    let evm_opts = EvmOpts {
-        env: opts_env,
-        fork_url: Some(url.clone()),
-        fork_block_number: block_number,
-        ..Default::default()
-    };
-
-    CreateFork {
-        enable_caching: config.rpc_storage_caching.enable_for_endpoint(&url),
-        url,
-        env,
-        evm_opts,
-    }
-=======
         } else {
             // No more actual logs to compare
             return false
@@ -2311,5 +2048,4 @@
     let data_match = if emit_checks.data { a.data == b.data } else { true };
 
     address_match && topics_match && data_match
->>>>>>> eb2ae267
 }