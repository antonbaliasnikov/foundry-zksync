--- conflicted
+++ resolved
@@ -6,31 +6,18 @@
         eip4844::{TxEip4844, TxEip4844Variant, TxEip4844WithSidecar},
         TxEip7702,
     },
-<<<<<<< HEAD
-    AnyReceiptEnvelope, Receipt, ReceiptEnvelope, ReceiptWithBloom, Signed, Transaction, TxEip1559,
-    TxEip2930, TxEnvelope, TxLegacy, TxReceipt,
-};
-use alloy_eips::eip2718::{Decodable2718, Eip2718Error, Encodable2718};
-use alloy_network::{AnyRpcTransaction, AnyTxEnvelope};
-=======
     Receipt, ReceiptEnvelope, ReceiptWithBloom, Signed, TxEip1559, TxEip2930, TxEnvelope, TxLegacy,
     TxReceipt, Typed2718,
 };
 use alloy_eips::eip2718::{Decodable2718, Eip2718Error, Encodable2718};
 use alloy_network::{AnyReceiptEnvelope, AnyRpcTransaction, AnyTransactionReceipt, AnyTxEnvelope};
->>>>>>> 59f354c1
 use alloy_primitives::{
     Address, Bloom, Bytes, Log, PrimitiveSignature, TxHash, TxKind, B256, U256, U64,
 };
 use alloy_rlp::{length_of_length, Decodable, Encodable, Header};
 use alloy_rpc_types::{
-<<<<<<< HEAD
-    request::TransactionRequest, trace::otterscan::OtsReceipt, AccessList, AnyTransactionReceipt,
-    ConversionError, Transaction as RpcTransaction, TransactionReceipt,
-=======
     request::TransactionRequest, trace::otterscan::OtsReceipt, AccessList, ConversionError,
     Transaction as RpcTransaction, TransactionReceipt,
->>>>>>> 59f354c1
 };
 use alloy_serde::{OtherFields, WithOtherFields};
 use bytes::BufMut;
