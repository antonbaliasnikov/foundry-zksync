use crate::{
    etherscan::EtherscanVerificationProvider,
    sourcify::SourcifyVerificationProvider,
    verify::{VerifyArgs, VerifyCheckArgs},
    zk_provider::CompilerVerificationContext,
    zksync::ZkVerificationProvider,
};
use alloy_json_abi::JsonAbi;
use async_trait::async_trait;
use eyre::{OptionExt, Result};
use foundry_common::compile::ProjectCompiler;
use foundry_compilers::{
    artifacts::{output_selection::OutputSelection, Metadata, Source},
    compilers::{multi::MultiCompilerParsedSource, solc::SolcCompiler},
    multi::MultiCompilerSettings,
    solc::Solc,
    Graph, Project,
};
use foundry_config::Config;
use semver::Version;
use std::{fmt, path::PathBuf, str::FromStr};

/// Container with data required for contract verification.
#[derive(Debug, Clone)]
pub struct VerificationContext {
    pub config: Config,
    pub project: Project,
    pub target_path: PathBuf,
    pub target_name: String,
    pub compiler_version: Version,
    pub compiler_settings: MultiCompilerSettings,
}

impl VerificationContext {
    pub fn new(
        target_path: PathBuf,
        target_name: String,
        compiler_version: Version,
        config: Config,
        compiler_settings: MultiCompilerSettings,
    ) -> Result<Self> {
        let mut project = config.project()?;
        project.no_artifacts = true;

        let solc = Solc::find_or_install(&compiler_version)?;
        project.compiler.solc = Some(SolcCompiler::Specific(solc));

        Ok(Self { config, project, target_name, target_path, compiler_version, compiler_settings })
    }

    /// Compiles target contract requesting only ABI and returns it.
    pub fn get_target_abi(&self) -> Result<JsonAbi> {
        let mut project = self.project.clone();
        project.update_output_selection(|selection| {
            *selection = OutputSelection::common_output_selection(["abi".to_string()])
        });

        let output = ProjectCompiler::new()
            .quiet(true)
            .files([self.target_path.clone()])
            .compile(&project)?;

        let artifact = output
            .find(&self.target_path, &self.target_name)
            .ok_or_eyre("failed to find target artifact when compiling for abi")?;

        artifact.abi.clone().ok_or_eyre("target artifact does not have an ABI")
    }

    /// Compiles target file requesting only metadata and returns it.
    pub fn get_target_metadata(&self) -> Result<Metadata> {
        let mut project = self.project.clone();
        project.update_output_selection(|selection| {
            *selection = OutputSelection::common_output_selection(["metadata".to_string()]);
        });

        let output = ProjectCompiler::new()
            .quiet(true)
            .files([self.target_path.clone()])
            .compile(&project)?;

        let artifact = output
            .find(&self.target_path, &self.target_name)
            .ok_or_eyre("failed to find target artifact when compiling for metadata")?;

        artifact.metadata.clone().ok_or_eyre("target artifact does not have an ABI")
    }

    /// Returns [Vec] containing imports of the target file.
    pub fn get_target_imports(&self) -> Result<Vec<PathBuf>> {
        let mut sources = self.project.paths.read_input_files()?;
        sources.insert(self.target_path.clone(), Source::read(&self.target_path)?);
        let graph =
            Graph::<MultiCompilerParsedSource>::resolve_sources(&self.project.paths, sources)?;

        Ok(graph.imports(&self.target_path).into_iter().cloned().collect())
    }
}

/// An abstraction for various verification providers such as etherscan, sourcify, blockscout
#[async_trait]
pub trait VerificationProvider {
    /// This should ensure the verify request can be prepared successfully.
    ///
    /// Caution: Implementers must ensure that this _never_ sends the actual verify request
    /// `[VerificationProvider::verify]`, instead this is supposed to evaluate whether the given
    /// [`VerifyArgs`] are valid to begin with. This should prevent situations where there's a
    /// contract deployment that's executed before the verify request and the subsequent verify task
    /// fails due to misconfiguration.
    async fn preflight_verify_check(
        &mut self,
        args: VerifyArgs,
        context: CompilerVerificationContext,
    ) -> Result<()>;

    /// Sends the actual verify request for the targeted contract.
    async fn verify(
        &mut self,
        args: VerifyArgs,
        context: CompilerVerificationContext,
    ) -> Result<()>;

    /// Checks whether the contract is verified.
    async fn check(&self, args: VerifyCheckArgs) -> Result<()>;
}

impl FromStr for VerificationProviderType {
    type Err = String;

    fn from_str(s: &str) -> Result<Self, Self::Err> {
        match s {
            "e" | "etherscan" => Ok(Self::Etherscan),
            "s" | "sourcify" => Ok(Self::Sourcify),
            "b" | "blockscout" => Ok(Self::Blockscout),
            "o" | "oklink" => Ok(Self::Oklink),
<<<<<<< HEAD
            "z" | "zksync" => Ok(Self::ZKsync),
=======
>>>>>>> 59f354c1
            "c" | "custom" => Ok(Self::Custom),
            _ => Err(format!("Unknown provider: {s}")),
        }
    }
}

impl fmt::Display for VerificationProviderType {
    fn fmt(&self, f: &mut fmt::Formatter<'_>) -> fmt::Result {
        match self {
            Self::Etherscan => {
                write!(f, "etherscan")?;
            }
            Self::Sourcify => {
                write!(f, "sourcify")?;
            }
            Self::Blockscout => {
                write!(f, "blockscout")?;
            }
            Self::Oklink => {
                write!(f, "oklink")?;
            }
<<<<<<< HEAD
            Self::ZKsync => {
                write!(f, "zksync")?;
            }
=======
>>>>>>> 59f354c1
            Self::Custom => {
                write!(f, "custom")?;
            }
        };
        Ok(())
    }
}

#[derive(Clone, Debug, Default, PartialEq, Eq, clap::ValueEnum)]
pub enum VerificationProviderType {
    #[default]
    Etherscan,
    Sourcify,
    Blockscout,
    Oklink,
<<<<<<< HEAD
    #[clap(name = "zksync")]
    ZKsync,
=======
>>>>>>> 59f354c1
    /// Custom verification provider, requires compatibility with the Etherscan API.
    Custom,
}

impl VerificationProviderType {
    /// Returns the corresponding `VerificationProvider` for the key
    pub fn client(&self, key: &Option<String>) -> Result<Box<dyn VerificationProvider>> {
        match self {
            Self::Etherscan => {
                if key.as_ref().is_none_or(|key| key.is_empty()) {
                    eyre::bail!("ETHERSCAN_API_KEY must be set")
                }
                Ok(Box::<EtherscanVerificationProvider>::default())
            }
            Self::Sourcify => Ok(Box::<SourcifyVerificationProvider>::default()),
            Self::Blockscout => Ok(Box::<EtherscanVerificationProvider>::default()),
            Self::Oklink => Ok(Box::<EtherscanVerificationProvider>::default()),
<<<<<<< HEAD
            Self::ZKsync => Ok(Box::<ZkVerificationProvider>::default()),
=======
>>>>>>> 59f354c1
            Self::Custom => Ok(Box::<EtherscanVerificationProvider>::default()),
        }
    }
}<|MERGE_RESOLUTION|>--- conflicted
+++ resolved
@@ -133,10 +133,7 @@
             "s" | "sourcify" => Ok(Self::Sourcify),
             "b" | "blockscout" => Ok(Self::Blockscout),
             "o" | "oklink" => Ok(Self::Oklink),
-<<<<<<< HEAD
             "z" | "zksync" => Ok(Self::ZKsync),
-=======
->>>>>>> 59f354c1
             "c" | "custom" => Ok(Self::Custom),
             _ => Err(format!("Unknown provider: {s}")),
         }
@@ -158,12 +155,9 @@
             Self::Oklink => {
                 write!(f, "oklink")?;
             }
-<<<<<<< HEAD
             Self::ZKsync => {
                 write!(f, "zksync")?;
             }
-=======
->>>>>>> 59f354c1
             Self::Custom => {
                 write!(f, "custom")?;
             }
@@ -179,11 +173,8 @@
     Sourcify,
     Blockscout,
     Oklink,
-<<<<<<< HEAD
     #[clap(name = "zksync")]
     ZKsync,
-=======
->>>>>>> 59f354c1
     /// Custom verification provider, requires compatibility with the Etherscan API.
     Custom,
 }
@@ -201,10 +192,7 @@
             Self::Sourcify => Ok(Box::<SourcifyVerificationProvider>::default()),
             Self::Blockscout => Ok(Box::<EtherscanVerificationProvider>::default()),
             Self::Oklink => Ok(Box::<EtherscanVerificationProvider>::default()),
-<<<<<<< HEAD
             Self::ZKsync => Ok(Box::<ZkVerificationProvider>::default()),
-=======
->>>>>>> 59f354c1
             Self::Custom => Ok(Box::<EtherscanVerificationProvider>::default()),
         }
     }
