name: test

on:
  push:
    branches:
      - main
      - "*upstream*"
  pull_request:
    branches:
      - main
      - "*upstream*"

concurrency:
  cancel-in-progress: true
  group: ${{github.workflow}}-${{github.ref}}

env:
  CARGO_TERM_COLOR: always
  TARGET_RUST_VERSION: "nightly-2024-09-01"

jobs:
  nextest:
    uses: ./.github/workflows/nextest.yml
    with:
      profile: default
    secrets: inherit

  doctest:
    runs-on: ubuntu-22.04
    timeout-minutes: 60
    steps:
      - uses: actions/checkout@v4
      - uses: dtolnay/rust-toolchain@nightly
        with:
          toolchain: ${{ env.TARGET_RUST_VERSION }}
      - uses: Swatinem/rust-cache@v2
        with:
          cache-on-failure: true
      - name: cargo test
        run: cargo test --doc -p forge

  clippy:
    name: clippy
    runs-on: ubuntu-22.04
    timeout-minutes: 60
    steps:
      - uses: actions/checkout@v4
      - uses: dtolnay/rust-toolchain@clippy
      - uses: Swatinem/rust-cache@v2
        with:
          cache-on-failure: true
      - run: cargo clippy --workspace --all-targets --all-features
        env:
          RUSTFLAGS: -Dwarnings

  rustfmt:
    runs-on: ubuntu-22.04
    timeout-minutes: 60
    steps:
      - uses: actions/checkout@v4
      - uses: dtolnay/rust-toolchain@nightly
        with:
          toolchain: ${{ env.TARGET_RUST_VERSION }}
          components: rustfmt
      - run: cargo fmt --all --check

  forge-fmt:
    runs-on: ubuntu-22.04
    timeout-minutes: 60
    steps:
      - uses: actions/checkout@v4
      - uses: dtolnay/rust-toolchain@nightly
        with:
          toolchain: ${{ env.TARGET_RUST_VERSION }}
      - uses: Swatinem/rust-cache@v2
        with:
          cache-on-failure: true
      - name: forge fmt
        shell: bash
        run: ./.github/scripts/format.sh --check

  codespell:
    runs-on: ubuntu-22.04
    timeout-minutes: 30
    steps:
      - uses: actions/checkout@v4
      - uses: codespell-project/actions-codespell@v2
        with:
          skip: "*.json"

  crate-checks:
    # ubuntu-22.04 runs out of disk space
    runs-on: ubuntu-22.04-github-hosted-16core
    timeout-minutes: 60
    steps:
      - uses: actions/checkout@v4
      - uses: dtolnay/rust-toolchain@nightly
        with:
          toolchain: ${{ env.TARGET_RUST_VERSION }}
      - uses: taiki-e/install-action@cargo-hack
      - uses: Swatinem/rust-cache@v2
        with:
          cache-on-failure: true
      - name: cargo hack
        run: cargo hack check

  zk-cargo-test:
<<<<<<< HEAD
    runs-on: ubuntu-22.04
=======
    runs-on: ubuntu-22.04-github-hosted-16core

>>>>>>> 082aff2d
    steps:
      - name: Checkout code
        uses: actions/checkout@v4
        with:
          submodules: recursive
          ref: ${{ github.event.pull_request.head.sha }}

      - name: Install Rust
        uses: actions-rust-lang/setup-rust-toolchain@v1
        with:
          toolchain: ${{ env.TARGET_RUST_VERSION }}

      - name: Install cargo-nextest
        uses: taiki-e/install-action@nextest

      - name: Run anvil-zksync
        uses: dutterbutter/anvil-zksync-action@v1.1.0
        with:
          mode: fork
          forkUrl: mainnet
          log: info
          logFilePath: anvil_zksync.log
          target: x86_64-unknown-linux-gnu
          releaseTag: v0.2.1

      - name: Setup Git config
        run: |
          git config --global user.name "GitHub Actions Bot"
          git config --global user.email "<>"
          git config --global url."https://github.com/".insteadOf "git@github.com:"

      - name: Run zk tests
        env:
          RUST_BACKTRACE: full
          TEST_MAINNET_URL: http://localhost:8011
        run: |
          ZK_DEBUG_HISTORICAL_BLOCK_HASHES=5 cargo nextest run --package '*' --lib --test '*' --filter-expr 'test(~zk)'

  deny:
    uses: ithacaxyz/ci/.github/workflows/deny.yml@main
    with:
      # Clear out arguments to not pass `--all-features` to `cargo deny`.
      # Many crates have an `openssl` feature which enables banned dependencies.
      deny-flags: ""


  check-ci-install:
    name: CI install
    runs-on: ubuntu-22.04
    steps:
      - uses: actions/checkout@v4
      - name: Install foundry-zksync
        run: cp ./install-foundry-zksync ./foundryup-zksync/* /tmp/ && cd /tmp && ./install-foundry-zksync
      - name: Verify installation
        run: forge --version<|MERGE_RESOLUTION|>--- conflicted
+++ resolved
@@ -105,12 +105,7 @@
         run: cargo hack check
 
   zk-cargo-test:
-<<<<<<< HEAD
-    runs-on: ubuntu-22.04
-=======
     runs-on: ubuntu-22.04-github-hosted-16core
-
->>>>>>> 082aff2d
     steps:
       - name: Checkout code
         uses: actions/checkout@v4
