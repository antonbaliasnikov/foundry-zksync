name: test

on:
  push:
    branches:
      - main
      - "*upstream*"
  pull_request:
    branches:
      - main
      - "*upstream*"

concurrency:
  cancel-in-progress: true
  group: ${{github.workflow}}-${{github.ref}}

env:
  CARGO_TERM_COLOR: always
  TARGET_RUST_VERSION: "nightly-2024-09-01"

jobs:
  nextest:
    uses: ./.github/workflows/nextest.yml
    with:
      profile: default
    secrets: inherit

  doctest:
    runs-on: ubuntu-22.04
    timeout-minutes: 60
    steps:
      - uses: actions/checkout@v4
      - uses: dtolnay/rust-toolchain@nightly
        with:
          toolchain: ${{ env.TARGET_RUST_VERSION }}
      - uses: Swatinem/rust-cache@v2
        with:
          cache-on-failure: true
      - name: cargo test
        run: cargo test --doc -p forge

  clippy:
    name: clippy
    runs-on: ubuntu-22.04
    timeout-minutes: 60
    steps:
      - uses: actions/checkout@v4
      - uses: dtolnay/rust-toolchain@clippy
      - uses: Swatinem/rust-cache@v2
        with:
          cache-on-failure: true
      - run: cargo clippy --workspace --all-targets --all-features
        env:
          RUSTFLAGS: -Dwarnings

  rustfmt:
    runs-on: ubuntu-22.04
    timeout-minutes: 60
    steps:
      - uses: actions/checkout@v4
      - uses: dtolnay/rust-toolchain@nightly
        with:
          toolchain: ${{ env.TARGET_RUST_VERSION }}
          components: rustfmt
      - run: cargo fmt --all --check

  forge-fmt:
    runs-on: ubuntu-22.04
    timeout-minutes: 60
    steps:
      - uses: actions/checkout@v4
      - uses: dtolnay/rust-toolchain@nightly
        with:
          toolchain: ${{ env.TARGET_RUST_VERSION }}
      - uses: Swatinem/rust-cache@v2
        with:
          cache-on-failure: true
      - name: forge fmt
        shell: bash
        run: ./.github/scripts/format.sh --check

  codespell:
    runs-on: ubuntu-22.04
    timeout-minutes: 30
    steps:
      - uses: actions/checkout@v4
      - uses: codespell-project/actions-codespell@v2
        with:
          skip: "*.json"

  crate-checks:
    # ubuntu-22.04 runs out of disk space
    runs-on: ubuntu-22.04-github-hosted-16core
    timeout-minutes: 60
    steps:
      - uses: actions/checkout@v4
      - uses: dtolnay/rust-toolchain@nightly
        with:
          toolchain: ${{ env.TARGET_RUST_VERSION }}
      - uses: taiki-e/install-action@cargo-hack
      - uses: Swatinem/rust-cache@v2
        with:
          cache-on-failure: true
<<<<<<< HEAD
      - name: cargo hack
        run: cargo hack check

  zk-cargo-test:
    runs-on: ubuntu-22.04

=======
      - run: cargo hack check

  deny:
    uses: ithacaxyz/ci/.github/workflows/deny.yml@main
    with:
      # Clear out arguments to not pass `--all-features` to `cargo deny`.
      # Many crates have an `openssl` feature which enables banned dependencies.
      deny-flags: ""

  ci-success:
    runs-on: ubuntu-latest
    if: always()
    needs:
      - nextest
      - docs
      - doctest
      - codespell
      - clippy
      - rustfmt
      - forge-fmt
      - crate-checks
      - deny
    timeout-minutes: 30
>>>>>>> 59f354c1
    steps:
      - name: Checkout code
        uses: actions/checkout@v4
        with:
          submodules: recursive
          ref: ${{ github.event.pull_request.head.sha }}

      - name: Install Rust
        uses: actions-rust-lang/setup-rust-toolchain@v1
        with:
          toolchain: ${{ env.TARGET_RUST_VERSION }}

      - name: Install cargo-nextest
        uses: taiki-e/install-action@nextest

      - name: Run anvil-zksync
        uses: dutterbutter/anvil-zksync-action@v1.1.0
        with:
          mode: fork
          forkUrl: mainnet
          log: info
          logFilePath: anvil_zksync.log
          target: x86_64-unknown-linux-gnu
          releaseTag: v0.2.1

      - name: Setup Git config
        run: |
          git config --global user.name "GitHub Actions Bot"
          git config --global user.email "<>"
          git config --global url."https://github.com/".insteadOf "git@github.com:"

      - name: Run zk tests
        env:
          RUST_BACKTRACE: full
          TEST_MAINNET_URL: http://localhost:8011
        run: |
          ZK_DEBUG_HISTORICAL_BLOCK_HASHES=5 cargo nextest run --package '*' --lib --test '*' --filter-expr 'test(~zk)'

  check-ci-install:
    name: CI install
    runs-on: ubuntu-22.04
    steps:
      - uses: actions/checkout@v4
      - name: Install foundry-zksync
        run: cp ./install-foundry-zksync ./foundryup-zksync/* /tmp/ && cd /tmp && ./install-foundry-zksync
      - name: Verify installation
        run: forge --version<|MERGE_RESOLUTION|>--- conflicted
+++ resolved
@@ -101,38 +101,11 @@
       - uses: Swatinem/rust-cache@v2
         with:
           cache-on-failure: true
-<<<<<<< HEAD
       - name: cargo hack
         run: cargo hack check
 
   zk-cargo-test:
     runs-on: ubuntu-22.04
-
-=======
-      - run: cargo hack check
-
-  deny:
-    uses: ithacaxyz/ci/.github/workflows/deny.yml@main
-    with:
-      # Clear out arguments to not pass `--all-features` to `cargo deny`.
-      # Many crates have an `openssl` feature which enables banned dependencies.
-      deny-flags: ""
-
-  ci-success:
-    runs-on: ubuntu-latest
-    if: always()
-    needs:
-      - nextest
-      - docs
-      - doctest
-      - codespell
-      - clippy
-      - rustfmt
-      - forge-fmt
-      - crate-checks
-      - deny
-    timeout-minutes: 30
->>>>>>> 59f354c1
     steps:
       - name: Checkout code
         uses: actions/checkout@v4
@@ -171,6 +144,14 @@
         run: |
           ZK_DEBUG_HISTORICAL_BLOCK_HASHES=5 cargo nextest run --package '*' --lib --test '*' --filter-expr 'test(~zk)'
 
+  deny:
+    uses: ithacaxyz/ci/.github/workflows/deny.yml@main
+    with:
+      # Clear out arguments to not pass `--all-features` to `cargo deny`.
+      # Many crates have an `openssl` feature which enables banned dependencies.
+      deny-flags: ""
+
+
   check-ci-install:
     name: CI install
     runs-on: ubuntu-22.04
